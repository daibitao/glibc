/* Copyright (C) 1997-2001,2004,2011,2012 Free Software Foundation, Inc.
   This file is part of the GNU C Library.

   The GNU C Library is free software; you can redistribute it and/or
   modify it under the terms of the GNU Lesser General Public
   License as published by the Free Software Foundation; either
   version 2.1 of the License, or (at your option) any later version.

   The GNU C Library is distributed in the hope that it will be useful,
   but WITHOUT ANY WARRANTY; without even the implied warranty of
   MERCHANTABILITY or FITNESS FOR A PARTICULAR PURPOSE.  See the GNU
   Lesser General Public License for more details.

   You should have received a copy of the GNU Lesser General Public
   License along with the GNU C Library; if not, see
   <http://www.gnu.org/licenses/>.  */

#ifndef _FENV_H
# error "Never use <bits/fenv.h> directly; include <fenv.h> instead."
#endif

/* Define bits representing the exception.  We use the bit positions
   of the appropriate bits in the FPU control word.  */
enum
  {
    FE_INVALID = 0x01,
#define FE_INVALID	FE_INVALID
    __FE_DENORM = 0x02,
    FE_DIVBYZERO = 0x04,
#define FE_DIVBYZERO	FE_DIVBYZERO
    FE_OVERFLOW = 0x08,
#define FE_OVERFLOW	FE_OVERFLOW
    FE_UNDERFLOW = 0x10,
#define FE_UNDERFLOW	FE_UNDERFLOW
    FE_INEXACT = 0x20
#define FE_INEXACT	FE_INEXACT
  };

#define FE_ALL_EXCEPT \
	(FE_INEXACT | FE_DIVBYZERO | FE_UNDERFLOW | FE_OVERFLOW | FE_INVALID)

/* The ix87 FPU supports all of the four defined rounding modes.  We
   use again the bit positions in the FPU control word as the values
   for the appropriate macros.  */
enum
  {
    FE_TONEAREST = 0,
#define FE_TONEAREST	FE_TONEAREST
    FE_DOWNWARD = 0x400,
#define FE_DOWNWARD	FE_DOWNWARD
    FE_UPWARD = 0x800,
#define FE_UPWARD	FE_UPWARD
    FE_TOWARDZERO = 0xc00
#define FE_TOWARDZERO	FE_TOWARDZERO
  };


/* Type representing exception flags.  */
typedef unsigned short int fexcept_t;


/* Type representing floating-point environment.  This structure
   corresponds to the layout of the block written by the `fstenv'
   instruction and has additional fields for the contents of the MXCSR
   register as written by the `stmxcsr' instruction.  */
typedef struct
  {
    unsigned short int __control_word;
    unsigned short int __unused1;
    unsigned short int __status_word;
    unsigned short int __unused2;
    unsigned short int __tags;
    unsigned short int __unused3;
    unsigned int __eip;
    unsigned short int __cs_selector;
    unsigned int __opcode:11;
    unsigned int __unused4:5;
    unsigned int __data_offset;
    unsigned short int __data_selector;
    unsigned short int __unused5;
<<<<<<< HEAD
#if __x86_64__
=======
#ifdef __x86_64__
>>>>>>> c2722551
    unsigned int __mxcsr;
#endif
  }
fenv_t;

/* If the default argument is used we use this value.  */
#define FE_DFL_ENV	((const fenv_t *) -1)

#ifdef __USE_GNU
/* Floating-point environment where none of the exception is masked.  */
# define FE_NOMASK_ENV	((const fenv_t *) -2)
#endif


#ifdef __USE_EXTERN_INLINES
__BEGIN_DECLS

/* Optimized versions.  */
extern int __REDIRECT_NTH (__feraiseexcept_renamed, (int), feraiseexcept);
__extern_inline int
__NTH (feraiseexcept (int __excepts))
{
  if (__builtin_constant_p (__excepts)
      && (__excepts & ~(FE_INVALID | FE_DIVBYZERO)) == 0)
    {
      if ((FE_INVALID & __excepts) != 0)
	{
	  /* One example of a invalid operation is 0.0 / 0.0.  */
	  float __f = 0.0;

	  __asm__ __volatile__ ("divss %0, %0 " : : "x" (__f));
	  (void) &__f;
	}
      if ((FE_DIVBYZERO & __excepts) != 0)
	{
	  float __f = 1.0;
	  float __g = 0.0;

	  __asm__ __volatile__ ("divss %1, %0" : : "x" (__f), "x" (__g));
	  (void) &__f;
	}

      return 0;
    }

  return __feraiseexcept_renamed (__excepts);
}

__END_DECLS
#endif<|MERGE_RESOLUTION|>--- conflicted
+++ resolved
@@ -78,11 +78,7 @@
     unsigned int __data_offset;
     unsigned short int __data_selector;
     unsigned short int __unused5;
-<<<<<<< HEAD
-#if __x86_64__
-=======
 #ifdef __x86_64__
->>>>>>> c2722551
     unsigned int __mxcsr;
 #endif
   }
