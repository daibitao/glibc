GNU C Library NEWS -- history of user-visible changes.
Copyright (C) 1992-2014 Free Software Foundation, Inc.
See the end for copying conditions.

Please send GNU C library bug reports via <http://sourceware.org/bugzilla/>
using `glibc' in the "product" field.

Version 2.19.1

* The following bugs are resolved with this release:

<<<<<<< HEAD
  16545, 16617, 16618, 16683, 16689, 16701, 16706, 16707, 16739, 16815,
  16619, 16740, 17031, 17048, 17137, 17153, 17187, 17213, 17325, 17625,
  17630, 18104.

* CVE-2104-7817 The wordexp function could ignore the WRDE_NOCMD flag
  under certain input conditions resulting in the execution of a shell for
  command substitution when the applicaiton did not request it. The
  implementation now checks WRDE_NOCMD immediately before executing the
  shell and returns the error WRDE_CMDSUB as expected.

* Decoding a crafted input sequence in the character sets IBM933, IBM935,
  IBM937, IBM939, IBM1364 could result in an out-of-bounds array read,
  resulting a denial-of-service security vulnerability in applications which
  use functions related to iconv. (CVE-2014-6040)

* Support for loadable gconv transliteration modules has been removed.
  The support for transliteration modules has been non-functional for
  over a decade, and the removal is prompted by security defects.  The
  normal gconv conversion modules are still supported.  Transliteration
  with //TRANSLIT is still possible, and the //IGNORE specifier
  continues to be  supported. (CVE-2014-5519)
=======
  15946, 16545, 16574, 16623, 16695, 16878, 16882, 16885, 16916, 16932,
  16943, 16958, 17048, 17069, 17137, 17263, 17325, 17555.

* Reverted change of ABI data structures for s390 and s390x:
  On s390 and s390x the size of struct ucontext and jmp_buf was increased in
  2.19. This change is reverted in 2.19.1 and 2.20. The introduced 2.19 symbol
  versions of getcontext, setjmp, _setjmp, __sigsetjmp, longjmp, _longjmp,
  siglongjmp are preserved pointing straight to the same implementation as the
  old ones. Given that, new callers will simply provide a too-big buffer to
  these functions. Any applications/libraries out there that embed jmp_buf or
  ucontext_t in an ABI-relevant data structure that have already been rebuilt
  against 2.19 headers will have to rebuilt again. This is necessary in any
  case to revert the breakage in their ABI caused by the glibc change.

* CVE-2014-4043 The posix_spawn_file_actions_addopen implementation did not
  copy the path argument.  This allowed programs to cause posix_spawn to
  deference a dangling pointer, or use an unexpected pathname argument if
  the string was modified after the posix_spawn_file_actions_addopen
  invocation.
>>>>>>> 26236551

* Locale names, including those obtained from environment variables (LANG
  and the LC_* variables), are more tightly checked for proper syntax.
  setlocale will now fail (with EINVAL) for locale names that are overly
  long, contain slashes without starting with a slash, or contain ".." path
  components. (CVE-2014-0475)  Previously, some valid locale names were
  silently replaced with the "C" locale when running in AT_SECURE mode
  (e.g., in a SUID program).  This is no longer necessary because of the
  additional checks.

<<<<<<< HEAD
* CVE-2014-4043 The posix_spawn_file_actions_addopen implementation did not
  copy the path argument.  This allowed programs to cause posix_spawn to
  deference a dangling pointer, or use an unexpected pathname argument if
  the string was modified after the posix_spawn_file_actions_addopen
  invocation.

* CVE-2012-3406 printf-style functions could run into a stack overflow when
  processing format strings with a large number of format specifiers.

* CVE-2014-9402 The nss_dns implementation of getnetbyname could run into an
  infinite loop if the DNS response contained a PTR record of an unexpected
  format.
=======
* Support for loadable gconv transliteration modules has been removed.
  The support for transliteration modules has been non-functional for
  over a decade, and the removal is prompted by security defects.  The
  normal gconv conversion modules are still supported.  Transliteration
  with //TRANSLIT is still possible, and the //IGNORE specifier
  continues to be  supported. (CVE-2014-5119)

* Decoding a crafted input sequence in the character sets IBM933, IBM935,
  IBM937, IBM939, IBM1364 could result in an out-of-bounds array read,
  resulting a denial-of-service security vulnerability in applications which
  use functions related to iconv. (CVE-2014-6040)
>>>>>>> 26236551

Version 2.19

* The following bugs are resolved with this release:

  156, 387, 431, 762, 832, 926, 2801, 4772, 6786, 6787, 6807, 6810, 6981,
  7003, 9721, 9954, 10253, 10278, 11087, 11157, 11214, 12100, 12486, 12751,
  12986, 13028, 13982, 13985, 14029, 14032, 14120, 14143, 14155, 14286,
  14547, 14699, 14752, 14782, 14876, 14910, 15004, 15048, 15073, 15089,
  15128, 15218, 15268, 15277, 15308, 15362, 15374, 15400, 15425, 15427,
  15483, 15522, 15531, 15532, 15593, 15601, 15608, 15609, 15610, 15632,
  15640, 15670, 15672, 15680, 15681, 15723, 15734, 15735, 15736, 15748,
  15749, 15754, 15760, 15763, 15764, 15797, 15799, 15825, 15843, 15844,
  15846, 15847, 15849, 15850, 15855, 15856, 15857, 15859, 15867, 15886,
  15887, 15890, 15892, 15893, 15895, 15897, 15901, 15905, 15909, 15915,
  15917, 15919, 15921, 15923, 15939, 15941, 15948, 15963, 15966, 15968,
  15985, 15988, 15997, 16032, 16034, 16036, 16037, 16038, 16041, 16046,
  16055, 16071, 16072, 16074, 16077, 16078, 16103, 16112, 16143, 16144,
  16146, 16150, 16151, 16153, 16167, 16169, 16172, 16195, 16214, 16245,
  16271, 16274, 16283, 16289, 16293, 16314, 16316, 16330, 16337, 16338,
  16356, 16365, 16366, 16369, 16372, 16375, 16379, 16384, 16385, 16386,
  16387, 16390, 16394, 16398, 16400, 16407, 16408, 16414, 16430, 16431,
  16453, 16474, 16506, 16510, 16529

* Slovenian translations for glibc messages have been contributed by the
  Translation Project's Slovenian team of translators.

* The public headers no longer use __unused nor __block.  This change is to
  support compiling programs that are derived from BSD sources and use
  __unused internally, and to support compiling with Clang's -fblock
  extension which uses __block.

* CVE-2012-4412 The strcoll implementation caches indices and rules for
  large collation sequences to optimize multiple passes.  This cache
  computation may overflow for large collation sequences and may cause a
  stack or buffer overflow.  This is now fixed to use a slower algorithm
  which does not use a cache if there is an integer overflow.

* CVE-2012-4424 The strcoll implementation uses malloc to cache indices and
  rules for large collation sequences to optimize multiple passes and falls
  back to alloca if malloc fails, resulting in a possible stack overflow.
  The implementation now falls back to an uncached collation sequence lookup
  if malloc fails.

* CVE-2013-4788 The pointer guard used for pointer mangling was not
  initialized for static applications resulting in the security feature
  being disabled. The pointer guard is now correctly initialized to a
  random value for static applications. Existing static applications need
  to be recompiled to take advantage of the fix (bug 15754).

* CVE-2013-4237 The readdir_r function could write more than NAME_MAX bytes
  to the d_name member of struct dirent, or omit the terminating NUL
  character.  (Bugzilla #14699).

* CVE-2013-4332 The pvalloc, valloc, memalign, posix_memalign and
  aligned_alloc functions could allocate too few bytes or corrupt the
  heap when passed very large allocation size values (Bugzilla #15855,
  #15856, #15857).

* CVE-2013-4458 Stack overflow in getaddrinfo with large number of results
  for AF_INET6 has been fixed (Bugzilla #16072).

* New locales: ak_GH, anp_IN, ar_SS, cmn_TW, hak_TW, lzh_TW, nan_TW, pap_AW,
  pap_CW, quz_PE, the_NP.

* Substantially revised locales: gd_GB, ht_HT

* The LC_ADDRESS field was updated to support country_car for almost all
  supported locales.

* ISO 1427 definitions were updated.

* ISO 3166 definitions were updated.

* The localedef utility now supports --big-endian and --little-endian
  command-line options to generate locales for a different system from that
  for which the C library was built.

* Binary locale files now only depend on the endianness of the system for
  which they are generated and not on other properties of that system.  As a
  consequence, binary files generated with new localedef may be incompatible
  with old versions of the GNU C Library, and binary files generated with
  old localedef may be incompatible with this version of the GNU C Library,
  in the following circumstances:

  + Locale files may be incompatible on m68k systems.

  + Locale archive files (but not separate files for individual locales) may
    be incompatible on systems where plain "char" is signed.

* The configure option --disable-versioning has been removed.  Builds with
  --disable-versioning had not worked for several years.

* ISO 639 definitions were updated for Chiga (cgg) and Chinese (gan, hak, czh,
  cjy, lzh, cmn, mnp, cdo, czo, cpx, wuu, hsn, yue).

* SystemTap probes for malloc have been introduced.

* SystemTap probes for slow multiple precision fallback paths of
  transcendental functions have been introduced.

* Support for powerpc64le has been added.

* The soft-float powerpc port now supports e500 processors.

* Support for STT_GNU_IFUNC symbols added for ppc32/power4+ and ppc64.

* A new feature test macro _DEFAULT_SOURCE is available to enable the same
  set of header declarations that are enabled by default, even when other
  feature test macros or compiler options such as -std=c99 would otherwise
  disable some of those declarations.

* The _BSD_SOURCE feature test macro no longer enables BSD interfaces that
  conflict with POSIX.  The libbsd-compat library (which was a dummy library
  that did nothing) has also been removed.

* Preliminary documentation about Multi-Thread, Async-Signal and
  Async-Cancel Safety has been added.

Version 2.18

* The following bugs are resolved with this release:

  2546, 2560, 5159, 6809, 7006, 10060, 10062, 10283, 10357, 10686, 11120,
  11561, 12310, 12387, 12492, 12515, 12723, 13550, 13889, 13951, 13988,
  14142, 14176, 14200, 14256, 14280, 14293, 14317, 14327, 14478, 14496,
  14582, 14686, 14812, 14888, 14894, 14907, 14908, 14909, 14920, 14952,
  14964, 14981, 14982, 14985, 14991, 14994, 14996, 15000, 15003, 15006,
  15007, 15014, 15020, 15022, 15023, 15036, 15054, 15055, 15062, 15078,
  15084, 15085, 15086, 15100, 15160, 15214, 15221, 15232, 15234, 15283,
  15285, 15287, 15304, 15305, 15307, 15309, 15327, 15330, 15335, 15336,
  15337, 15339, 15342, 15346, 15359, 15361, 15366, 15380, 15381, 15394,
  15395, 15405, 15406, 15409, 15416, 15418, 15419, 15423, 15424, 15426,
  15429, 15431, 15432, 15441, 15442, 15448, 15465, 15480, 15485, 15488,
  15490, 15492, 15493, 15497, 15506, 15529, 15536, 15553, 15577, 15583,
  15618, 15627, 15631, 15654, 15655, 15666, 15667, 15674, 15711, 15755,
  15759.

* CVE-2013-2207 Incorrectly granting access to another user's pseudo-terminal
  has been fixed by disabling the use of pt_chown (Bugzilla #15755).
  Distributions can re-enable building and using pt_chown via the new configure
  option `--enable-pt_chown'.  Enabling the use of pt_chown carries with it
  considerable security risks and should only be used if the distribution
  understands and accepts the risks.

* CVE-2013-0242 Buffer overrun in regexp matcher has been fixed (Bugzilla
  #15078).

* CVE-2013-1914 Stack overflow in getaddrinfo with many results has been
  fixed (Bugzilla #15330).

* Add support for calling C++11 thread_local object destructors on thread
  and program exit.  This needs compiler support for offloading C++11
  destructor calls to glibc.

* Improved worst case performance of libm functions with double inputs and
  output.

* Support for priority inherited mutexes in pthread condition variables on
  non-x86 architectures.

* Port to Xilinx MicroBlaze contributed by David Holsgrove.

* Optimized string functions for AArch64.  Implemented by Marcus Shawcroft.

* Optimized string functions for ARM.  Implemented by Will Newton and
  Richard Henderson.

* Optimized libm functions for SPARC.  Implemented by David S. Miller.

* Support for building more of ARM glibc as Thumb-2 code.  Implemented by
  Richard Henderson.

* Support for building most of MIPS glibc as MIPS16 code.  Implemented by
  Chung-Lin Tang, Maciej W. Rozycki and Maxim Kuvyrkov.

* Added a benchmark framework to track performance of functions in glibc.

* New <math.h> macro named issignaling to check for a signaling NaN (sNaN).
  It is based on draft TS 18661 and currently enabled as a GNU extension.

* On Linux, the clock function now uses the clock_gettime system call
  for improved precision, rather than old times system call.

* Added support for version-3 tz format files.  This is needed when using
  the tz database release 2013e or later, and affects a few unusual cases --
  currently only TZ='America/Godthab' for time stamps after 2037.

* Added new API functions pthread_getattr_default_np and
  pthread_setattr_default_np to get and set the default pthread
  attributes of a process.

* Added support for TSX lock elision for pthread mutexes on i386 and x86-64.
  This may improve lock scaling of existing programs on TSX capable systems.
  When the --enable-lock-elision=yes parameter is specified at configure
  time lock elision will be enabled by default for all PTHREAD_MUTEX_DEFAULT
  mutexes.

* Support added for AT_HWCAP2 (to coincide with Linux kernel 3.10
  availability).  Implemented by Ryan S. Arnold.

* Support added for POWER8 platform.  Implemented by Ryan S. Arnold.

Version 2.17

* The following bugs are resolved with this release:

  1349, 3439, 3479, 3665, 5044, 5246, 5298, 5400, 6530, 6677, 6778, 6808,
  9685, 9914, 10014, 10038, 10114, 10191, 10631, 10873, 11438, 11607, 11638,
  11741, 12140, 13013, 13412, 13542, 13601, 13603, 13604, 13629, 13679,
  13696, 13698, 13717, 13741, 13759, 13761, 13763, 13881, 13939, 13950,
  13952, 13966, 14042, 14047, 14090, 14150, 14151, 14152, 14154, 14157,
  14166, 14173, 14195, 14197, 14237, 14246, 14251, 14252, 14283, 14298,
  14303, 14307, 14328, 14331, 14336, 14337, 14347, 14349, 14368, 14376,
  14417, 14447, 14459, 14476, 14477, 14501, 14505, 14510, 14516, 14518,
  14519, 14530, 14532, 14538, 14543, 14544, 14545, 14557, 14562, 14568,
  14576, 14579, 14583, 14587, 14595, 14602, 14610, 14621, 14638, 14645,
  14648, 14652, 14660, 14661, 14669, 14672, 14683, 14694, 14716, 14719,
  14743, 14767, 14783, 14784, 14785, 14793, 14796, 14797, 14801, 14803,
  14805, 14807, 14811, 14815, 14821, 14822, 14824, 14828, 14831, 14833,
  14835, 14838, 14856, 14863, 14865, 14866, 14868, 14869, 14871, 14872,
  14879, 14889, 14893, 14898, 14914.

* Optimization of memcpy for MIPS.

* CVE-2011-4609 svc_run() produces high cpu usage when accept fails with
  EMFILE has been fixed (Bugzilla #14889).

* The add-on ports collection is now distributed in the "ports" subdirectory
  of the main GNU C Library distribution, rather than separately.

* Port to ARM AArch64 contributed by Linaro.

* Support for STT_GNU_IFUNC symbols added for s390 and s390x.
  Optimized versions of memcpy, memset, and memcmp added for System z10 and
  zEnterprise z196.
  Implemented by Andreas Krebbel.

* The new function secure_getenv allows secure access to the environment,
  returning NULL if running in a SUID/SGID process.  This function replaces
  the internal function __secure_getenv.

* SystemTap static probes have been added into the dynamic linker.
  Implemented by Gary Benson.

* Optimizations of string functions strstr, strcasestr and memmem.
  Implemented by Maxim Kuvyrkov.

* The minimum Linux kernel version that this version of the GNU C Library
  can be used with is 2.6.16.

* Optimizations of string functions memchr, wcschr, wcscpy, and wcsrchr for
  powerpc POWER7.  Implemented by Will Schmidt.

* New configure option --disable-nscd builds the C library such that it
  never attempts to contact the Name Service Caching Daemon (nscd).
  New configure option --disable-build-nscd avoids building nscd itself;
  this is the default if --disable-nscd is used.

* Improved support for cross-compilation, including cross-testing and
  bootstrap builds without a previously built glibc.

* Several testsuite tests are now able to test multiple IFUNC variants of an
  interface, rather than just testing the one that would be chooen by
  default.

* New configure options --with-bugurl and --with-pkgversion, for
  distributors to use to embed their bug-reporting and package version
  information in --help and --version output.

* The ttyname and ttyname_r functions on Linux now fall back to searching for
  the tty file descriptor in /dev/pts or /dev if /proc is not available.  This
  allows creation of chroots without the procfs mounted on /proc.

* The `crypt' function now fails if passed salt bytes that violate the
  specification for those values.  On Linux, the `crypt' function will
  consult /proc/sys/crypto/fips_enabled to determine if "FIPS mode" is
  enabled, and fail on encrypted strings using the MD5 or DES algorithm
  when the mode is enabled.

* The `clock_*' suite of functions (declared in <time.h>) is now available
  directly in the main C library.  Previously it was necessary to link with
  -lrt to use these functions.  This change has the effect that a
  single-threaded program that uses a function such as `clock_gettime' (and
  is not linked with -lrt) will no longer implicitly load the pthreads
  library at runtime and so will not suffer the overheads associated with
  multi-thread support in other code such as the C++ runtime library.

* New locales: ayc_PE, doi_IN, ia_FR, mni_IN, nhn_MX, niu_NU, niu_NZ,
  sat_IN, and szl_PL.

Version 2.16

* The following bugs are resolved with this release:

  174, 208, 350, 369, 411, 706, 766, 887, 2074, 2541, 2547, 2548, 2550,
  2551, 2552, 2553, 2554, 2562, 2563, 2565, 2566, 2570, 2576, 2636, 2678,
  3335, 3440, 3748, 3768, 3866, 3868, 3906, 3976, 3992, 4026, 4108, 4596,
  4822, 5077, 5461, 5805, 5993, 6471, 6486, 6578, 6649, 6730, 6770, 6794,
  6884, 6890, 6894, 6895, 6907, 6911, 6959, 7064, 9739, 9902, 10110, 10135,
  10140, 10153, 10210, 10254, 10346, 10375, 10545, 10716, 10846, 11174,
  11261, 11322, 11365, 11451, 11494, 11521, 11677, 11837, 11959, 12047,
  12097, 12193, 12194, 12297, 12298, 12301, 12340, 12354, 12416, 12495,
  13058, 13223, 13361, 13525, 13526, 13527, 13528, 13529, 13530, 13531,
  13532, 13533, 13547, 13551, 13552, 13553, 13555, 13556, 13559, 13563,
  13566, 13576, 13579, 13583, 13592, 13594, 13613, 13618, 13637, 13656,
  13658, 13673, 13691, 13695, 13704, 13705, 13706, 13718, 13726, 13738,
  13739, 13743, 13750, 13758, 13760, 13761, 13775, 13786, 13787, 13792,
  13806, 13824, 13840, 13841, 13844, 13846, 13848, 13851, 13852, 13854,
  13871, 13872, 13873, 13879, 13882, 13883, 13884, 13885, 13886, 13892,
  13895, 13908, 13910, 13911, 13912, 13913, 13914, 13915, 13916, 13917,
  13918, 13919, 13920, 13921, 13922, 13923, 13924, 13926, 13927, 13928,
  13938, 13941, 13942, 13954, 13955, 13956, 13963, 13967, 13968, 13970,
  13973, 13979, 13983, 13986, 13996, 14012, 14027, 14033, 14034, 14036,
  14040, 14043, 14044, 14048, 14049, 14050, 14053, 14055, 14059, 14064,
  14075, 14080, 14083, 14103, 14104, 14109, 14112, 14117, 14122, 14123,
  14134, 14153, 14183, 14188, 14199, 14210, 14218, 14229, 14241, 14273,
  14277, 14278.

* Support for the x32 ABI on x86-64 added.  The x32 target is selected by
  configuring glibc with:
	BUILD_CC='gcc' CC='gcc -mx32' CXX='g++ -mx32'
  Visit <http://sites.google.com/site/x32abi/> for more x32 ABI info.
  Implemented by H.J. Lu.

* ISO C11 support:

  + define static_assert

  + do not declare gets

  + declare at_quick_exit and quick_exit also for ISO C11

  + aligned_alloc.  NB: The code is deliberately allows the size parameter
    to not be a multiple of the alignment.  This is a moronic requirement
    in the standard but it is only a requirement on the caller, not the
    implementation.

  + timespec_get added

  + uchar.h support added

  + CMPLX, CMPLXF, CMPLXL added

  Implemented by Ulrich Drepper.

* Support for the IA-64 has been moved to ports.

* Remove support for anything but ELF binary format

* Checking versions of poll, ppoll added.
  Implemented by Ulrich Drepper.

* More generic and 64-bit performance optimizations to math functions.
  Implemented by Ulrich Drepper.

* New configure option --enable-obsolete-rpc makes the deprecated RPC
  headers and functions available at compile time as they were before
  version 2.14.  This option will be removed at some time in the future
  after the TI-RPC library becomes fully sufficient for the needs of
  existing applications.

* Compatibility code for Linux kernel versions before 2.4 has been removed.
  Note that glibc is not expected to work with any Linux kernel version
  before 2.6.

* New header <sys/auxv.h> and function getauxval allowing easy access to
  the AT_* key-value pairs passed from the Linux kernel.  The header also
  defines the HWCAP_* bits associated with the AT_HWCAP key.

* New locales: mag_IN

* New configure option --enable-systemtap builds SystemTap static probes
  into libc for setjmp and longjmp and into libpthread for various operations.
  So far the setjmp/longjmp probes and some of the libpthread probes are
  provided only for i*86 and x86_64.
  Implemented by Roland McGrath and Rayson Ho.

* Optimized expf for x86-32 and x86-64.  Implemented by Liubov Dmitrieva.

* More optimized functions for PowerPC.  Implemented by Adhemerval Zanella
  and Will Schmidt.

* More optimized functions for SPARC.  Implemented by David S. Miller.

* Improved support for cross-compilation, especially bootstrap builds
  without a previously built glibc.

* Ports for the TILE-Gx and TILEPro families of processors.  Contributed by
  Chris Metcalf from Tilera.

* Support for the old ARM ABI has been removed from ports.  Only the EABI is
  now supported for ARM processors.

* The hard-float variant of the ARM EABI now uses /lib/ld-linux-armhf.so.3
  as the name of the dynamic linker, to distinguish it from the
  /lib/ld-linux.so.3 dynamic linker used for the base EABI.

* Support for CRIS has been removed from ports.

* A new class of installed header has been documented for low-level
  platform-specific functionality.  PowerPC added the first instance with a
  function to provide time base register access.  Contributed by Tulio
  Magno Quites Machado Filho.

* ix86 configurations now install header files that are consistent with
  what x86-64 configurations install.  These same header files can be used
  for -m32, -m64, or -mx32 builds.
  Contributed by H.J. Lu.

* Math library bug fixes.  A thorough audit of all open math library bugs was
  conducted by Joseph Myers.  Significant progress was made on many math
  library bugs resulting in more accurate exceptions and function results.
  Many thanks to all those that contributed including Andreas Jaeger for his
  patch review and work on the x87 trigonometric instruction issues.

* Timezone data is no longer installed.  Timezone-related binaries and scripts
  will continue to be installed.  Users should obtain their timezone data from
  their distribution provider or from the tzdata package at
  <ftp://munnari.oz.au/pub/>.

Version 2.15

* The following bugs are resolved with this release:

  6779, 6783, 9696, 10103, 10709, 11589, 11929, 12403, 12786, 12840, 12847,
  12868, 12852, 12874, 12885, 12892, 12906, 12907, 12922, 12935, 12962,
  13007, 13021, 13061, 13062, 13067, 13068, 13085, 13088, 13090, 13092,
  13096, 13114, 13118, 13123, 13134, 13138, 13147, 13150, 13166, 13179,
  13185, 13189, 13192, 13268, 13276, 13282, 13291, 13305, 13328, 13335,
  13337, 13344, 13358, 13367, 13413, 13416, 13423, 13439, 13446, 13472,
  13484, 13506, 13515, 13523, 13524, 13538, 13540

* New program pldd to list loaded object of a process
  Implemented by Ulrich Drepper.

* Add nss_db support back to glibc.  No more dependency on Berkeley db
  and support for initgroups lookups.
  Implemented by Ulrich Drepper.

* Optimized strcpy, strncpy, stpcpy, stpncpy for SSE2 and SSSE3 on x86-32.
  Contributed by HJ Lu.

* Improved strcpy, strncpy, stpcpy, stpncpy for SSE2 and SSSE3 on x86-64.
  Contributed by HJ Lu.

* Optimized strcat, strncat on x86-64 and optimized wcscmp, wcslen, strnlen
  on x86-32 and x86-64.
  Contributed by Liubov Dmitrieva.

* Optimized strchr and strrchr for SSE on x86-32.
  Contributed by Liubov Dmitrieva.

* Optimized memchr, memrchr, rawmemchr, memcmp, wmemcmp, wcschr, wcscpy
  for x86-64 and x86-32.
  Contributed by Liubov Dmitrieva.

* New interfaces: scandirat, scandirat64
  Implemented by Ulrich Drepper.

* Checking versions of FD_SET, FD_CLR, and FD_ISSET added.
  Implemented by Ulrich Drepper.

* nscd now also caches the netgroup database.
  Implemented by Ulrich Drepper.

* Integrate libm with gcc's -ffinite-math-only option.
  Implemented by Ulrich Drepper.

* Lots of generic, 64-bit, and x86-64-specific performance optimizations
  to math functions.  Implemented by Ulrich Drepper.

* Optimized strcasecmp and strncasecmp for AVX on x86-64.
  Implemented by Ulrich Drepper.

* New Linux interfaces: process_vm_readv, process_vm_writev

* Optimized strcasecmp and strncasecmp for SSSE3 and SSE4.2 on x86-32.
  Implemented by Ulrich Drepper.

* Optimized nearbyint and strcasecmp for PPC.
  Implemented by Adhemerval Zanella.

* New locales: bho_IN, unm_US, es_CU, ta_LK

Version 2.14

* The following bugs are resolved with this release:

  386, 6420, 7101, 9730, 9732, 9809, 10138, 10149, 10157, 11099, 11257,
  11258, 11487, 11532, 11558, 11578, 11634, 11653, 11668, 11697, 11724,
  11781, 11799, 11820, 11837, 11857, 11869, 11892, 11895, 11901, 11945,
  11947, 11952, 11987, 12052, 12083, 12158, 12178, 12200, 12346, 12350,
  12393, 12420, 12432, 12445, 12449, 12453, 12454, 12460, 12469, 12489,
  12509, 12510, 12511, 12518, 12527, 12541, 12545, 12551, 12582, 12583,
  12587, 12597, 12601, 12611, 12625, 12626, 12631, 12650, 12653, 12655,
  12660, 12671, 12681, 12684, 12685, 12711, 12713, 12714, 12717, 12723,
  12724, 12734, 12738, 12746, 12766, 12775, 12777, 12782, 12788, 12792,
  12795, 12811, 12813, 12814, 12841

* The RPC implementation in libc is obsoleted.  Old programs keep working
  but new programs cannot be linked with the routines in libc anymore.
  Programs in need of RPC functionality must be linked against TI-RPC.
  The TI-RPC implementation is IPv6 enabled and there are other benefits.

  Visible changes of this change include (obviously) the inability to link
  programs using RPC functions without referencing the TI-RPC library and the
  removal of the RPC headers from the glibc headers.
  Implemented by Ulrich Drepper.

* New Linux interfaces: clock_adjtime, name_to_handle_at, open_by_handle_at,
  syncfs, setns, sendmmsg

* New locales: os_RU, bem_ZA, en_ZA, ff_SN, sw_KE, sw_TZ, lb_LU, wae_CH,
  yue_HK, lij_IT, mhr_RU

* New encodings: CP770, CP771, CP772, CP773, CP774

* New program sotruss to trace calls through PLTs
  Implemented by Ulrich Drepper.

* The malloc hook implementation is marked deprecated and will be removed
  from the default implementation in the next version.  The design never
  worked ever since the introduction of threads.  Even programs which do
  not create threads themselves can use multiple threads created internally.

Version 2.13

* The following bugs are resolved with this release:

  3268, 6812, 7066, 10085, 10484, 10563, 10851, 11149, 11155, 11577, 11611,
  11640, 11655, 11701, 11840, 11856, 11883, 11903, 11904, 11968, 11979,
  12005, 12037, 12067, 12077, 12078, 12092, 12093, 12107, 12108, 12113,
  12140, 12159, 12167, 12191, 12194, 12201, 12204, 12205, 12207, 12348,
  12378, 12394, 12397

* New Linux interfaces: prlimit, prlimit64, fanotify_init, fanotify_mark

* POWER7 optimizations: memset, memcmp, strncmp

* New optimized string functions for x86-64: strnlen (SSE2),
  strcasecmp (SSE2, SSSE3, SSE4.2), strncasecmp (SSE2, SSSE3, SSE4.2)
  Implemented by Ulrich Drepper.

Version 2.12

* The following bugs are resolved with this release:

  3662, 4457, 5553, 10162, 10401, 10414, 10554, 10824, 10864, 10915,
  10918, 10936, 10939, 10958, 10968, 10969, 10972, 10992, 11000, 11001,
  11007, 11010, 11027, 11039, 11040, 11041, 11043, 11046, 11056, 11070,
  11093, 11115, 11125, 11126, 11127, 11134, 11141, 11149, 11183, 11184,
  11185, 11186, 11187, 11188, 11189, 11190, 11191, 11192, 11193, 11194,
  11200, 11230, 11235, 11242, 11254, 11258, 11271, 11272, 11276, 11279,
  11287, 11292, 11319, 11332, 11333, 11387, 11389, 11390, 11394, 11397,
  11410, 11438, 11449, 11470, 11471, 11520, 11537, 11538, 11571

* New interfaces: pthread_getname_np, pthread_setname_np

* New Linux interface: recvmmsg

* STT_GNU_IFUNC implemented for Sparc by David Miller.

* The dynamic linker now recognizes supported ABI versions from the
  EI_ABIVERSION field in the ELF header.
  Implemented by Ulrich Drepper.

* New NIS mode selector ADJUNCT_AS_SHADOW.  The passwd.adjunct.byname table
  will not be used to fill in password fields in the passwd.byname replies.
  Instead it is used to synthesize the shadow.byname table, should it be
  missing.  This is a useful mode in some installations involving Solaris.
  Implemented by Ulrich Drepper.

* New locales: kok_IN, sq_MK, cv_RU

Version 2.11

* The following bugs are resolved with this release:

  3270, 7094, 9924, 9986, 10011, 10085, 10107, 10159, 10162, 10166, 10183,
  10195, 10196, 10200, 10203, 10207, 10211, 10213, 10217, 10221, 10229,
  10262, 10286, 10312, 10315, 10319, 10349, 10360, 10391, 10402, 10416,
  10418, 10422, 10425, 10446, 10448, 10452, 10540, 10553, 10560, 10564,
  10609, 10643, 10692, 10713, 10717, 10730, 10731, 10742, 10780, 10784,
  10789, 10817, 10823, 10840, 10847

* New interfaces: execvpe, pthread_sigqueue, mkstemps, mkstemps64, mkostemps,
  mkostemps64
  Implemented by Ulrich Drepper.

* Checking version of longjmp added that fails if an uninitialized stack
  frame would be created.  Implemented by Ulrich Drepper.

* STT_GNU_IFUNC is now supported in static executables.
  Implemented by H.J. Lu.

* STT_GNU_IFUNC implemented for PPC by Alan Modra.

* New optimized string functions for x86-64: strstr, strcasestr, memcmp,
  strcspn, strpbrk, strspn, strcpy, stpcpy, strncpy, strcmp (SSE2, SSE4.2),
  strncmp (SSE2, SSE4.2), strchr (SSE4.2), strrchr (SSE4.2).
  Contributed by H.J. Lu.

  strlen, rawmemchr, strcmp (SSSE3), strncmp (SSSE3).
  Implemented by Ulrich Drepper.

* New optimized string functions for x86: strlen, strcspn, strspn, strpbrk,
  strstr, strcasestr.
  Contributed by H.J. Lu.

* Support for fma instruction in AVX on x86-64.
  Implemented by H.J. Lu and Ulrich Drepper.

* AVX support in x86-64 auditing support in ld.so.
  Implemented by H.J. Lu.

* STB_GNU_UNIQUE support added.
  Implemented by Ulrich Drepper.

* Implement second fallback mode for optimized DNS lookup for even more
  broken environments.  If two requests from the same port are not
  handled correctly close the socket and open a new one before sending
  the second request.  The 'single-request-reopen' option in /etc/resolv.conf
  can be used to select this mode right away, instead of rediscovering the
  necessity is every process again.
  Implemented by Ulrich Drepper.

* New resolver flag RES_USE_DNSSEC to enable use of verified lookup.
  Implemented by Adam Tkac.

* Optimized iconv conversions for S390x.
  Implemented by Andreas Krebbel.

* Using condvars with PI mutexes is now more efficient due to kernel
  support for requeueing to PI futexes.  NPTL support added for x86-64.
  Implemented by Ulrich Drepper.

* New locales: ps_AF, my_MM

Version 2.10

* The following bugs are resolved with this release:

  697, 5381, 5807, 6411, 6545, 7040, 7058, 7067, 7080, 7083, 7095, 7098,
  9677, 9694, 9697, 9701, 9704, 9705, 9706, 9720, 9726, 9730, 9733, 9736,
  9741, 9750, 9753, 9759, 9781, 9791, 9793, 9823, 9833, 9844, 9880, 9881,
  9891, 9893, 9895, 9913, 9916, 9920, 9948, 9955, 9957, 9963, 9985, 10052,
  10069, 10086, 10087, 10090, 10092, 10093, 10100, 10118, 10128

* New interfaces: preadv, preadv64, pwritev, pwritev64, malloc_info
  Implemented by Ulrich Drepper.

* New Linux interfaces: accept4, fallocate, fallocate64.
  Implemented by Ulrich Drepper.

* Correct declarations of string function when used in C++ code.  This
  could lead to compile errors for invalid C++ code.

* XPG7/POSIX 2008 compilation environment.  Many GNU-specific functions are
  now in POSIX.

* New POSIX 2008 interface: psiginfo
  Implemented by Ulrich Drepper.

* New ISO C++1x interfaces: quick_exit, at_quick_exit
  Implemented by Ulrich Drepper.

* Support for selecting between multiple function definitions at runtime
  using STT_GNU_IFUNC symbols.  Implemented by Ulrich Drepper.

* The libcrypt library can now use the hash function implementations in
  NSS.  Implemented by Ulrich Drepper.

* The malloc implementation can be compiled to be less memory efficient
  but higher performing in multi-threaded programs.
  Implemented by Ulrich Drepper.

* New locales: nan_TW@latin, ks_IN

* Faster strlen, strchr, strchrnul, strrchr, memchr, and rawmemchr for x86-64.
  Implemented by Ulrich Drepper.

* Extended printf hook support.  It is possible to use user-defined types
  and extend existing format specifiers.
  Implemented by Ulrich Drepper.

* Handling for group shadow files has been added.
  Implemented by Ulrich Drepper.

* DNS IPv4-IPv6 parallel lookup now deals better with broken DNS
  servers (the case, e.g., for some people using the built-in DNS
  server in ADSL modems/routers).  There is a once-per-process timeout
  in case of a broken server.  To avoid it, users can run nscd or put
  'options single-request' in /etc/resolv.conf.
  Implemented by Ulrich Drepper.

Version 2.9

* The following bugs are resolved with this release:

  3406, 5209, 5210, 5381, 5794, 5814, 5911, 6428, 6438, 6442, 6447, 6461,
  6472, 6505, 6544, 6589, 6612, 6634, 6653, 6654, 6657, 6698, 6712, 6713,
  6719, 6723, 6724, 6740, 6763, 6771, 6790, 6791, 6817, 6824, 6839, 6843,
  6845, 6856, 6857, 6860, 6867, 6875, 6919, 6920, 6942, 6947, 6955, 6966,
  6968, 6974, 6980, 6995, 7008, 7009, 7029

* Unified lookup for getaddrinfo: IPv4 and IPv6 addresses are now looked
  up at the same time.  Implemented by Ulrich Drepper.

* TLS descriptors for LD and GD on x86 and x86-64.
  Implemented by Alexandre Oliva.

* getaddrinfo now handles DCCP and UDPlite.
  Implemented by Ulrich Drepper.

* New fixed-size conversion macros: htobe16, htole16, be16toh, le16toh,
  htobe32, htole32, be32toh, le32toh, htobe64, htole64, be64toh, le64toh.
  Implemented by Ulrich Drepper.

* New implementation of memmem, strstr, and strcasestr which is O(n).
  Implemented by Eric Blake.

* New Linux interfaces: inotify_init1, dup3, epoll_create1, pipe2

* Implement "e" option for popen to open file descriptor with the
  close-on-exec flag set.  Implemented by Ulrich Drepper.

* Implement "b" mode for fmemopen.  In this mode writes writes don't
  implicitly add a NUL byte and seeks from the end of the buffer really
  use the buffer end, not the string length as the basis.
  Implemented by Ulrich Drepper.

* Many functions, exported and internal, now atomically set the close-on-exec
  flag when run on a sufficiently new kernel.  Implemented by Ulrich Drepper.

* Sorting rules for some Indian languages (Kannada, Gurumukhi, Telugu,
  Sinhala)
  Implemented by Pravin Satpute.

* New locales: sd_IN, sd_IN@devanagari, ks_IN@devanagari, ht_HT, en_AG, nl_AW.

Version 2.8

* The following bugs are resolved with this release:

  2549, 3112, 4314, 4407, 4997, 5012, 5040, 5112, 5204, 5208, 5209, 5220,
  5222, 5224, 5225, 5237, 5238, 5240, 5245, 5277, 5346, 5375, 5378, 5382,
  5424, 5427, 5428, 5435, 5436, 5439, 5441, 5442, 5443, 5451, 5452, 5454,
  5455, 5463, 5464, 5465, 5475, 5477, 5478, 5520, 5541, 5545, 5553, 5600,
  5602, 5607, 5614, 5627, 5628, 5736, 5737, 5741, 5753, 5760, 5762, 5768,
  5774, 5777, 5778, 5779, 5786, 5790, 5818, 5854, 5857, 5903, 5939, 5979,
  5983, 5995, 5998, 6004, 6007, 6020, 6021, 6024, 6040, 6042

* New locales: bo_CN, bo_IN, shs_CA.

* New encoding: HP-ROMAN9, HP-GREEK8, HP-THAI8, HP-TURKISH8.

* Sorting rules for some Indian languages (Devanagari and Gujarati).
  Implemented by Pravin Satpute.

* IPV6 addresses in /etc/resolv.conf can now have a scope ID

* nscd caches now all timeouts for DNS entries
  Implemented by Ulrich Drepper.

* nscd is more efficient and wakes up less often.
  Implemented by Ulrich Drepper.

* More checking functions: asprintf, dprintf, obstack_printf, vasprintf,
  vdprintf, and obstack_vprintf.
  Implemented by Jakub Jelinek.

* Faster memset for x86-64.
  Implemented by Harsha Jagasia and H.J. Lu.

* Faster memcpy on x86.
  Implemented by Ulrich Drepper.

* ARG_MAX is not anymore constant on Linux.  Use sysconf(_SC_ARG_MAX).
  Implemented by Ulrich Drepper.

* Faster sqrt and sqrtf implemention for some PPC variants.
  Implemented by Steven Munroe.

Version 2.7

* The following bugs are resolved with this release:

  4125, 4126, 4178, 4359, 4407, 4512, 4514, 4525, 4554, 4556, 4557, 4566,
  4582, 4586, 4588, 4599, 4610, 4647, 4702, 4705, 4726, 4745, 4772, 4773,
  4775, 4776, 4792, 4813, 4814, 4816, 4833, 4858, 4860, 4896, 4905, 4925,
  4936, 4937, 4938, 4941, 4946, 4963, 4972, 5010, 5028, 5043, 5058, 5063,
  5071, 5103, 5104, 5112, 5113, 5184, 5186

* More checking functions: fread, fread_unlocked, open*, mq_open.
  Implemented by Jakub Jelinek and Ulrich Drepper.

* Extend fortification to C++.  Implemented by Jakub Jelinek.

* Implement 'm' modifier for scanf.  Add stricter C99/SUS compliance
  by not recognizing 'a' as a modifier when those specs are requested.
  Implemented by Jakub Jelinek.

* PPC optimizations to math and string functions.
  Implemented by Steven Munroe.

* New interfaces: mkostemp, mkostemp64.  Like mkstemp* but allow additional
  options to be passed.  Implemented by Ulrich Drepper.

* More CPU set manipulation functions.  Implemented by Ulrich Drepper.

* New Linux interfaces: signalfd, eventfd, eventfd_read, and eventfd_write.
  Implemented by Ulrich Drepper.

* Handle private futexes in the NPTL implementation.
  Implemented by Jakub Jelinek and Ulrich Drepper.

* Add support for O_CLOEXEC.  Implement in Hurd.  Use throughout libc.
  Implemented by Roland McGrath and Ulrich Drepper.

* Linux/x86-64 vDSO support.  Implemented by Ulrich Drepper.

* SHA-256 and SHA-512 based password encryption.
  Implemented by Ulrich Drepper.

* New locales: ber_DZ, ber_MA, en_NG, fil_PH, fur_IT, fy_DE, ha_NG, ig_NG,
  ik_CA, iu_CA, li_BE, li_NL, nds_DE, nds_NL, pap_AN, sc_IT, tk_TM, ug_CN,
  yo_NG.

+ New iconv modules: MAC-CENTRALEUROPE, ISO-8859-9E, KOI8-RU.
  Implemented by Ulrich Drepper.

Version 2.6

* The following bugs are resolved with this release:

  3156, 3213, 3285, 3291, 3306, 3313, 3320, 3322, 3325, 3326, 3334, 3348,
  3352, 3363, 3369, 3426, 3427, 3429, 3451, 3458, 3465, 3480, 3483, 3493,
  3514, 3515, 3559, 3632, 3664, 3673, 3674, 3745, 3747, 3818, 3840, 3842,
  3851, 3855, 3884, 3885, 3902, 3905, 3919, 3944, 3954, 3955, 3957, 3991,
  3995, 3996, 4024, 4040, 4069, 4070, 4074, 4076, 4096, 4101, 4102, 4114,
  4130, 4131, 4181, 4276, 4306, 4342, 4344, 4349, 4364, 4368, 4381, 4392,
  4403, 4405, 4406, 4411, 4438, 4439, 4455, 4456, 4465, 4512, 4514, 4586,
  4702, 4858

* New Linux interfaces: epoll_pwait, sched_getcpu.

* New generic interfaces: strerror_l.

* nscd can now cache the services database.   Implemented by Ulrich Drepper.

Version 2.5

* The following bugs are resolved with this release:

  39, 68, 192, 352, 388, 531, 935, 1006, 1201, 1203, 1386, 1782, 1783, 1784,
  1785, 1786, 1787, 1951, 1974, 1996, 2072, 2098, 2125, 2134, 2158, 2182,
  2349, 2376, 2386, 2389, 2415, 2418, 2420, 2423, 2450, 2451, 2466, 2472,
  2473, 2477, 2498, 2499, 2501, 2502, 2505, 2507, 2508, 2509, 2517, 2526,
  2569, 2571, 2592, 2611, 2625, 2632, 2644, 2662, 2680, 2683, 2684, 2693,
  2695, 2703, 2734, 2751, 2764, 2766, 2775, 2792, 2821, 2823, 2832, 2841,
  2843, 2883, 2892, 2908, 2914, 2926, 2961, 2978, 2980, 2987, 2997, 2998,
  3013, 3018, 3034, 3040, 3044, 3123, 3124, 3137, 3138, 3143, 3155, 3189,
  3225, 3251, 3252, 3253, 3273

* For Linux, the sorting of addresses returned by getaddrinfo now also
  handles rules 3, 4, and 7 from RFC 3484.  I.e., all rules are handled.
  Implemented by Ulrich Drepper.

* Allow system admin to configure getaddrinfo with the /etc/gai.conf file.
  Implemented by Ulrich Drepper.

* New Linux interfaces: splice, tee, sync_file_range, vmsplice.

* New iconv module for MIK.  Contributed by Alexander Shopov.

* For sites with broken group and/or passwd database, the auto-propagate
  option of nscd can prevent creating ID lookup entries from the results
  of a name lookup and vice versa.   This usually is no problem but some
  site might have problems with the default behavior.
  Implemented by Ulrich Drepper.

* Iterating over entire database in NIS can be slow.  With the
  SETENT_BATCH_READ option in /etc/default/nss a system admin can decide
  to trade time for memory.  The entire database will be read at once.
  Implemented by Ulrich Drepper.

* The interfaces introduced in RFC 3542 have been implemented by
  Ulrich Drepper.

* Support for the new ELF hash table format was added by Ulrich Drepper.

* Support for priority inheritance mutexes added by Jakub Jelinek and
  Ulrich Drepper.

* Support for priority protected mutexes added by Jakub Jelinek.

* New locales: nr_ZA, pa_PK, ca_AD, ca_FR, ca_IT, el_CY, tr_CY, as_IN,
  or_IN, csb_PL, fy_NL, sr_ME.

Version 2.4

* More overflow detection functions.

* New iconv converters for IBM1025, IBM1122, IBM1137, IBM1153,
  IBM1154, IBM1155, IBM1156, IBM1157, and IBM1158 contributed by Jiro Sekiba.

  More converters for IBM803, IBM901, IBM902, IBM921, IBM1008, IBM1097,
  IBM1112, IBM1123, IBM1130, IBM1140, IBM1141, IBM1142, IBM1143, IBM1144,
  IBM1145, IBM1146, IBM1147, IBM1148, IBM1149, IBM1166, IBM1167, IBM4517,
  IBM4899, IBM4909, IBM4971, IBM5347, IBM9030, IBM9066, IBM9448, IBM12712,
  IBM16804, IBM1364, IBM1371, IBM1388, IBM1390, and IBM1399 contributed
  by Masahide Washizawa.

* It is now possible to install audit libraries for the dynamic linker using
  LD_AUDIT.  Implemented by Ulrich Drepper.

* The LinuxThreads add-on, providing pthreads on Linux 2.4 kernels, is no
  longer supported.  The new NPTL implementation requires Linux 2.6 kernels.
  For a libc and libpthread that works well on Linux 2.4 kernels, we
  recommend using the stable 2.3 branch.

* The new function open_wmemstream acts like open_memstream,
  but uses a wchar_t wide character buffer.

* The new function ppoll is an improved version of poll, similar to pselect.

* New interfaces: fdopendir, openat, fstatat, fchmodat, fchownat,
  futimesat, faccessat, mkdirat, mkfifoat, mknodat,
  renameat, unlinkat, linkat, symlinkat, readlinkat.

* New Linux kernel system calls: unshare,
  inotify_init, inotify_add_watch, inotify_rm_watch.

* The euidaccess function is now also known by the alias eaccess,
  for compatibility with some other systems.

* Timezone data updated to 2006b version.

Version 2.3.6

* The following bugs are resolved with this release:

  38, 253, 549, 622, 653, 721, 758, 851, 877, 915, 934, 955, 961,
  1016, 1037, 1076, 1079, 1080, 1081, 1082, 1083, 1084, 1085, 1086,
  1087, 1088, 1090, 1091, 1092, 1093, 1094, 1095, 1096, 1097, 1098,
  1099, 1100, 1101, 1102, 1103, 1104, 1105, 1106, 1107, 1108, 1109,
  1110, 1111, 1112, 1113, 1125, 1137, 1138, 1249, 1250, 1251, 1252,
  1253, 1254, 1350, 1358, 1394, 1438, 1498, 1534

  Visit <http://sources.redhat.com/bugzilla/> for the details of each bug.

* As of this release, GCC 4 can be used to compile the C Library.

* Timezone data updated to 2005m version.

Version 2.3.5

* The following bugs are resolved with this release:

  284, 592, 602, 626, 633, 640, 650, 661, 671, 681, 693, 700, 710, 719,
  722, 723, 725, 726, 727, 728, 729, 730, 731, 732, 733, 734, 735, 736,
  737, 738, 739, 740, 741, 742, 743, 744, 745, 765, 767, 768, 769, 776,
  777, 787, 821, 822, 823, 825

  Visit <http://sources.redhat.com/bugzilla/> for the details of each bug.

Version 2.3.4

* Support for RFC 3678.  Real implementations exist only for Linux so far.
  Implemented by Ulrich Drepper.

* nscd can now cache entries persistently.  Expiring entries are reloaded.
  For speedups the cache can be shared in memory with client processes.
  Implemented by Ulrich Drepper.

* nscd can now perform SELinux checks.
  Implemented by Matthew Rickard <mjricka@epoch.ncsc.mil>.

* getaddrinfo queries are now cached.  Canonical name lookup is performed
  efficiently.
  Implemented by Ulrich Drepper.

* The nothrow function attribute is used when headers are used by gcc when
  compiling C code.  This can avoid significant amounts of exception
  handling data.

* The malloc functions perform more error checking and are stricter when
  it comes to reacting on errors.  The default action is to terminate
  the process after showing an error message.  Implemented by Ulrich Drepper.

* Reverse lookups of IPv6 addresses does not use bit string or .ip6.int
  lookups anymore unless explicitly requested.  Implemented by Ulrich Drepper.

* Namespaces in ld.so are implemented.  DSOs can be loaded in separate
  namespaces using the new function dlmopen().  This feature is of course,
  like most other dynamic loading functionality, not available in statically
  linked applications.  Implemented by Ulrich Drepper.

* Low-overhead boundary checking variants of string and some stdio functions
  were added.  These are to be used in conjunction with a gcc patch by
  Jakub Jelinek which adds calls to these functions if possible.
  Implemented by Jakub Jelinek and Ulrich Drepper.

* Old code for several operating systems and machine architectures that
  have not been in working condition in a long time have been removed from
  the main source tree maintained by the GNU C Library's maintainers.
  These files are now reside in the separate `ports' source module
  that is usable as an add-on when building the library.

Version 2.3.3

* New functions `dladdr1' and `dlinfo' in <dlfcn.h> provide more ways to
  interrogate the dynamic linker, compatible with the Solaris interface.

* ELF thread-local storage support (TLS) now works on PowerPC and PowerPC64;
  implemented by Paul Mackerras, Steven Munroe, and Roland McGrath.

* getifaddrs now uses the netlink interface on Linux to get its information.
  Implemented by Thorsten Kukuk.

* getaddrinfo now implements AI_V4MAPPED, AI_ALL, and AI_ADDRCONF.
  Implemented by Ulrich Drepper.

* support for non-executable stacks on x86 has been added.  Changes mostly
  by Roland McGrath.

* regex is now much faster for multibyte locales.  Changes by Jakub Jelinek
  and Ulrich Drepper.

* getaddrinfo now performs destination address selection according to
  RFC 3484.

Version 2.3.2

* Thread-safe interfaces for many functions that access locale data
  were added in version 2.3, but these features were omitted from NEWS.
  Many functions have variants with an `_l' suffix that take a `locale_t'
  object as a parameter rather than consulting the current locale.
  The new functions `newlocale', `duplocale', and `freelocale' in <locale.h>
  create and maintain `locale_t' objects.  Additionally, the new function
  `uselocale' sets "the current locale" (as used by functions not so
  parameterized) set for an individual thread.  These features were added
  in version 2.3, implemented by Ulrich Drepper and Roland McGrath.

* The functions getresuid, getresgid, setresuid, and setresgid, which
  have long been available on Linux, are now declared in <unistd.h>
  and are now also available on the Hurd.

* ELF thread-local storage support (TLS) now works on x86-64.

* The new dynamic string token $LIB is expanded in shared library names.
  This normally expands to lib, but on some 64-bit platforms to lib64 instead.

* Aldy Hernandez contributed complete software floating point support for
  PowerPC machines with no FPU.

* fexecve is implemented on Linux.

* The `btowc' function should work at least twice as fast due to
  specialized callbacks in the iconv modules.  Implemented by Bruno Haible.

* With approriate thread add-ons cancelable functions are now implemented
  in libc.so as well.  No need to call the function in libpthread.  This
  change allowed to finally disable the incorrect and expensive handling
  of weak definition in ld.so.

* Yet more PLT entries in libc.so have been removed.  We finally arrived
  at the bare minimum.  Startup times improved appropriately.

* Support for the new Linux/x86 system call interface was added.  The
  AT_SYSINFO auxiliary vector entry is recognized and handled.

Version 2.3

* Masahide Washizawa contributed iconv modules for IBM1163 and IBM1164
  charsets.

* iconv (the program and the interface) now accepts empty names (excluding
  options like //TRANSLIT) to mean "use charset of current locale".

* localedef can now transliterate characters in strings which are not in
  the provided charmap.  The information from the input locale is used.

* Prelinking support was added for ELF targets.  This requires additional
  tools and recent versions of the GNU binutils.  Contributed by Jakub Jelinek.

* Read-only stdio streams now use mmap to speed up operation by eliminating
  copying and buffer underflows.  To use add 'm' to the mode string of
  the fopen/fdopen/freopen call.  Implemented by Ulrich Drepper.

* The malloc functions were completely rewritten by Wolfram Gloger based
  on Doug Lea's malloc-2.7.0.c.

* Isamu Hasegawa contributed a completely new and POSIX-conformant
  implementation of regex.

* Bruno Haible upgraded the iconv and locale implementation to support
  Unicode 3.2.

* Contents of the LC_* and LANG environment variables in the CEN style are
  not recognized anymore.   It never was used.  Change by Ulrich Drepper.

* The runtime (ld.so, libc, libpthread for Linux) now can handle the ELF
  thread-local storage (TLS) ABI on some platforms.
  Changes by Ulrich Drepper.  SH support by Kaz Kojima.

* Bruno Haible contributed iconv converters for ISO-2022-JP-3, SHIFT JIS-X0213,
  EUC-JISX0213, and TSCII.

* New header <ifaddrs.h> with functions `getifaddrs' and `freeifaddrs':
  BSD-compatible interface for getting all network interface addresses.
  Implementation for IPv4 by Roland McGrath.

* Loading of locale data is faster due to the introduction of a locale
  archive.  Implemented by Roland McGrath and Ulrich Drepper.

* Startup times are significantly reduced by not using exported functions
  inside the library itself.  Changes by Jakub Jelinek, Roland McGrath,
  and Ulrich Drepper.

* Steven Munroe contributed a port to PowerPC64/Linux.

Version 2.2.6

* The Hurd now uses the GNU libio implementation of stdio rather than the
  old GNU stdio implementation, and uses a new ABI (libc.so.0.3).

* The Hurd on x86 now has the `ioperm' function and <sys/io.h> header file
  with the same behavior as the Linux system call of the same name.

Version 2.2.5

* Stephen Moshier implemented log2, log10, powl and cbrtl for the
  128-bit long double format.

* Masahide Washizawa contributed iconv modules for IBM1132, IBM1133, IBM1160,
  IBM1161, and IBM1162 charsets.

* Andreas Jaeger contributed a port to x86-64/Linux.

* Peter Bruin contributed a port to PowerPC/Hurd.

* libc functions using I/O streams now can handle wide-oriented streams
  as well.

* optimizations in the dynamic linker.  Binaries created by recent binutils
  versions start up quicker due to reduced time spent on relocations.

* Support for use of gcc3 added by Jakub Jelinek and HJ Lu.

Version 2.2.4

* Stephen Moshier implemented cosh, expm1, log1p, acos, sinh, tanh,
  asinh, atanh, j0 for the 128-bit long double format.

* Bruno Haible updated all the code handling Unicode in some form to
  support Unicode 3.1.

* Speed of regex for single-byte locales is back to previous levels.
  Patch by Isamu Hasegawa.

* Alpha, SPARC, and IA-64 now also using floating stacks.

* Startup time of internationalized applications greatly improved through
  iconv cache.  Use iconvconfig to generate the cache file.
  Contributed by Ulrich Drepper.

* The IA-64 specific part of ld.so was rewritten to eliminate some pretty
  severe performance problems.  Patch by David Mosberger.

* The Hurd port got a lot more functionality like AIO, various stdio
  extensions, etc.  Mainly done by Roland McGrath.

* mtrace can now lookup symbols in shared libraries.

Version 2.2.3

* Intel's IA-64 math library is largely integrated.  It provides fast and
  accurate implementatations for most basic and standard math functions
  in float, double, and long double format.

* Stephen Moshier implemented j0, j1, jn, y0, y1, yn, lgamma, erf, erfc,
  and asin for the 96-bit long double format and asin, log, tan for the
  128-bit long double format.

* The beginning of a last-bit accurate math library by IBM Haifa were added.
  The basic double functions exist today.  Contributed by Abraham Ziv
  <ziv@il.ibm.com>, Moshe Olshansky <olshansk@il.ibm.com>, Ealan Henis
  <ealan@il.ibm.com>, and Anna Reitman <reitman@il.ibm.com>.

* An asynchronous name lookup library was added.  The interface is designed
  after POSIX AIO.  The proposal was circulated beforehand to get comments.
  No negative ones came in.  Implemented by Ulrich Drepper.

* Port to S390/64bit contributed by Martin Schwidefsky
  <schwidefsky@de.ibm.com>.

* David Mosberger <davidm@hpl.hp.com> implemented the setcontext family
  of functions for Linux/IA-64.

* The RPC code is now thread safe.  Threads can now use the same service
  of different services at the same time.  Patch by Eric Norum
  <eric.norum@usask.ca> with some help by Ulrich Drepper.

* Martin Schwidefsky <schwidefsky@de.ibm.com> implemented the setcontext
  family of functions for Linux/S390.

* Ulrich Drepper <drepper@redhat.com> implemented the setcontext family
  of functions for Linux/x86.

* Port to Linux/CRIS contributed by Axis Communications.

Version 2.2.2

* Lots of headers were cleaned up.  Using the tool in the conform/ subdir
  we can now check for namespace violations and missing declarations.  The
  result is that almost all headers are now Unix-compliant (as defined in
  the upcoming XPG6).  The negative side is that some programs might need
  corrections, too, if they depend on the incorrect form of the headers in
  previous versions which defined too many symbols and included too many
  other headers.

* regex now handles multibyte character sets correctly.
  Contributed by Isamu Hasegawa <isamu@yamato.ibm.com>.

* iconv (the program) does now conform to the upcoming XPG6 and handles
  charmaps.  Instead of the charset names the path of charmaps can be
  provided and the conversion happens based on this data.
  Contributed by Ulrich Drepper.

* The locale program now provides detailed information about the installed
  locales.  While

    locale -a

  only lists the names of the supported locales

    locale -a --verbose

  provides details such as country, language, and codeset name.
  Contributed by Ulrich Drepper.

Version 2.2.1

* The gencat program now parses the input file according to the charset
  selected by the LC_CTYPE category.  This is important for stateful
  character sets.  To make generating catalogs easier there is a way
  to overwrite the charset selected by the locale: before the first
  message or $ quote line the catalog can contain a line like

    $ codeset=ISO-8859-2

  to select the charset (ISO-8859-2 in this case).

  Implemented by Shinya Hanataka and Ulrich Drepper.

* New codeset conversion modules: IBM-922  (Estonia PC codeset),
  IBM-1124 (Ukraine PC codeset), IBM-1129 (Vietnamese PC codeset).
  Contributed by Masahide Washizawa <washi@jp.ibm.com>.

* Optimized string functions for Alpha ev6 and ev67 by Richard Henderson
  <rth@redhat.com> and Rick Gorton <rick.gorton@alpha-processor.com>.

* The LANGUAGE environment variable is now ignored unless the locale is
  changed from the default "C" locale.

* The usual bug fixes.

Version 2.2

* Greg McGary added runtime support for bounds checking using gcc's
  new -fbounded-pointers option.  ix86 target is complete.  PowerPC
  is in progress.

* Thorsten Kukuk added secure mode support to nscd.

* The Berkeley db libraries have been removed.

  Related, the nss_db module is now in a separate package since it
  obviously requires a database library being available.

* Wide character I/O streams implemented by Ulrich Drepper.

* Functions from the extended socket API added by Ulrich Drepper.

* Functions feenableexcept and fedisableexcept to control the
  behaviour of individual exceptions have been added by Andreas Jaeger.

* ldconfig program added by Andreas Jaeger and Jakub Jelinek.

* The resolver code has been updated from bind 8.2.3-T5B which supports
  threads.  The integration was done by Andreas Jaeger, Adam D. Bradley,
  and Mark Kettenis.

  This change could in some situations effect backward compatibility.  Since
  now `_res' is a thread-local instead of a global variable, modifying it
  in one thread does not have any effect in other threads.

  The resolver library was also extended to allow IPv6 as the transport
  protocol for the requests.  This work was done by Stig Venaas.

* Compatibility code for K&R C compilers has been removed from the
  header files.  A ISO C compiler is needed to use the library
  (conforming to either C89 or C99 standard).

* Complete rewrite of the localedef program to support multibyte character
  sets.  Implement handling of ISO 14651 and ISO 14652.  Rewrite strcoll,
  strxfrm, wcscoll, and wcsxfrm functions.  Make isw*() functions work.
  Implemented by Ulrich Drepper.

  Bruno Haible significantly improved the generation and use of the data
  structures for the wide character tables.

* Plural handling in gettext implemented by Ulrich Drepper.

* The utmp daemon has been removed.

* The port to MIPS-Linux has been finished by Andreas Jaeger.

* A port to Hitachi SH3 and SH4 has been contributed by Kazumoto Kojima
  and Yutaka Niibe.

* POSIX clocks and timers implemented by Kaz Kylheku and Ulrich Drepper.

* POSIX barriers implemented by Kaz Kylheku.

* POSIX spawn function family implemented by Ulrich Drepper.

* POSIX spinlocks are now available.

* Timed wait functions for mutex, rwlock, and semaphores are implemented.

* the configure option --enable-kernel=X.Y.Z allows to strip out
  compatibility for kernel versions before X.Y.Z.  This is currently only
  implemented for Linux.

* the sockaddr_in6 structure changed.  The IPv6 working group added a new
  field sin6_scope_id.  This means that all programs using IPv6 should be
  recompiled.  Don't expect binary compatibility with previous glibc
  versions.

* various conversion modules for IBM character sets contributed by
  Masahide Washizawa.

* IA-64 port by Jes Sorensen and HJ Lu.

Version 2.1.3

* bug fixes


Version 2.1.2

* bug fixes


Version 2.1.1

* New ISO C 9x function _Exit, imaxabs, and imaxdiv are added.

* New xdr functions are added; some rpc functions are now 64bit clean.

* Fixed a number of bugs and memory leaks (especially in NIS+ code).

* Fixed known incompatibilities with glibc 2.0.

* New functions lock64, strchrnul, rawmemchr, getutmp and getutmpx.

* Optimized a number of functions (especially the ELF dynamic loader).

* Update timezone data files.

* lots of charmaps corrections

* some new locale definitions and charmaps


Version 2.1

* Richard Henderson corrected size of struct timeval on Linux/Alpha to
  conform to POSIX member type requirements.  Symbol versions have been
  adjusted as needed within the library, and for direct use by applications,
  but there is potential for problems if third-party libraries use
  struct timeval as part of their interface.  This does not present
  a problem for X and other "essential" system libraries.

* An additional locale model to support C++ Standard Library locale
  model and probably more was implemented by Ulrich Drepper.

* Eric Youngdale and Ulrich Drepper implemented versioning of objects on
  symbol level.

* Miles Bader provided the `argp' function family to support hierachical
  command line argument parsing, layered on top of getopt.

* strtod accepts new hexadecimal floating-point format from ISO C 9X.

* printf has two new specifiers %a and %A to print hexadecimal flaoting-point
  numbers.

* scanf recognizes the %a and %A format for scanning floating point numbers.

* the new headers <stdint.h> and <inttypes.h> from ISO C 9X provides
  information and interfaces for the available integer types.

* about 130 new math functions were added to implement the ISO C9x math
  library.

* the new header <complex.h> contains definitions of the complex math
  functions from ISO C 9X.

* the new header <tgmath.h> defines generic macros to use complex or
  real valued functions.

* Thorsten Kukuk provided an implementation for NIS+, securelevel 0, 1 and 2.

* Andreas Jaeger provided a test suite for the math library.

* Mark Kettenis implemented the utmpx interface and an utmp daemon.

* Ulrich Drepper added character set conversion functions (iconv).

* Optimized string functions have been added.

* The localedata addon is now part of glibc.

* An implementation of profiling shared libraries was added by Ulrich Drepper.

* Thorsten Kukuk and Ulrich Drepper provided an implementation for a caching
  daemon for NSS (nscd).

  Missing a better place here are some numbers on improvements.  Under
  Linux 2.1.125 un-tar-ing the kernel sources takes

				  user	system	   wall

    using local files		12.19s	 6.88s	 22.91s

    using NIS			13.92s	 8.91s	 26.34s

    using NIS & nscd		10.37s	 7.34s	 25.30s

    using NIS+			27.57s	30.37s  640.46s

    using NIS+ & nscd           10.25s   7.83s   26.51s

    using NIS & old nscd [1]	13.83s	 8.32s	 29.60s

  Keep in mind that non-namelookup related operations dominate above times.
  It was just a common complain that using NIS+ unpacking the kernel is
  horribly slow.

  [1] The old nscd implementation is not available anymore since it was
  distributed with glibc up to version 2.0.98 and thus is now replaced.

* Tim Waugh provided an implementation of the POSIX.2 wordexp function family.

* Mark Kettenis provided a Hesiod NSS module.

* The ELF dynamic loader knows how to process dynamic string tokens ($ORIGIN
  and $PLATFORM) in RPATHs and similar strings (Ulrich Drepper).

* rcmd can now handle netgroups (Dick Streefland).

* A port to the ARM was contributed by Phil Blundell, Pat Beirne and Scott
  Bambrough.

* Support for the IPv6 protocol has been added to the socket API, as per the
  latest draft standards.

* Support for Linux 2.2 has been added.

* Interface changes relative to the latest 2.0.x release:
~~~~~~~~~~~~~~~~~~~~~~~~~~~~~~~~~~~~~~~~~~~~~~~~~~~~~~~~~~~~~~~~~~~~~~~~~~~~~~~
addseverity			NEW: Unix98
alphasort64			NEW: LFS
argp_err_exit_status		NEW: argp, GNU ext
argp_error			NEW: argp, GNU ext
argp_failure			NEW: argp, GNU ext
argp_help			NEW: argp, GNU ext
argp_parse			NEW: argp, GNU ext
argp_program_bug_address	NEW: argp, GNU ext
argp_program_version		NEW: argp, GNU ext
argp_program_version_hook	NEW: argp, GNU ext
argp_state_help			NEW: argp, GNU ext
argp_usage			NEW: argp, GNU ext
authdes_create			NEW: Secure RPC
authdes_getucred		NEW: Secure RPC
authdes_pk_create		NEW: Secure RPC
backtrace			NEW: GNU ext.
backtrace_symbols		NEW: GNU ext.
backtrace_symbols_fd		NEW: GNU ext.
cacos				NEW: ISO C 9x
cacosf				NEW: ISO C 9x
cacosh				NEW: ISO C 9x
cacoshf				NEW: ISO C 9x
cacoshl				NEW: ISO C 9x
cacosl				NEW: ISO C 9x
capget				NEW: kernel
capset				NEW: kernel
carg				NEW: ISO C 9x
cargf				NEW: ISO C 9x
cargl				NEW: ISO C 9x
casin				NEW: ISO C 9x
casinf				NEW: ISO C 9x
casinh				NEW: ISO C 9x
casinhf				NEW: ISO C 9x
casinhl				NEW: ISO C 9x
casinl				NEW: ISO C 9x
catan				NEW: ISO C 9x
catanf				NEW: ISO C 9x
catanh				NEW: ISO C 9x
catanhf				NEW: ISO C 9x
catanhl				NEW: ISO C 9x
catanl				NEW: ISO C 9x
cbc_crypt			NEW: Secure RPC
ccos				NEW: ISO C 9x
ccosf				NEW: ISO C 9x
ccosh				NEW: ISO C 9x
ccoshf				NEW: ISO C 9x
ccoshl				NEW: ISO C 9x
ccosl				NEW: ISO C 9x
cexp				NEW: ISO C 9x
cexpf				NEW: ISO C 9x
cexpl				NEW: ISO C 9x
cimag				NEW: ISO C 9x
cimagf				NEW: ISO C 9x
cimagl				NEW: ISO C 9x
clearerr_locked			REMOVED
clntunix_create			NEW: sunrpc ext
clog				NEW: ISO C 9x
clog10				NEW: ISO C 9x
clog10f				NEW: ISO C 9x
clog10l				NEW: ISO C 9x
clogf				NEW: ISO C 9x
clogl				NEW: ISO C 9x
conj				NEW: ISO C 9x
conjf				NEW: ISO C 9x
conjl				NEW: ISO C 9x
cpow				NEW: ISO C 9x
cpowf				NEW: ISO C 9x
cpowl				NEW: ISO C 9x
cproj				NEW: ISO C 9x
cprojf				NEW: ISO C 9x
cprojl				NEW: ISO C 9x
creal				NEW: ISO C 9x
crealf				NEW: ISO C 9x
creall				NEW: ISO C 9x
creat64				NEW: LFS
csin				NEW: ISO C 9x
csinf				NEW: ISO C 9x
csinh				NEW: ISO C 9x
csinhf				NEW: ISO C 9x
csinhl				NEW: ISO C 9x
csinl				NEW: ISO C 9x
csqrt				NEW: ISO C 9x
csqrtf				NEW: ISO C 9x
csqrtl				NEW: ISO C 9x
ctan				NEW: ISO C 9x
ctanf				NEW: ISO C 9x
ctanh				NEW: ISO C 9x
ctanhf				NEW: ISO C 9x
ctanhl				NEW: ISO C 9x
ctanl				NEW: ISO C 9x
des_setparity			NEW: Secure RPC
ecb_crypt			NEW: Secure RPC
endutxent			NEW: Unix98
exp10				NEW: ISO C 9x
exp10f				NEW: ISO C 9x
exp10l				NEW: ISO C 9x
exp2				NEW: ISO C 9x
exp2f				NEW: ISO C 9x
exp2l				NEW: ISO C 9x
fattach				NEW: STREAMS
fdetach				NEW: STREAMS
fdim				NEW: ISO C 9x
fdimf				NEW: ISO C 9x
fdiml				NEW: ISO C 9x
feclearexcept			NEW: ISO C 9x
fegetenv			NEW: ISO C 9x
fegetexceptflag			NEW: ISO C 9x
fegetround			NEW: ISO C 9x
feholdexcept			NEW: ISO C 9x
feof_locked			REMOVED
feraiseexcept			NEW: ISO C 9x
ferror_locked			REMOVED
fesetenv			NEW: ISO C 9x
fesetexceptflag			NEW: ISO C 9x
fesetround			NEW: ISO C 9x
fetestexcept			NEW: ISO C 9x
feupdateenv			NEW: ISO C 9x
fflush_locked			REMOVED
ffsl				NEW: GNU ext.
ffsll				NEW: GNU ext.
fgetpos64			NEW: LFS
fgets_unlocked			NEW: GNU ext.
fileno_locked			REMOVED
fma				NEW: ISO C 9x
fmaf				NEW: ISO C 9x
fmal				NEW: ISO C 9x
fmax				NEW: ISO C 9x
fmaxf				NEW: ISO C 9x
fmaxl				NEW: ISO C 9x
fmin				NEW: ISO C 9x
fminf				NEW: ISO C 9x
fminl				NEW: ISO C 9x
fmtmsg				NEW: Unix98
fopen64				NEW: LFS
fputc_locked			REMOVED
fputs_unlocked			NEW: GNU ext.
fread_unlocked			NEW: GNU ext.
freopen64			NEW: LFS
fseeko				NEW: Unix98
fsetpos64			NEW: LFS
fstatfs64			NEW: LFS
fstatvfs			NEW: Unix98
fstatvfs64			NEW: LFS
ftello				NEW: Unix98
ftello64			NEW: LFS
ftruncate64			NEW: LFS
ftw64				NEW: LFS
fwrite_unlocked			NEW: GNU ext.
gai_strerror			NEW: IPv6
gamma_r				REMOVED
gammaf_r			REMOVED
gammal_r			REMOVED
getchar_locked			REMOVED
getdate				NEW: Unix98
getdate_err			NEW: Unix98
getdate_r			NEW: GNU ext.
getmsg				NEW: STREAMS
getnameinfo			NEW: IPv6
getnetname			NEW: Secure RPC
getpmsg				NEW: STREAMS
getpt				NEW: Unix98 PTY
getrlimit64			NEW: LFS
getutxent			NEW: Unix98
getutxid			NEW: Unix98
getutxline			NEW: Unix98
glob64				NEW: GNU ext.
globfree64			NEW: GNU ext.
gnu_get_libc_release		NEW: GNU ext.
gnu_get_libc_version		NEW: GNU ext.
grantpt				NEW: Unix98 PTY
host2netname			NEW: Secure RPC
iconv				NEW: iconv
iconv_close			NEW: iconv
iconv_open			NEW: iconv
if_freenameindex		NEW: IPv6
if_indextoname			NEW: IPv6
if_nameindex			NEW: IPv6
if_nametoindex			NEW: IPv6
in6addr_any			NEW: IPv6
in6addr_loopback		NEW: IPv6
inet6_isipv4mapped		NEW: IPv6
isastream			NEW: STREAMS
iswblank			NEW: GNU ext.
key_decryptsession		NEW: Secure RPC
key_decryptsession_pk		NEW: Secure RPC
key_encryptsession		NEW: Secure RPC
key_encryptsession_pk		NEW: Secure RPC
key_gendes			NEW: Secure RPC
key_get_conv			NEW: Secure RPC
key_secretkey_is_set		NEW: Secure RPC
key_setnet			NEW: Secure RPC
key_setsecret			NEW: Secure RPC
llrint				NEW: ISO C 9x
llrintf				NEW: ISO C 9x
llrintl				NEW: ISO C 9x
llround				NEW: ISO C 9x
llroundf			NEW: ISO C 9x
llroundl			NEW: ISO C 9x
log2				NEW: ISO C 9x
log2f				NEW: ISO C 9x
log2l				NEW: ISO C 9x
lrint				NEW: ISO C 9x
lrintf				NEW: ISO C 9x
lrintl				NEW: ISO C 9x
lround				NEW: ISO C 9x
lroundf				NEW: ISO C 9x
lroundl				NEW: ISO C 9x
lseek64				NEW: LFS
makecontext			NEW: Unix98
mempcpy				NEW: GNU ext.
mmap64				NEW: LFS
moncontrol			REMOVED
modify_ldt			NEW: kernel
nan				NEW: ISO C 9x
nanf				NEW: ISO C 9x
nanl				NEW: ISO C 9x
nearbyint			NEW: ISO C 9x
nearbyintf			NEW: ISO C 9x
nearbyintl			NEW: ISO C 9x
netname2host			NEW: Secure RPC
netname2user			NEW: Secure RPC
nexttoward			NEW: ISO C 9x
nexttowardf			NEW: ISO C 9x
nexttowardl			NEW: ISO C 9x
nftw				NEW: Unix98
nftw64				NEW: LFS
open64				NEW: LFS
passwd2des			NEW: Secure RPC
pow10				NEW: GNU ext.
pow10f				NEW: GNU ext.
pow10l				NEW: GNU ext.
pread				NEW: Unix98
pread64				NEW: LFS
printf_size			NEW: GNU ext.
printf_size_info		NEW: GNU ext.
profil_counter			REMOVED
pthread_mutexattr_getkind_np	REPLACED
pthread_mutexattr_setkind_np	REPLACED
ptsname				NEW: Unix98 PTY
ptsname_r			NEW: Unix98 PTY
putc_locked			REMOVED
putchar_locked			REMOVED
putgrent			NEW: GNU ext.
putmsg				NEW: STREAMS
putpmsg				NEW: STREAMS
pututxline			NEW: Unix98
pwrite				NEW: Unix98
pwrite64			NEW: LFS
readdir64			NEW: LFS
readdir64_r			NEW: LFS
remquo				NEW: ISO C 9x
remquof				NEW: ISO C 9x
remquol				NEW: ISO C 9x
round				NEW: ISO C 9x
roundf				NEW: ISO C 9x
roundl				NEW: ISO C 9x
rtime				NEW: GNU ext.
scalbln				NEW: ISO C 9x
scalblnf			NEW: ISO C 9x
scalblnl			NEW: ISO C 9x
scandir64			NEW: LFS
sendfile			NEW: kernel
setcontext			NEW: Unix98
setrlimit64			NEW: LFS
setutxent			NEW: Unix98
sighold				NEW: Unix98
sigignore			NEW: Unix98
sigqueue			NEW: POSIX.1b
sigrelse			NEW: Unix98
sigset				NEW: POSIX.1b
sigtimedwait			NEW: POSIX.1b
sigwaitinfo			NEW: POSIX.1b
sincos				NEW: GNU ext.
sincosf				NEW: GNU ext.
sincosl				NEW: GNU ext.
statfs64			NEW: LFS
statvfs				NEW: Unix98
statvfs64			NEW: LFS
strcasestr			NEW: GNU ext.
strtoimax			NEW: ISO C 9x
strtoumax			NEW: ISO C 9x
strverscmp			NEW: GNU ext.
svcauthdes_stats		NEW: Secure RPC
svcunix_create			NEW: sunrpc etx
svcunixfd_create		NEW: sunrpc ext
swapcontext			NEW: Unix98
tcgetsid			NEW: Unix98 PTY
tdestroy			NEW: GNU ext.
tgamma				NEW: ISO C 9x
tgammaf				NEW: ISO C 9x
tgammal				NEW: ISO C 9x
tmpfile64			NEW: LFS
trunc				NEW: ISO C 9x
truncate64			NEW: LFS
truncf				NEW: ISO C 9x
truncl				NEW: ISO C 9x
umount2				NEW: kernel
unlockpt			NEW: Unix98 PTY
updwtmpx			NEW: Unix98
user2netname			NEW: Secure RPC
utmpxname			NEW: Unix98
versionsort			NEW: GNU ext.
versionsort64			NEW: GNU ext.
waitid				NEW: Unix98
wcscasecmp			NEW: GNU ext.
wcsncasecmp			NEW: GNU ext.
wcsnlen				NEW: GNU ext.
wcstoimax			NEW: ISO C 9x
wcstoll				NEW: ISO C 9x
wcstoull			NEW: ISO C 9x
wcstoumax			NEW: ISO C 9x
wcswcs				NEW: Unix98
wordexp				NEW: POSIX.2
wordfree			NEW: POSIX.2
write_profiling			REMOVED
xdecrypt			NEW: Secure RPC
xdr_authdes_cred		NEW: Secure RPC
xdr_authdes_verf		NEW: Secure RPC
xdr_cryptkeyarg			NEW: Secure RPC
xdr_cryptkeyarg2		NEW: Secure RPC
xdr_cryptkeyres			NEW: Secure RPC
xdr_getcredres			NEW: Secure RPC
xdr_key_netstarg		NEW: Secure RPC
xdr_key_netstres		NEW: Secure RPC
xdr_keybuf			NEW: Secure RPC
xdr_keystatus			NEW: Secure RPC
xdr_netnamestr			NEW: Secure RPC
xdr_sizeof			NEW: Secure RPC
xdr_unixcred			NEW: sunrpc ext
xencrypt			NEW: Secure RPC
~~~~~~~~~~~~~~~~~~~~~~~~~~~~~~~~~~~~~~~~~~~~~~~~~~~~~~~~~~~~~~~~~~~~~~~~~~~~~~~

Version 2.0.6

* more bug fixes


Version 2.0.5

* more bug fixes

* inet_ntoa is thread-safe

* updwtmp is moved from libutil to libc

* rewrite of cbrt function

* update of timezone data

Version 2.0.4

* more bug fixes

Version 2.0.3

* more bug fixes

Version 2.0.2

* more bug fixes

* add atoll function

* fix complex problems in Berkeley DB code

* fix math functions

Version 2.0.1

* fixed lots of header problems (especially Linux/GNU specific)

* dynamic loader preserves all registers

* Roland McGrath provided support for handling of auxiliary objects in
  the ELF dynamic loader.

* support for parallel builds is improved

Version 2.0

* GNU extensions are no longer declared by default.  To enable them you
  must define the macro `_GNU_SOURCE' in your program or compile with
  `-D_GNU_SOURCE'.

* The library has changed from using GNU ld symbol aliases to using weak
  symbols where available.  The ELF object file format supports weak
  symbols; GNU ld also supports weak symbols in the a.out format.  (There
  is also now support for other GNU ld extensions in ELF.  Use the
  `--with-elf' option to configure to indicate you have ELF, and
  `--with-gnu-ld' if using GNU ld.)  This change resulted in the deletion
  of many files which contained only symbol aliases, reducing the size of
  the source and the compiled library; many other files were renamed to
  less cryptic names previously occupied by the symbol alias files.
  There is a new header file <elf.h> for programs which operate on
  files in the ELF format.

* Converted to Autoconf version 2, so `configure' has more options.
  Run `configure --help' to see the details.

* The library can now be configured to build profiling, highly-optimized
  (but undebuggable), and/or shared libraries (ELF with GNU ld only).  The
  `--enable-profile', `--enable-omitfp', and `--enable-shared' options to
  `configure' enable building these extra libraries.  The shared library is
  built by default when using both ELF and GNU ld.  When shared libraries
  are enabled, the new library `-ldl' is available for arbitrary run-time
  loading of shared objects; its interface is defined in <dlfcn.h>.  The
  new header file <link.h> gives access to the internals of the run-time
  dynamic linker, `ld.so'.  The shell script `ldd' is similar to the
  application of same name on other systems and it provides information
  about dynamically linked binaries.

* The C library now provides the run-time support code for profiling
  executables compiled with `-pg'.  Programs can control the profiling code
  through the interface in <sys/gmon.h>.  The `gmon.out' files written by
  the GNU C library can be read only by GNU `gprof' (from GNU binutils);
  the support for this file format was contributed by David Mosberger-Tang.

* The math code has been replaced with a math library based on fdlibm from
  Sun, and modified by JT Conklin and Ulrich Drepper with i387 support, by
  Ian Taylor with `float' functions and by Ulrich Drepper with `long double'
  functions.  The math functions now reside in a separate library,  so
  programs using them will need to use `-lm' their linking commands.

* John C. Bowman contributed optimized ix87 assembler inline functions.

* Ulrich Drepper has contributed support for an `/etc/nsswitch.conf'
  mechanism similar to that found in Solaris 2.  This is now used for the
  group, passwd, hosts, networks, services, protocols, rpc, ethers,
  shadow, netgroup, publickey, and alias databases.  The `nsswitch.conf'
  file controls what services are used for each individual database.  This
  works by loading shared libraries with names specified in `nsswitch.conf',
  so service modules can be changed or added at any time without even
  relinking any program.  Currently there are the file, db, and NIS based
  NSS services available.

* The new functions `strtoq' and `strtouq' parse integer values from
  strings, like `strtol' and `strtoul', but they return `long long int' and
  `unsigned long long int' values, respectively (64-bit quantities).

* The new functions `strtof' and `strtold' parse floating-point values from
  strings, like `strtod', but they return `float' and `long double' values,
  respectively (on some machines `double' and `long double' are the same).

* Ulrich Drepper has contributed new implementations of the floating-point
  printing and reading code used in the `printf' family of functions and
  `strtod', `strtof', and `strtold'.  These new functions are perfectly
  accurate, and much faster than the old ones.

* The implementation of the POSIX locale model was completely rewritten by
  Ulrich Drepper.  This includes the new programs `localedef' and `locale'
  to compile the POSIX locale definition.

* The former dummy implementations of the strcoll and strxfrm function are
  now replaced by fully functional code contributed by Ulrich Drepper.  The
  collation information comes from the POSIX locale definitions.

* The new header <langinfo.h> defines an interface for accessing
  various locale-dependent data (using the locale chosen with `setlocale').

* Ulrich Drepper has contributed a new suite of functions for operation on
  wide-character and multibyte-character strings, in <wchar.h>;
  and classification and case conversion of wide characters, in <wctype.h>.
  These new functions are conforming to the ISO C, Amendement 1 specification.

* There is now a second implementation of the standard I/O library available.
  It comes from GNU libg++ as was written by Per Bothner, heavily modified
  by Hongjiu Lu and made thread safe by Ulrich Drepper.

* You can now use positional parameter specifications in format strings
  for the `printf' and `scanf' families of functions.  For example,
  `printf ("Number %2$d, Mr %1$s\n", "Jones", 6);'' prints
  ``Number 6, Mr Jones''.  This is mainly useful when providing different
  format strings for different languages, whose grammars may dictate
  different orderings of the values being printed.  To support this
  feature, the interface for `register_printf_handler' has changed; see
  the header file <printf.h> for details.

* The `printf' and `scanf' families of functions now understand a new
  formatting flag for numeric conversions: the ' flag (e.g. %'d or %'f) says
  to group numbers as indicated by the locale; for `scanf' and friends, this
  says to accept as valid only a number with all the proper grouping
  separators in the right places.  In the default "C" locale, numbers are
  not grouped; but locales for specific countries will define the usual
  conventions (i.e. separate thousands with `,' in the US locale).

* The pgrp functions have been regularized, slightly incompatibly but much
  less confusingly.  The core functions are now `getpgid' and `setpgid',
  which take arguments for the PID to operate on; the POSIX.1 `getpgrp' (no
  argument) and BSD `setpgrp' (identical to `setpgid') functions are
  provided for compatibility.  There is no longer an incompatible `getpgrp'
  with an argument declared under _BSD_SOURCE; no BSD code uses it.

* The new header file <fts.h> and suite of functions simplify programs that
  operate on directory trees.  This code comes from 4.4 BSD.

* The resolver code has been updated from the BIND 4.9.5-P1 release.
  Parts of the code were heavily modified by Ulrich Drepper to fit in the
  NSS scheme used in glibc.

* There is a new malloc debugging hook `__memalign_hook'.

* There are new typedefs `ushort' for `unsigned short int' and `uint' for
  `unsigned int' in <sys/types.h>.  These are for compatibility only and
  their use is discouraged.

* The `-lmcheck' library to enable standard malloc debugging hooks is now
  done differently, so that it works even without GNU ld.

* New function `euidaccess' checks allowed access to a file like `access',
  but using the effective IDs instead of the real IDs.

* The time zone data files have been updated for the latest and greatest
  local time conventions of the countries of the world.

* The new function `dirfd' extracts the file descriptor used by a DIR stream;
  see <dirent.h>.

* The new functions `ecvt', `fcvt', and `gcvt' provide an obsolete interface
  for formatting floating-point numbers.  They are provided only for
  compatibility; new programs should use `sprintf' instead.  There are
  also equivalent function for the `long double' floating-point type and
  all functions also exist in a reentrant form.

* The new auxiliary library `-lutil' from 4.4 BSD contains various
  functions for maintaining the login-record files (primarily of use to
  system programs such as `login'), and convenient functions for
  allocating and initializing a pseudo-terminal (pty) device.

* Ulrich Drepper has contributed new support for System V style
  shared memory and IPC on systems that support it.

* Ulrich Drepper has contributed several miscellaneous new functions found
  in System V: The `hsearch' family of functions provide an effective
  implementation of hash tables; `a64l' and `l64a' provide a very simple
  binary to ASCII mapping; `drand48' and friends provide a 48-bit random
  number generator.

* Ulrich Drepper has contributed new reentrant counterparts for the
  `random' and `hsearch' families of functions; `random_r', `hsearch_r', etc.

* Ulrich Drepper has contributed new, highly-optimized versions of several
  string functions for the i486/Pentium family of processors.

* Ulrich Drepper has updated the Linux-specific code, based largely
  on work done in Hongjiu Lu's version of GNU libc for Linux.
  The GNU library now supports Linux versions 2.0.10 and later,
  using the ELF object file format (i[3456]86-*-linux).

* Andreas Schwab has ported the C library to Linux/m68k (m68k-*-linux).

* David Mosberger-Tang and Richard Henderson have ported the C library
  to Linux/Alpha (alpha-*-linux).  Richard Henderson contributed the
  dynamic linking support for ELF/Alpha.

* Richard Henderson contributed several Alpha optimized assembler function
  for arithmetic and string handling.

* Ulrich Drepper has contributed a new set of message catalog functions to
  support multiple languages using the <libintl.h> interface, for use with
  his new package GNU gettext.  Translation volunteers have contributed
  catalogs of the library's messages in Spanish, German, and Korean.

* For compatibility with XPG4, Ulrich Drepper has contributed the `gencat'
  program and the `catgets' function for reading the catalog files it
  creates.  (The <libintl.h> interface is preferred; we include the
  <nl_types.h> interface using `catgets' only for source compatibility with
  programs already written to use it.)

* New header file <values.h> gives SVID-compatible names for <limits.h>
  constants.

* Various new macros, declarations, and small header files for compatibility
  with 4.4 BSD.

* New function `group_member' is a convenient way to check if a process has
  a given effective group ID.

* When using GCC 2.7 and later, the socket functions are now declared in a
  special way so that passing an argument of type `struct sockaddr_in *',
  `struct sockaddr_ns *', or `struct sockaddr_un *' instead of the generic
  `struct sockaddr *' type, does not generate a type-clash warning.

* New function `error' declared in header file <error.h> is a convenient
  function for printing error messages and optionally exiting; this is the
  canonical function used in GNU programs.  The new functions `err', `warn',
  and friends in header file <err.h> are the canonical 4.4 BSD interface for
  doing the same thing.

* The <glob.h> interface has several new flags from 4.4 BSD that extend the
  POSIX.2 `glob' function to do ~ and {...} expansion.

* New function `unsetenv' complements `setenv' for compatibility with 4.4 BSD.
  `clearenv' which is used in POSIX.9 is also available.

* New function `getsid' returns session ID number on systems that support it.

* We have incorporated the 4.4 BSD `db' library (version 1.85).  New header
  files <db.h> and <mpool.h> provide a rich set of functions for several
  types of simple databases stored in memory and in files, and <ndbm.h> is
  an old `ndbm'-compatible interface using the `db' functions.  Link with
  `-ldb' to get these functions.

* New macro `strdupa' copies a string like `strdup', but uses local stack
  space from `alloca' instead of dynamic heap space from `malloc'.

* New function `strnlen' is like `strlen' but searches only a given maximum
  number of characters for the null terminator.  `stpncpy', `strndup' and
  `strndupa' are similar variants for the `stpcpy', `strdup' and `strdupa'
  function.

* New function `statfs' in header <sys/statfs.h>.

* The new <argz.h> and <envz.h> interfaces contributed by Miles Bader
  provide convenient functions for operating on blocks of null-terminated
  strings.

* A new suite of functions in <utmp.h> handle all the details of reading
  and writing the utmp file.

* An implementation of the NIS/YP(tm) based NSS service was contributed by
  Thorsten Kukuk.

* Paul Eggert and Ulrich Drepper modified the `strftime' function to be
  completely POSIX compliant and also implemented the extended functionality
  to handle alternate digit representation and alternate era date formats.

* Ulrich Drepper provided an implementation of the `strptime' function
  defined in XPG4.2 which transforms a string into a `struct tm' value.

* Paul Eggert provided the tzselect shell script as part of the timezone
  code.  The shell script makes it easy to select the correct timezone
  specification.

* The implementation of the malloc family of functions is completely replaced
  by a new implementation by Doug Lea with many improvements by Wolfram Gloger.
  The implementation uses the mmap function (if available) and it is
  optimized for the use in multi threaded programs.

* Ulrich Drepper contributed a MD5 "encryption" for the crypt family of
  functions.  This new functionality is usable by specifying a special
  salt string and it is compatible with implementation on *BSD systems.

* Lots of functions from the XPG4.2 standard were added by Ulrich Drepper:
  `getsubopt' to handle second level command line options, `bsd_signal'
  to access BSD style `signal' functionality, the obsolete `regexp' style
  expression matcher.

* the `lchown' function is available on system which support this
  functionality.

* The implementation of the shadow password handling function was contributed
  by Ulrich Drepper.

* David Mosberger-Tang changed the SunRPC implementation to be 64bit safe.

* POSIX.1g support was added.  The <sys/select.h> header is available,
  `isfdtype' and `pselect' are implemented.  Craig Metz contributed an
  implementation of `getaddrinfo'.

Version 1.09

* For cross-compilation you should now set `BUILD_CC' instead of `HOST_CC'.

* New header file <fstab.h> and new functions `getfsspec', `getfsent' and
  friends, for parsing /etc/fstab.  This code comes from 4.4 BSD.

* The new function `daemon' from 4.4 BSD is useful for server programs that
  want to put themselves in the background.

* Joel Sherrill has contributed support for several standalone boards that
  run without an operating system.

* `printf', `scanf' and friends now accept a `q' type modifier for long
  long int as well as `ll'.  Formats using these might be `%qu' or `%lld'.

* All of the code taken from BSD (notably most of the math and networking
  routines) has been updated from the BSD 4.4-Lite release.

* The resolver code has been updated from the BIND-4.9.3-BETA9 release.

* The new functions `getdomainname' and `setdomainname' fetch or change the
  YP/NIS domain name.  These are system calls which exist on systems which
  have YP (aka NIS).

* The time zone data files have been updated for the latest international
  conventions.

* The SunRPC programs `portmap' and `rpcinfo' are now installed in
  $(sbindir) (usually /usr/local/sbin) instead of $(bindir).

Version 1.08

* The C library now includes support for Sun RPC, from Sun's free
  RPCSRC-4.0 distribution.  The `portmap', `rpcinfo', and `rpcgen' programs
  are included.  (There is still no support for YP.)

* Tom Quinn has contributed a port of the C library to SGI machines running
  Irix 4 (mips-sgi-irix4).

* The new `lockf' function is a simplified interface to the locking
  facilities of `fcntl', included for compatibility.

* New time functions `timegm', `timelocal', and `dysize' for compatibility.

* New header file <sys/timeb.h> and new function `ftime' for compatibility.

* New header files <poll.h> and <sys/poll.h> and new function `poll' for
  compatibility.

* The error message printed by `assert' for a failed assertion now includes
  the name of the program (if using GNU ld) and the name of the calling
  function (with versions of GCC that support this).

* The `psignal' function is now declared in <signal.h>, not <stdio.h>.

* The library now includes the <sys/mman.h> header file and memory
  management functions `mmap', `munmap', `mprotect', `msync', and
  `madvise', on systems that support those facilities.

* The interface for `mcheck' has changed slightly: the function called to
  abort the program when an allocation inconsistency is detected now takes
  an argument that indicates the type of failure.  The new function
  `mprobe' lets you request a consistency check for a particular block at
  any time (checks are normally done only when you call `free' or `realloc'
  on a block).

* It is now possible to easily cross-compile the C library, building on one
  system a library to run on another machine and/or operating system.  All
  you need to do is set the variable `HOST_CC' in `configparms' to the
  native compiler for programs to run on the machine you are building on (a
  few generator programs are used on Unix systems); set `CC' to the
  cross-compiler.

* The new function `fexecve' (only implemented on the GNU system) executes
  a program file given a file descriptor already open on the file.

Version 1.07

* Brendan Kehoe has contributed most of a port to the DEC Alpha
  running OSF/1 (alpha-dec-osf1).  He says it is 75% complete.

* You can set the variable `libprefix' in `configparms' to specify a prefix
  to be prepended to installed library files; this makes it easy to install
  the GNU C library to be linked as `-lgnuc' or whatever.

* The new `stpncpy' is a cross between `stpcpy' and `strncpy': It
  copies a limited number of characters from a string, and returns the
  address of the last character written.

* You no longer need to check for whether the installed `stddef.h' is
  compatible with the GNU C library.  configure now checks for you.

* You can now define a per-stream `fileno' function to convert the
  stream's cookie into an integral file descriptor.

* ``malloc (0)'' no longer returns a null pointer.  Instead, it
  allocates zero bytes of storage, and returns a unique pointer which
  you can pass to `realloc' or `free'.  The behavior is undefined if
  you dereference this pointer.

* The C library now runs on Sony NEWS m68k machines running either
  NewsOS 3 or NewsOS 4.

* The new `syscall' function is a system-dependent primitive function
  for invoking system calls.  It has the canonical behavior on Unix
  systems, including unreliable return values for some calls (such as
  `pipe', `fork' and `getppid').

* The error code `EWOULDBLOCK' is now obsolete; it is always defined
  to `EAGAIN', which is the preferred name.  On systems whose kernels
  use two distinct codes, the C library now translates EWOULDBLOCK to
  EAGAIN in every system call function.

Version 1.06

* The GNU C Library Reference Manual is now distributed with the library.
  `make dvi' will produce a DVI file of the printed manual.
  `make info' will produce Info files that you can read on line using C-h i
  in Emacs or the `info' program.
  Please send comments on the manual to bug-glibc-manual@gnu.org.

* The library now supports SVR4 on i386s (i386-unknown-sysv4).

* Brendan Kehoe has contributed a port to Sun SPARCs running Solaris 2.

* Jason Merrill has contributed a port to the Sequent Symmetry running
  Dynix version 3 (i386-sequent-dynix).

* The library has been ported to i386s running SCO 3.2.4 (also known as SCO
  ODT 2.0; i386-unknown-sco3.2.4) or SCO 3.2 (i386-unknown-sco3.2).

* New function `memory_warnings' lets you arrange to get warnings when
  malloc is running out of memory to allocate, like Emacs gives you.

* The C library now contains the relocating allocator used in Emacs 19 for
  its editing buffers.  This allocator (ralloc) minimizes allocation
  overhead and fragmentation by moving allocated regions around whenever it
  needs to.  You always refer to a ralloc'd region with a "handle" (a
  pointer to a pointer--an object of type `void **').

* There is a new `printf' format: `%m' gives you the string corresponding
  to the error code in `errno'.

* In `scanf' formats, you can now use `%as' or `%a[' to do the normal `%s'
  or `%[' conversion, but instead of filling in a fixed-sized buffer you
  pass, the `a' modifier says to fill in a `char **' you pass with a
  malloc'd string.

* The `fnmatch' function supports the new flag bits `FNM_LEADING_DIR' and
  `FNM_CASEFOLD'.  `FNM_LEADING_DIR' lets a pattern like `foo*' match a
  name like `foo/bar'.  `FNM_CASEFOLD' says to ignore case in matching.

* `mkstemp' is a traditional Unix function to atomically create and open a
  uniquely-named temporary file.

Version 1.05

* The standard location for the file that says what the local timezone is
  has changed again.  It is now `/usr/local/etc/localtime' (or more
  precisely, `${prefix}/etc/localtime') rather than `/etc/localtime'.

* The distribution no longer contains any files with names longer than 14
  characters.

* `struct ttyent' has two new flag bits: TTY_TRUSTED and TTY_CONSOLE.
  These are set by the new `trusted' and `console' keywords in `/etc/ttys'.

* New functions `ttyslot' and `syslog' from 4.4 BSD.

Version 1.04

* The configuration process has changed quite a bit.  The `configure'
  script is now used just like the configuration scripts for other GNU
  packages.  The `sysdeps' directory hierarchy is much rearranged.
  The file `INSTALL' explains the new scheme in detail.

* The header files no longer need to be processed into ANSI C and
  traditional C versions.  There is just one set of files to install, and
  it will work with ANSI or old C compilers (including `gcc -traditional').

* Brendan Kehoe and Ian Lance Taylor have ported the library to the
  MIPS DECStation running Ultrix 4.

* The Sun 4 startup code (crt0) can now properly load SunOS 4 shared libraries.
  Tom Quinn contributed the initial code.  The GNU C library can NOT yet be
  made itself into a shared library.

* Yet further improved support for the i386, running 4.3 BSD-like systems
  (such as Mach 3 with the Unix single-server), or System V.

* New function `strncasecmp' to do case-insensitive string comparison
  with limited length.

* New function `strsep' is a reentrant alternative to `strtok'.

* New functions `scandir' and `alphasort' for searching directories.

* New function `setenv' is a better interface to `putenv'.

* Ian Lance Taylor has contributed an implementation of the SVID `ftw'
  function for traversing a directory tree.

* The GNU obstack package is now also part of the C library.
  The new function `open_obstack_stream' creates a stdio stream that
  writes onto an obstack; `obstack_printf' and `obstack_vprintf' do
  formatted output directly to an obstack.

* Miscellaneous new functions: reboot, nice, sigaltstack (4.4 BSD only),
  cfmakeraw, getusershell, getpass, swab, getttyent, seteuid, setegid.

* `FNM_FILE_NAME' is another name for `FNM_PATHNAME', used with `fnmatch'.

* The new functions `strfry' and `memfrob' do mysterious and wonderful
  things to your strings.

* There are some new test programs: test-fseek, testmb, and testrand.

* Some work has been done to begin porting the library to 4.4 BSD and Linux.
  These ports are not finished, but are a good starting place for really
  supporting those systems.

* `/etc/localtime' is now the standard location for the file that says what
  the local timezone is, rather than `/usr/local/lib/zoneinfo/localtime'.
  This follows the general principle that `/etc' is the place for all local
  configuration files.

* The C library header files now use `extern "C"' when used by the C++
  compiler, so the C library should now work with C++ code.

* The header file <bstring.h> is gone.  <string.h> now declares bcopy,
  bcmp, bzero, and ffs.  (Update: nowadays these functions are declared
  in <strings.h>.)

* Mike Haertel (of GNU e?grep and malloc fame) has written a new sorting
  function which uses the `merge sort' algorithm, and is said to be
  significantly faster than the old GNU `qsort' function.  Merge sort is
  now the standard `qsort' function.  The new algorithm can require a lot
  of temporary storage; so, the old sorting function is called when the
  required storage is not available.

* The C library now includes Michael Glad's Ultra Fast Crypt, which
  provides the Unix `crypt' function, plus some other entry points.

* The code and header files taken from 4.4 BSD have been updated with the
  latest files released from Berkeley.

----------------------------------------------------------------------
Copyright information:

Copyright (C) 1992-2014 Free Software Foundation, Inc.

   Permission is granted to anyone to make or distribute verbatim copies
   of this document as received, in any medium, provided that the
   copyright notice and this permission notice are preserved,
   thus giving the recipient permission to redistribute in turn.

   Permission is granted to distribute modified versions
   of this document, or of portions of it,
   under the above conditions, provided also that they
   carry prominent notices stating who last changed them.

Local variables:
version-control: never
fill-column: 76
End:<|MERGE_RESOLUTION|>--- conflicted
+++ resolved
@@ -10,10 +10,10 @@
 
 * The following bugs are resolved with this release:
 
-<<<<<<< HEAD
-  16545, 16617, 16618, 16683, 16689, 16701, 16706, 16707, 16739, 16815,
-  16619, 16740, 17031, 17048, 17137, 17153, 17187, 17213, 17325, 17625,
-  17630, 18104.
+  15946, 16545, 16574, 16617, 16618, 16683, 16689, 16695, 16701, 16706,
+  16707, 16739, 16815, 16619, 16740, 16878, 16882, 16885, 16916, 16932,
+  16943, 16958, 17031, 17048, 17069, 17137, 17153, 17187, 17213, 17263,
+  17325, 17555, 17625, 17630, 18104.
 
 * CVE-2104-7817 The wordexp function could ignore the WRDE_NOCMD flag
   under certain input conditions resulting in the execution of a shell for
@@ -31,10 +31,7 @@
   over a decade, and the removal is prompted by security defects.  The
   normal gconv conversion modules are still supported.  Transliteration
   with //TRANSLIT is still possible, and the //IGNORE specifier
-  continues to be  supported. (CVE-2014-5519)
-=======
-  15946, 16545, 16574, 16623, 16695, 16878, 16882, 16885, 16916, 16932,
-  16943, 16958, 17048, 17069, 17137, 17263, 17325, 17555.
+  continues to be  supported. (CVE-2014-5119)
 
 * Reverted change of ABI data structures for s390 and s390x:
   On s390 and s390x the size of struct ucontext and jmp_buf was increased in
@@ -47,13 +44,6 @@
   against 2.19 headers will have to rebuilt again. This is necessary in any
   case to revert the breakage in their ABI caused by the glibc change.
 
-* CVE-2014-4043 The posix_spawn_file_actions_addopen implementation did not
-  copy the path argument.  This allowed programs to cause posix_spawn to
-  deference a dangling pointer, or use an unexpected pathname argument if
-  the string was modified after the posix_spawn_file_actions_addopen
-  invocation.
->>>>>>> 26236551
-
 * Locale names, including those obtained from environment variables (LANG
   and the LC_* variables), are more tightly checked for proper syntax.
   setlocale will now fail (with EINVAL) for locale names that are overly
@@ -63,7 +53,6 @@
   (e.g., in a SUID program).  This is no longer necessary because of the
   additional checks.
 
-<<<<<<< HEAD
 * CVE-2014-4043 The posix_spawn_file_actions_addopen implementation did not
   copy the path argument.  This allowed programs to cause posix_spawn to
   deference a dangling pointer, or use an unexpected pathname argument if
@@ -76,19 +65,6 @@
 * CVE-2014-9402 The nss_dns implementation of getnetbyname could run into an
   infinite loop if the DNS response contained a PTR record of an unexpected
   format.
-=======
-* Support for loadable gconv transliteration modules has been removed.
-  The support for transliteration modules has been non-functional for
-  over a decade, and the removal is prompted by security defects.  The
-  normal gconv conversion modules are still supported.  Transliteration
-  with //TRANSLIT is still possible, and the //IGNORE specifier
-  continues to be  supported. (CVE-2014-5119)
-
-* Decoding a crafted input sequence in the character sets IBM933, IBM935,
-  IBM937, IBM939, IBM1364 could result in an out-of-bounds array read,
-  resulting a denial-of-service security vulnerability in applications which
-  use functions related to iconv. (CVE-2014-6040)
->>>>>>> 26236551
  
 Version 2.19
