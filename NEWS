--- conflicted
+++ resolved
@@ -11,11 +11,8 @@
 * The following bugs are resolved with this release:
 
   16009, 16617, 16618, 17266, 17269, 17370, 17371, 17460, 17485, 17555,
-<<<<<<< HEAD
-  17625, 17630, 17801, 18007, 18032, 18287, 18665, 18694, 18928, 19018.
-=======
-  17625, 17630, 17801, 17905, 18032, 18080, 18240, 18508, 18665, 18694,
-  18928, 19018, 19682.
+  17625, 17630, 17801, 17905, 18007, 18032, 18080, 18240, 18287, 18508,
+  18665, 18694, 18928, 19018, 19682.
 
 * The glob function suffered from a stack-based buffer overflow when it was
   called with the GLOB_ALTDIRFUNC flag and encountered a long file name.
@@ -29,7 +26,6 @@
   even after the fix for CVE-2013-4458 has been applied, potentially
   resulting in a stack overflow.  getaddrinfo now uses a heap allocation
   instead.  Reported by Michael Petlan.  (CVE-2016-3706)
->>>>>>> 916ef0f6
 
 * A stack-based buffer overflow was found in libresolv when invoked from
   libnss_dns, allowing specially crafted DNS responses to seize control
