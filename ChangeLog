--- conflicted
+++ resolved
@@ -1,4 +1,3 @@
-<<<<<<< HEAD
 2012-01-30  Ulrich Drepper  <drepper@gmail.com>
 
 	* elf/dl-tls.c (__tls_get_addr): Optimize by transforming all calls
@@ -6,7 +5,7 @@
 	(update_get_addr): New function.
 	(tls_get_addr_tail): Take GET_ADDR_ARGS parameter, remove
 	GET_ADDR_MODULE parameter.
-=======
+
 2012-01-30  Joseph Myers  <joseph@codesourcery.com>
 
 	* crypt/cert.c: Remove __STDC__ conditionals.
@@ -67,7 +66,6 @@
 	* include/sys/epoll.h: New file.
 	* sysdeps/unix/sysv/linux/epoll_pwait.c (epoll_pwait): Mark as
 	libc_hidden_def.
->>>>>>> c8a89e7d
 
 2012-01-28  Ulrich Drepper  <drepper@gmail.com>
 
