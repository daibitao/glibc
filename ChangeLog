<<<<<<< HEAD
2012-01-27  Ulrich Drepper  <drepper@gmail.com>

	[BZ #13618]
	* elf/dl-open.c (dl_open_worker): Sort objects by dependency before
	relocation.
	* Makeconfig (libm): Define.
	* elf/Makefile: Add rules to build and run tst-relsort1.
	* elf/tst-relsort1.c: New file.
	* elf/tst-relsort1mod1.c: New file.
	* elf/tst-relsort1mod2.c: New file.
=======
2012-01-27  Joseph Myers  <joseph@codesourcery.com>

	* math/s_ldexp.c: Remove __STDC__ conditionals.
	* math/s_ldexpf.c: Likewise.
	* math/s_ldexpl.c: Likewise.
	* math/s_nextafter.c: Likewise.
	* math/s_nexttowardf.c: Likewise.
	* math/s_significand.c: Likewise.
	* math/s_significandf.c: Likewise.
	* math/s_significandl.c: Likewise.
	* math/w_jnl.c: Likewise.
	* sysdeps/i386/fpu/s_isinfl.c: Likewise.
	* sysdeps/i386/fpu/s_isnanl.c: Likewise.
	* sysdeps/i386/fpu/s_nextafterl.c: Likewise.
	* sysdeps/i386/fpu/s_nexttoward.c: Likewise.
	* sysdeps/i386/fpu/s_nexttowardf.c: Likewise.
	* sysdeps/ieee754/dbl-64/k_rem_pio2.c: Likewise.
	* sysdeps/ieee754/dbl-64/k_tan.c: Likewise.
	* sysdeps/ieee754/dbl-64/s_copysign.c: Likewise.
	* sysdeps/ieee754/dbl-64/s_erf.c: Likewise.
	* sysdeps/ieee754/dbl-64/s_fabs.c: Likewise.
	* sysdeps/ieee754/dbl-64/s_finite.c: Likewise.
	* sysdeps/ieee754/dbl-64/s_floor.c: Likewise.
	* sysdeps/ieee754/dbl-64/s_frexp.c: Likewise.
	* sysdeps/ieee754/dbl-64/s_ilogb.c: Likewise.
	* sysdeps/ieee754/dbl-64/s_isnan.c: Likewise.
	* sysdeps/ieee754/dbl-64/s_logb.c: Likewise.
	* sysdeps/ieee754/dbl-64/s_nearbyint.c: Likewise.
	* sysdeps/ieee754/dbl-64/s_tanh.c: Likewise.
	* sysdeps/ieee754/dbl-64/wordsize-64/s_isnan.c: Likewise.
	* sysdeps/ieee754/flt-32/e_acoshf.c: Likewise.
	* sysdeps/ieee754/flt-32/e_asinf.c: Likewise.
	* sysdeps/ieee754/flt-32/e_rem_pio2f.c: Likewise.
	* sysdeps/ieee754/flt-32/k_cosf.c: Likewise.
	* sysdeps/ieee754/flt-32/k_rem_pio2f.c: Likewise.
	* sysdeps/ieee754/flt-32/k_sinf.c: Likewise.
	* sysdeps/ieee754/flt-32/k_tanf.c: Likewise.
	* sysdeps/ieee754/flt-32/s_atanf.c: Likewise.
	* sysdeps/ieee754/flt-32/s_copysignf.c: Likewise.
	* sysdeps/ieee754/flt-32/s_cosf.c: Likewise.
	* sysdeps/ieee754/flt-32/s_erff.c: Likewise.
	* sysdeps/ieee754/flt-32/s_fabsf.c: Likewise.
	* sysdeps/ieee754/flt-32/s_finitef.c: Likewise.
	* sysdeps/ieee754/flt-32/s_frexpf.c: Likewise.
	* sysdeps/ieee754/flt-32/s_ilogbf.c: Likewise.
	* sysdeps/ieee754/flt-32/s_isnanf.c: Likewise.
	* sysdeps/ieee754/flt-32/s_logbf.c: Likewise.
	* sysdeps/ieee754/flt-32/s_nextafterf.c: Likewise.
	* sysdeps/ieee754/flt-32/s_sinf.c: Likewise.
	* sysdeps/ieee754/flt-32/s_tanf.c: Likewise.
	* sysdeps/ieee754/flt-32/s_tanhf.c: Likewise.
	* sysdeps/ieee754/k_standard.c: Likewise.
	* sysdeps/ieee754/ldbl-128/e_asinl.c: Likewise.
	* sysdeps/ieee754/ldbl-128/k_tanl.c: Likewise.
	* sysdeps/ieee754/ldbl-128/s_asinhl.c: Likewise.
	* sysdeps/ieee754/ldbl-128/s_ceill.c: Likewise.
	* sysdeps/ieee754/ldbl-128/s_copysignl.c: Likewise.
	* sysdeps/ieee754/ldbl-128/s_cosl.c: Likewise.
	* sysdeps/ieee754/ldbl-128/s_erfl.c: Likewise.
	* sysdeps/ieee754/ldbl-128/s_fabsl.c: Likewise.
	* sysdeps/ieee754/ldbl-128/s_finitel.c: Likewise.
	* sysdeps/ieee754/ldbl-128/s_floorl.c: Likewise.
	* sysdeps/ieee754/ldbl-128/s_frexpl.c: Likewise.
	* sysdeps/ieee754/ldbl-128/s_ilogbl.c: Likewise.
	* sysdeps/ieee754/ldbl-128/s_isnanl.c: Likewise.
	* sysdeps/ieee754/ldbl-128/s_logbl.c: Likewise.
	* sysdeps/ieee754/ldbl-128/s_modfl.c: Likewise.
	* sysdeps/ieee754/ldbl-128/s_nearbyintl.c: Likewise.
	* sysdeps/ieee754/ldbl-128/s_nextafterl.c: Likewise.
	* sysdeps/ieee754/ldbl-128/s_nexttoward.c: Likewise.
	* sysdeps/ieee754/ldbl-128/s_nexttowardf.c: Likewise.
	* sysdeps/ieee754/ldbl-128/s_rintl.c: Likewise.
	* sysdeps/ieee754/ldbl-128/s_scalblnl.c: Likewise.
	* sysdeps/ieee754/ldbl-128/s_scalbnl.c: Likewise.
	* sysdeps/ieee754/ldbl-128/s_sinl.c: Likewise.
	* sysdeps/ieee754/ldbl-128/s_tanhl.c: Likewise.
	* sysdeps/ieee754/ldbl-128/s_tanl.c: Likewise.
	* sysdeps/ieee754/ldbl-128/w_expl.c: Likewise.
	* sysdeps/ieee754/ldbl-128ibm/e_acosl.c: Likewise.
	* sysdeps/ieee754/ldbl-128ibm/e_asinl.c: Likewise.
	* sysdeps/ieee754/ldbl-128ibm/e_jnl.c: Likewise.
	* sysdeps/ieee754/ldbl-128ibm/k_tanl.c: Likewise.
	* sysdeps/ieee754/ldbl-128ibm/s_asinhl.c: Likewise.
	* sysdeps/ieee754/ldbl-128ibm/s_ceill.c: Likewise.
	* sysdeps/ieee754/ldbl-128ibm/s_copysignl.c: Likewise.
	* sysdeps/ieee754/ldbl-128ibm/s_cosl.c: Likewise.
	* sysdeps/ieee754/ldbl-128ibm/s_erfl.c: Likewise.
	* sysdeps/ieee754/ldbl-128ibm/s_fabsl.c: Likewise.
	* sysdeps/ieee754/ldbl-128ibm/s_floorl.c: Likewise.
	* sysdeps/ieee754/ldbl-128ibm/s_frexpl.c: Likewise.
	* sysdeps/ieee754/ldbl-128ibm/s_ilogbl.c: Likewise.
	* sysdeps/ieee754/ldbl-128ibm/s_llrintl.c: Likewise.
	* sysdeps/ieee754/ldbl-128ibm/s_llroundl.c: Likewise.
	* sysdeps/ieee754/ldbl-128ibm/s_logbl.c: Likewise.
	* sysdeps/ieee754/ldbl-128ibm/s_lrintl.c: Likewise.
	* sysdeps/ieee754/ldbl-128ibm/s_lroundl.c: Likewise.
	* sysdeps/ieee754/ldbl-128ibm/s_modfl.c: Likewise.
	* sysdeps/ieee754/ldbl-128ibm/s_nearbyintl.c: Likewise.
	* sysdeps/ieee754/ldbl-128ibm/s_nextafterl.c: Likewise.
	* sysdeps/ieee754/ldbl-128ibm/s_nexttoward.c: Likewise.
	* sysdeps/ieee754/ldbl-128ibm/s_nexttowardf.c: Likewise.
	* sysdeps/ieee754/ldbl-128ibm/s_rintl.c: Likewise.
	* sysdeps/ieee754/ldbl-128ibm/s_roundl.c: Likewise.
	* sysdeps/ieee754/ldbl-128ibm/s_scalblnl.c: Likewise.
	* sysdeps/ieee754/ldbl-128ibm/s_scalbnl.c: Likewise.
	* sysdeps/ieee754/ldbl-128ibm/s_sinl.c: Likewise.
	* sysdeps/ieee754/ldbl-128ibm/s_tanhl.c: Likewise.
	* sysdeps/ieee754/ldbl-128ibm/s_tanl.c: Likewise.
	* sysdeps/ieee754/ldbl-128ibm/s_truncl.c: Likewise.
	* sysdeps/ieee754/ldbl-96/e_asinl.c: Likewise.
	* sysdeps/ieee754/ldbl-96/e_hypotl.c: Likewise.
	* sysdeps/ieee754/ldbl-96/s_asinhl.c: Likewise.
	* sysdeps/ieee754/ldbl-96/s_ceill.c: Likewise.
	* sysdeps/ieee754/ldbl-96/s_copysignl.c: Likewise.
	* sysdeps/ieee754/ldbl-96/s_cosl.c: Likewise.
	* sysdeps/ieee754/ldbl-96/s_erfl.c: Likewise.
	* sysdeps/ieee754/ldbl-96/s_fabsl.c: Likewise.
	* sysdeps/ieee754/ldbl-96/s_finitel.c: Likewise.
	* sysdeps/ieee754/ldbl-96/s_floorl.c: Likewise.
	* sysdeps/ieee754/ldbl-96/s_frexpl.c: Likewise.
	* sysdeps/ieee754/ldbl-96/s_ilogbl.c: Likewise.
	* sysdeps/ieee754/ldbl-96/s_isnanl.c: Likewise.
	* sysdeps/ieee754/ldbl-96/s_logbl.c: Likewise.
	* sysdeps/ieee754/ldbl-96/s_nearbyintl.c: Likewise.
	* sysdeps/ieee754/ldbl-96/s_nextafterl.c: Likewise.
	* sysdeps/ieee754/ldbl-96/s_nexttoward.c: Likewise.
	* sysdeps/ieee754/ldbl-96/s_nexttowardf.c: Likewise.
	* sysdeps/ieee754/ldbl-96/s_rintl.c: Likewise.
	* sysdeps/ieee754/ldbl-96/s_sinl.c: Likewise.
	* sysdeps/ieee754/ldbl-96/s_tanhl.c: Likewise.
	* sysdeps/ieee754/ldbl-96/s_tanl.c: Likewise.
	* sysdeps/ieee754/s_matherr.c: Likewise.
	* sysdeps/powerpc/fpu/w_sqrt.c: Likewise.
	* sysdeps/powerpc/fpu/w_sqrtf.c: Likewise.
	* sysdeps/powerpc/powerpc64/power4/fpu/w_sqrt.c: Likewise.
	* sysdeps/powerpc/powerpc64/power4/fpu/w_sqrtf.c: Likewise.
>>>>>>> 8db21882

2012-01-26  Joseph Myers  <joseph@codesourcery.com>

	* crypt/md5.h: Remove __STDC__ conditionals.
	* libio/libioP.h: Likewise.
	* locale/programs/config.h: Likewise.
	* sysdeps/generic/sysdep.h: Likewise.
	* sysdeps/i386/asm-syntax.h: Likewise.
	* sysdeps/s390/asm-syntax.h: Likewise.
	* sysdeps/unix/sysdep.h: Likewise.
	* sysdeps/unix/sysv/linux/powerpc/powerpc32/sysdep.h: Likewise.
	* sysdeps/unix/sysv/linux/powerpc/powerpc64/sysdep.h: Likewise.

2012-01-26  Joseph Myers  <joseph@codesourcery.com>

	* libio/libio.h: Remove __STDC__ conditionals.
	* malloc/obstack.h: Likewise.
	* math/complex.h: Likewise.
	* math/math.h: Likewise.
	* sysdeps/generic/_G_config.h: Likewise.
	* sysdeps/gnu/_G_config.h: Likewise.
	* sysdeps/mach/hurd/_G_config.h: Likewise.
	* sysdeps/powerpc/bits/mathdef.h: Likewise.
	* sysdeps/sh/sh4/bits/mathdef.h: Likewise.
	* sysdeps/sparc/bits/mathdef.h: Likewise.

2012-01-26  Ulrich Drepper  <drepper@gmail.com>

	[BZ #13583]
	* sysdeps/x86_64/multiarch/init-arch.h: Define bit_OSXSAVE.
	Clean up HAS_* macros.
	* sysdeps/x86_64/multiarch/init-arch.c (__init_cpu_features): If
	bit_AVX is set also check OSXAVE/XCR0 and set bit_YMM_Usable if
	possible.
	* sysdeps/x86_64/fpu/multiarch/e_atan2.c: Use HAS_YMM_USABLE, not
	HAS_AVX.
	* sysdeps/x86_64/fpu/multiarch/e_exp.c: Likewise.
	* sysdeps/x86_64/fpu/multiarch/e_log.c: Likewise.
	* sysdeps/x86_64/fpu/multiarch/s_atan.c: Likewise.
	* sysdeps/x86_64/fpu/multiarch/s_sin.c: Likewise.
	* sysdeps/x86_64/fpu/multiarch/s_tan.c: Likewise.

2012-01-25  Joseph Myers  <joseph@codesourcery.com>

	* elf/tst-unique3.cc (gets): Remove declaration.
	* elf/tst-unique3lib.cc (gets): Likewise.
	* elf/tst-unique3lib2.cc (gets): Likewise.
	* elf/tst-unique4.cc (gets): Likewise.

2012-01-24  Ulrich Drepper  <drepper@gmail.com>

	* include/stdio.h: Add C++ protection.  Add gets declarations and
	definitions.
	* debug/tst-chk1.c: Don't declare gets here.
	* stdio-common/tst-gets.c: Likewise.

2012-01-24  Joseph Myers  <joseph@codesourcery.com>

	* posix/glob: Remove directory.

2012-01-24  Joseph Myers  <joseph@codesourcery.com>

	* wcsmbs/Makefile (tst-c16c32-1-ENV): Define.

2012-01-22  Pino Toscano  <toscano.pino@tiscali.it>

	* sysdeps/mach/hurd/socket.c (__socket): Return EAFNOSUPPORT instead
	of the non-standard EPFNOSUPPORT.

2011-12-26  Samuel Thibault  <samuel.thibault@ens-lyon.org>

	* sysdeps/mach/hurd/mmap.c (__mmap): When MAPADDR is nonzero, try
	__vm_allocate and __vm_map with ANYWHERE set to 0 first, and try with
	ANYWHERE set to 1 only on KERN_NO_SPACE error.

2012-01-21  Ulrich Drepper  <drepper@gmail.com>

	* wcsmbs/uchar.h: Test __STDC_VERSION__.

2012-01-20  Ulrich Drepper  <drepper@gmail.com>

	* nscd/aicache.c (addhstaiX): Do not cache negative results of
	transient errors.
	* nscd/grpcache.c (cache_addgr): Likewise.
	* nscd/hstcache.c (cache_addhst): Likewise.
	* nscd/initgrcache.c (addinitgroupsX): Likewise.
	* nscd/pwdcache.c (cache_addpw): Likewise.
	* nscd/servicescache.c (cache_addserv): Likewise.

2012-01-16  Ulrich Drepper  <drepper@gmail.com>

	* malloc/malloc.c: Various cleanups.
	* malloc/hooks.c: Likewise.

	* stdlib/Makefile (tests): Add bug-fmtmsg1.
	* stdlib/bug-fmtmsg1.c: New file.

	* stdlib/fmtmsg.c (init): Add missing unlock.
	Patch by Peng Haitao <penght@cn.fujitsu.com>.

2012-01-12  Marek Polacek  <polacek@redhat.com>

	* libio/bits/stdio2.h: Do not define gets for ISO C11, ISO C++11,
	and _GNU_SOURCE.

2012-01-04  Will Schmidt  <will_schmidt@vnet.ibm.com>

	* powerpc/powerpc32/sysdep.h: Add GLUE and GENERATE_GOT_LABEL macros.
	* unix/sysv/linux/powerpc/powerpc32/getcontext-common.S: Call
	macro to ensure uniqueness of label name.
	* unix/sysv/linux/powerpc/powerpc32/setcontext-common.S: Likewise.
	* unix/sysv/linux/powerpc/powerpc32/swapcontext-common.S: Likewise.

2012-01-11  Ulrich Drepper  <drepper@gmail.com>

	* sysdeps/ieee754/dbl-64/wordsize-64/e_acosh.c: New file.

	* sysdeps/ieee754/dbl-64/s_scalbln.c: Add branch prediction.
	* sysdeps/ieee754/flt-32/s_scalblnf.c: Likewise.
	* sysdeps/ieee754/ldbl-96/s_scalblnl.c: Likewise.
	* sysdeps/ieee754/dbl-64/wordsize-64/s_scalbln.c: New file.

2012-01-10  Ulrich Drepper  <drepper@gmail.com>

	* sysdeps/ieee754/dbl-64/wordsize-64/s_modf.c: New file.

	* sysdeps/ieee754/dbl-64/s_modf.c: Add branch prediction.
	* sysdeps/ieee754/flt-32/s_modff.c: Likewise.
	* sysdeps/ieee754/ldbl-96/s_modfl.c: Likewise.

	* math/bits/mathcalls.h: Add const attribute to fmin and fmax.

	* sysdeps/ieee754/dbl-64/s_scalbn.c: Add branch prediction.
	* sysdeps/ieee754/flt-32/s_scalbnf.c: Likewise.
	* sysdeps/ieee754/ldbl-96/s_scalbnl.c: Likewise.
	* sysdeps/ieee754/dbl-64/wordsize-64/s_scalbn.c: New file.

	* math/bits/math-finite.h: Add ldexp support.

2012-01-10  Marek Polacek  <polacek@redhat.com>

	* locale/programs/localedef.h (show_archive_content): Add noreturn
	attribute.

2012-01-09  Ulrich Drepper  <drepper@gmail.com>

	* sysdeps/ieee754/dbl-64/s_log1p.c (__log1p): Add branch prediction.

2012-01-08  Ulrich Drepper  <drepper@gmail.com>

	* io/bits/poll2.h: Add __BEGIN/__END_DECLS.

	* io/Makefile (headers): Add bits/poll2.h.

2011-01-05  Will Schmidt  <will_schmidt@vnet.ibm.com>

	* sysdeps/unix/sysv/linux/powerpc/powerpc32/getcontext.S: Fix a
	typo #include statement.

2012-01-08  Ulrich Drepper  <drepper@gmail.com>

	* include/sys/cdefs.h: Define __attribute_alloc_size.
	* catgets/gencat.c: Add alloc_size attribute and apply consistently
	the malloc attribute to xmalloc, xcalloc, xrealloc, and xstrdup.
	* elf/pldd.c: Likewise.
	* iconv/iconv_charmap.c: Likewise.
	* iconv/iconvconfig.c: Likewise.
	* iconv/strtab.c: Likewise.
	* locale/programs/locale.c: Likewise.
	* locale/programs/localedef.h: Likewise.
	* locale/programs/simple-hash.c: Likewise.
	* nscd/nscd.h: Likewise.
	* nss/makedb.c: Likewise.
	* sysdeps/generic/ldconfig.h: Likewise.
	* locale/programs/localedef.c: Remove xmalloc prototype.
	* nscd/mem.c: Remove xmalloc and xcalloc prototypes.

2012-01-05  Paul Pluzhnikov  <ppluzhnikov@google.com>

	* stdio-common/vfscanf.c (_IO_vfscanf_internal): Use alloca when
	appropriate.

2012-01-08  Ulrich Drepper  <drepper@gmail.com>

	* math/Makefile (tests): Add tst-CMPLX.
	* math/tst-CMPLX.c: New file.

	* math/complex.h (CMPLXL): Fix typo.

	* debug/Makefile (routines): Add poll_chk and ppoll_chk.
	* debug/Versions: Export __pool_chk and __ppoll_chk from libc for
	GLIBC_2.16.
	* debug/tst-chk1.c: Add poll and ppoll tests.
	* io/sys/poll.h: Include bits/poll2.h for _FORTIFY_SOURCE.
	* include/sys/poll.h: Add hidden proto for ppoll.
	* sysdeps/unix/sysv/linux/ppoll.c: Add hidden def.
	* sysdeps/mach/hurd/ppoll.c: Likewise.
	* io/ppoll.c: Likewise.
	* debug/poll_chk.c: New file.
	* debug/ppoll_chk.c: New file.
	* include/bits/poll2.h: New file.
	* io/bits/poll2.h: New file.

	[BZ #1350]
	* math/complex.h (CMPLX, CMPLXF, CMPLXL): Define.

	* configure.in: static is always set to yes.  Remove.
	* config.make.in: Don't set build-static.
	* Makeconfig: Remove use of build-static.
	* dlfcn/Makefile: Likewise.
	* elf/Makefile: Likewise.
	* math/Makefile: Likewise.
	* misc/Makefile: Likewise.
	* nptl/Makefile: Likewise.
	* sysdeps/mach/hurd/Makefile: Likewise.

	* configure.in: PWD_P is not used anymore.
	* config.make.in: Remove PWD_P entry.

	* configure.in: Remove last remnants of RANLIB.
	No need to check for signed size_t anymore.
	Don't set libc_commonpagesize and libc_relro_required here for Alpha
	and IA-64.
	Remove __builtin_expect test because we require at least gcc 3.4.
	* aclocal.m4: Likewise.

	* wcsmbs/mbrtoc16.c: Implement using towc function.
	* wcsmbs/wcsmbsload.h: No need for toc16 and fromc16 functions.
	* wcsmbs/wcsmbsload.c: Likewise.
	* iconv/gconv_simple.c: Likewise.
	* iconv/gconv_int.h: Likewise.
	* iconv/gconv_builtin.h: Likewise.
	* iconv/iconv_prog.c: Remove CHAR16 handling.

	* wcsmbs/c16rtomb.c: Remove #if 0'ed code.

	* wcsmbs/mbrtowc.c: Better check for invalid inputs.

	* configure.in: Remove --with-elf and --enable-bounded options.
	Dont set base_machine for ia64.  More non-ELF conditions removed.
	Remove testing and setting of leading underscore information.
	* config.make.in (build-bounded): Set to no.
	* config.h.in: Remove NO_UNDERSCORES entry.
	* include/libc-symbols.h: Don't define HAVE_WEAK_SYMBOLS.  ELF has
	them.
	* csu/start.c: Remove !NO_UNDERSCORE code.
	* locale/localeinfo.h: Likewise.
	* sysdeps/generic/machine-gmon.h: Likewise.
	* sysdeps/generic/sysdep.h: Likewise.
	* sysdeps/i386/sysdep.h: Likewise.
	* sysdeps/ieee754/ldbl-opt/math_ldbl_opt.h: Likewise.
	* sysdeps/mach/sysdep.h: Likewise.
	* sysdeps/s390/s390-32/sysdep.h: Likewise.
	* sysdeps/s390/s390-64/sysdep.h: Likewise.
	* sysdeps/sh/sysdep.h: Likewise.
	* sysdeps/sparc/sparc32/alloca.S: Likewise.
	* sysdeps/unix/i386/sysdep.S: Likewise.
	* sysdeps/unix/sparc/start.c: Likewise.
	* sysdeps/unix/sparc/sysdep.S: Likewise.
	* sysdeps/unix/sparc/sysdep.h: Likewise.
	* sysdeps/unix/start.c: Likewise.
	* sysdeps/unix/x86_64/sysdep.S: Likewise.
	* sysdeps/x86_64/sysdep.h: Likewise.

2012-01-07  Ulrich Drepper  <drepper@gmail.com>

	[BZ #13553]
	* misc/sys/cdefs.h: Remove __const, __signed, and __volatile definition
	for non-gcc.
	* argp/argp-fmtstream.h: Use const instead __const.
	* argp/argp.h: Likewise.
	* assert/assert.h: Likewise.
	* bits/fenv.h: Likewise.
	* bits/sched.h: Likewise.
	* bits/sigset.h: Likewise.
	* bits/sigthread.h: Likewise.
	* catgets/nl_types.h: Likewise.
	* conform/data/pthread.h-data: Likewise.
	* crypt/crypt-private.h: Likewise.
	* crypt/crypt.h: Likewise.
	* crypt/crypt_util.c: Likewise.
	* ctype/ctype.h: Likewise.
	* debug/execinfo.h: Likewise.
	* debug/mbsnrtowcs_chk.c: Likewise.
	* debug/mbsrtowcs_chk.c: Likewise.
	* debug/wcsnrtombs_chk.c: Likewise.
	* debug/wcsrtombs_chk.c: Likewise.
	* debug/wcstombs_chk.c: Likewise.
	* dirent/dirent.h: Likewise.
	* dlfcn/dlfcn.h: Likewise.
	* elf/neededtest4.c: Likewise.
	* grp/grp.h: Likewise.
	* gshadow/gshadow.h: Likewise.
	* iconv/gconv.h: Likewise.
	* iconv/gconv_int.h: Likewise.
	* iconv/gconv_simple.c: Likewise.
	* iconv/iconv.h: Likewise.
	* iconv/loop.c: Likewise.
	* iconv/skeleton.c: Likewise.
	* include/aio.h: Likewise.
	* include/aliases.h: Likewise.
	* include/argz.h: Likewise.
	* include/arpa/inet.h: Likewise.
	* include/assert.h: Likewise.
	* include/dirent.h: Likewise.
	* include/dlfcn.h: Likewise.
	* include/execinfo.h: Likewise.
	* include/fcntl.h: Likewise.
	* include/fenv.h: Likewise.
	* include/glob.h: Likewise.
	* include/grp.h: Likewise.
	* include/libintl.h: Likewise.
	* include/mntent.h: Likewise.
	* include/netdb.h: Likewise.
	* include/pwd.h: Likewise.
	* include/rpc/netdb.h: Likewise.
	* include/sched.h: Likewise.
	* include/search.h: Likewise.
	* include/shadow.h: Likewise.
	* include/signal.h: Likewise.
	* include/stdio.h: Likewise.
	* include/stdlib.h: Likewise.
	* include/string.h: Likewise.
	* include/sys/socket.h: Likewise.
	* include/sys/stat.h: Likewise.
	* include/sys/statfs.h: Likewise.
	* include/sys/statvfs.h: Likewise.
	* include/sys/syslog.h: Likewise.
	* include/sys/time.h: Likewise.
	* include/sys/uio.h: Likewise.
	* include/time.h: Likewise.
	* include/unistd.h: Likewise.
	* include/utmp.h: Likewise.
	* include/wchar.h: Likewise.
	* include/wctype.h: Likewise.
	* inet/aliases.h: Likewise.
	* inet/arpa/inet.h: Likewise.
	* inet/netinet/ether.h: Likewise.
	* inet/netinet/in.h: Likewise.
	* intl/libintl.h: Likewise.
	* io/bits/fcntl2.h: Likewise.
	* io/fcntl.h: Likewise.
	* io/ftw.h: Likewise.
	* io/sys/poll.h: Likewise.
	* io/sys/stat.h: Likewise.
	* io/sys/statfs.h: Likewise.
	* io/sys/statvfs.h: Likewise.
	* io/utime.h: Likewise.
	* libio/bits/stdio.h: Likewise.
	* libio/bits/stdio2.h: Likewise.
	* libio/libio.h: Likewise.
	* libio/libioP.h: Likewise.
	* libio/stdio.h: Likewise.
	* locale/lc-ctype.c: Likewise.
	* locale/locale.h: Likewise.
	* login/utmp.h: Likewise.
	* malloc/arena.c: Likewise.
	* malloc/malloc.c: Likewise.
	* malloc/malloc.h: Likewise.
	* malloc/mcheck.c: Likewise.
	* malloc/mtrace.c: Likewise.
	* math/bits/mathcalls.h: Likewise.
	* math/fenv.h: Likewise.
	* math/math_private.h: Likewise.
	* misc/bits/error.h: Likewise.
	* misc/bits/syslog.h: Likewise.
	* misc/err.h: Likewise.
	* misc/error.h: Likewise.
	* misc/fstab.h: Likewise.
	* misc/mntent.h: Likewise.
	* misc/regexp.h: Likewise.
	* misc/search.h: Likewise.
	* misc/sgtty.h: Likewise.
	* misc/sys/mman.h: Likewise.
	* misc/sys/syslog.h: Likewise.
	* misc/sys/uio.h: Likewise.
	* misc/sys/xattr.h: Likewise.
	* misc/ttyent.h: Likewise.
	* nis/rpcsvc/ypclnt.h: Likewise.
	* nss/nss.h: Likewise.
	* posix/bits/unistd.h: Likewise.
	* posix/fnmatch.h: Likewise.
	* posix/glob.h: Likewise.
	* posix/sched.h: Likewise.
	* posix/spawn.h: Likewise.
	* posix/sys/wait.h: Likewise.
	* posix/unistd.h: Likewise.
	* posix/wordexp.h: Likewise.
	* pwd/pwd.h: Likewise.
	* resolv/netdb.h: Likewise.
	* resource/sys/resource.h: Likewise.
	* rt/aio.h: Likewise.
	* rt/bits/mqueue2.h: Likewise.
	* rt/mqueue.h: Likewise.
	* shadow/shadow.h: Likewise.
	* signal/signal.h: Likewise.
	* socket/send.c: Likewise.
	* socket/sendto.c: Likewise.
	* socket/sys/socket.h: Likewise.
	* stdio-common/printf.h: Likewise.
	* stdlib/bits/stdlib.h: Likewise.
	* stdlib/fmtmsg.h: Likewise.
	* stdlib/monetary.h: Likewise.
	* stdlib/stdlib.h: Likewise.
	* stdlib/ucontext.h: Likewise.
	* streams/stropts.h: Likewise.
	* string/argz.h: Likewise.
	* string/bits/string2.h: Likewise.
	* string/string.h: Likewise.
	* string/strings.h: Likewise.
	* sunrpc/rpc/auth.h: Likewise.
	* sunrpc/rpc/auth_des.h: Likewise.
	* sunrpc/rpc/clnt.h: Likewise.
	* sunrpc/rpc/netdb.h: Likewise.
	* sunrpc/rpc/pmap_clnt.h: Likewise.
	* sunrpc/rpc/xdr.h: Likewise.
	* sysdeps/generic/inttypes.h: Likewise.
	* sysdeps/generic/net/if.h: Likewise.
	* sysdeps/generic/sys/swap.h: Likewise.
	* sysdeps/gnu/net/if.h: Likewise.
	* sysdeps/gnu/utmpx.h: Likewise.
	* sysdeps/i386/fpu/bits/fenv.h: Likewise.
	* sysdeps/i386/i486/bits/string.h: Likewise.
	* sysdeps/ieee754/ldbl-opt/nldbl-strtold_l.c: Likewise.
	* sysdeps/s390/bits/string.h: Likewise.
	* sysdeps/s390/fpu/bits/fenv.h: Likewise.
	* sysdeps/sparc/fpu/bits/fenv.h: Likewise.
	* sysdeps/sparc/fpu/bits/mathinline.h: Likewise.
	* sysdeps/unix/sysv/linux/bits/resource.h: Likewise.
	* sysdeps/unix/sysv/linux/bits/sched.h: Likewise.
	* sysdeps/unix/sysv/linux/bits/sigset.h: Likewise.
	* sysdeps/unix/sysv/linux/bits/socket.h: Likewise.
	* sysdeps/unix/sysv/linux/bits/sys_errlist.h: Likewise.
	* sysdeps/unix/sysv/linux/bits/uio.h: Likewise.
	* sysdeps/unix/sysv/linux/i386/glob64.c: Likewise.
	* sysdeps/unix/sysv/linux/i386/olddirent.h: Likewise.
	* sysdeps/unix/sysv/linux/preadv.c: Likewise.
	* sysdeps/unix/sysv/linux/prlimit.c: Likewise.
	* sysdeps/unix/sysv/linux/pwritev.c: Likewise.
	* sysdeps/unix/sysv/linux/readv.c: Likewise.
	* sysdeps/unix/sysv/linux/s390/s390-32/utmp-convert.h: Likewise.
	* sysdeps/unix/sysv/linux/s390/s390-32/utmpx32.h: Likewise.
	* sysdeps/unix/sysv/linux/sparc/bits/socket.h: Likewise.
	* sysdeps/unix/sysv/linux/sparc/sparc32/sigaction.c: Likewise.
	* sysdeps/unix/sysv/linux/sparc/sparc64/sigaction.c: Likewise.
	* sysdeps/unix/sysv/linux/sparc/sys/epoll.h: Likewise.
	* sysdeps/unix/sysv/linux/sparc/sys/timerfd.h: Likewise.
	* sysdeps/unix/sysv/linux/sys/acct.h: Likewise.
	* sysdeps/unix/sysv/linux/sys/epoll.h: Likewise.
	* sysdeps/unix/sysv/linux/sys/mount.h: Likewise.
	* sysdeps/unix/sysv/linux/sys/swap.h: Likewise.
	* sysdeps/unix/sysv/linux/sys/timerfd.h: Likewise.
	* sysdeps/unix/sysv/linux/x86_64/sys/epoll.h: Likewise.
	* sysdeps/x86_64/fpu/bits/fenv.h: Likewise.
	* sysdeps/x86_64/strcasecmp_l-nonascii.c: Likewise.
	* sysdeps/x86_64/strncase_l-nonascii.c: Likewise.
	* sysvipc/sys/ipc.h: Likewise.
	* sysvipc/sys/msg.h: Likewise.
	* sysvipc/sys/sem.h: Likewise.
	* sysvipc/sys/shm.h: Likewise.
	* termios/termios.h: Likewise.
	* time/sys/time.h: Likewise.
	* time/time.h: Likewise.
	* wcsmbs/bits/wchar2.h: Likewise.
	* wcsmbs/uchar.h: Likewise.
	* wcsmbs/wchar.h: Likewise.
	* wctype/wctype.h: Likewise.

	[BZ #13551]
	* Makeconfig: Remove all but ELF support including AIX support.
	* Makerules: Likewise.
	* config.h.in: Likewise.
	* config.make.in: Likewise.
	* configure: Likewise.
	* configure.in: Likewise.
	* csu/Makefile: Likewise.
	* csu/version.c: Likewise.
	* debug/Makefile: Likewise.
	* dlfcn/Makefile: Likewise.
	* elf/Makefile: Likewise.
	* extra-lib.mk: Likewise.
	* iconv/Makefile: Likewise.
	* include/libc-symbols.h: Likewise.
	* include/shlib-compat.h: Likewise.
	* resolv/Makefile: Likewise.
	* resolv/res_libc.c: Likewise.
	* rt/Makefile: Likewise.
	* sysdeps/i386/asm-syntax.h: Likewise.
	* sysdeps/i386/sysdep.h: Likewise.
	* sysdeps/ieee754/ldbl-opt/math_ldbl_opt.h: Likewise.
	* sysdeps/mach/sysdep.h: Likewise.
	* sysdeps/powerpc/powerpc32/Makefile: Likewise.
	* sysdeps/powerpc/powerpc64/Makefile: Likewise.
	* sysdeps/s390/asm-syntax.h: Likewise.
	* sysdeps/s390/s390-32/sysdep.h: Likewise.
	* sysdeps/s390/s390-64/sysdep.h: Likewise.
	* sysdeps/sh/sysdep.h: Likewise.
	* sysdeps/unix/sparc/sysdep.h: Likewise.
	* sysdeps/wordsize-32/divdi3.c: Likewise.
	* sysdeps/x86_64/sysdep.h: Likewise.

	* argp/Versions: Remove _argp_unlock_xxx.

	[BZ #13559]
	* abilist/ld.abilist: Update.  Adjust for removal of tls option.
	* abilist/libBrokenLocale.abilist: Likewise.
	* abilist/libanl.abilist: Likewise.
	* abilist/libc.abilist: Likewise.
	* abilist/libcrypt.abilist: Likewise.
	* abilist/libdl.abilist: Likewise.
	* abilist/libm.abilist: Likewise.
	* abilist/libnsl.abilist: Likewise.
	* abilist/libpthread.abilist: Likewise.
	* abilist/libresolv.abilist: Likewise.
	* abilist/librt.abilist: Likewise.
	* abilist/libthread_db.abilist: Likewise.
	* abilist/libutil.abilist: Likewise.
	* abilist/libnss_db.abilist: New file.

	* scripts/abilist.awk: Add support for indirect functions.

	* sysdeps/unix/sysv/linux/configure.in: Remove m68k support.

	* sysdeps/generic/ldsodefs.h: Remove Alpha support.

	* shlib-versions: Remove entries for ports architectures.

	* elf/tls-macros.h: Remove support for Alpha and IA-64.  Should be in
	files in ports.
	* elf/stackguard-macros.h: Remove support for IA-64.
	* elf/tst-auditmod1.c: Likewise.
	* sysdeps/generic/ldsodefs.h: Likewise.

	* sysdeps/unix/sysv/linux/configure.in: Ports should define
	libc_cv_gcc_unwind_find_fde and arch_minimum_kernel in their
	configure files.

	[BZ #13552]
	* configure.in: Remove --enable-omitfp support.
	* FAQ.in: Adjust.
	* config.make.in: Likewise.
	* Makeconfig: Likewise.
	* manual/install.texi: Likewise.

	In case anyone cares, the IA-64 architecture could move to ports.
	* sysdeps/ia64/*: Removed.
	* sysdeps/unix/sysv/linux/ia64/*: Removed.
	* sysdeps/unix/sysv/linux/kernel-features.h: Remove IA-64 support.

	[BZ #13555]
	* configure.in: Remove entries for unsupported architectures.

	[BZ #13533]
	* iconv/gconv_builtin.h: Use CHAR16 for the char16_t conversions.
	* iconv/gconv_simple.c: Rename char16_t routines.  Add char16_t<->utf8
	routines.
	* iconv/gconv_int.h: Adjust prototypes for char16_t routines.
	* iconv/iconv_prog.c: Recognize CHAR16 as internal name.
	* wcsmbs/c16rtomb.c: Fix a few problems.  Disable all the code and
	fall back to using wcrtomb.
	* wcsmbs/mbrtoc16.: Fix implementation to handle real conversions.
	* wcsmbs/wcsmbsload.c: Make char16 routines optional.  Adjust for
	renaming.
	* wcsmbs/Makefile (tests): Add tst-c16c32-1:
	* wcsmbs/tst-c16c32-1.c: New file.

	* wcsmbs/wcrtomb.c: Use MB_LEN_MAX instead of MB_CUR_MAX for sizing
	local variable.

	* libio/stdio.h: Do not declare gets at all for _GNU_SOURCE.

	* elf/tst-unique3.cc: Add explicit declaration of gets.
	* elf/tst-unique3lib.cc: Likewise.
	* elf/tst-unique3lib2.cc: Likewise.
	* elf/tst-unique4.cc: Likewise.

	* string/test-strcpy.c (do_one_test): Fix format string for WIDE use.

2012-01-06  Joseph Myers  <joseph@codesourcery.com>

	[BZ #13566]
	* assert/assert.h (static_assert): Don't define for C++.
	* libio/stdio.h (gets): Do declare for C++ <= C++11.
	* wcsmbs/uchar.h (char16_t, char32_t): Don't typedef for C++11.

2012-01-03  Ulrich Drepper  <drepper@gmail.com>

	* iconv/loop.c (single loop): Fix assertion in storing of
	remaining bytes.

	* posix/regcomp.c (init_word_char): Optimize a bit for sane encodings.

2012-01-01  Ulrich Drepper  <drepper@gmail.com>

	* posix/getconf.c: Update copyright year.
	* nss/getent.c: Likewise.
	* nss/makedb.c: Likewise.
	* iconv/iconvconfig.c: Likewise.
	* iconv/iconv_prog.c: Likewise.
	* elf/ldconfig.c: Likewise.
	* elf/pldd.c: Likewise.
	* elf/sotruss.ksh: Likewise.
	* catgets/gencat.c: Likewise.
	* csu/version.c: Likewise.
	* elf/ldd.bash.in: Likewise.
	* elf/sprof.c (print_version): Likewise.
	* locale/programs/locale.c: Likewise.
	* locale/programs/localedef.c: Likewise.
	* login/programs/pt_chown.c: Likewise.
	* nscd/nscd.c (print_version): Likewise.
	* debug/xtrace.sh: Likewise.
	* malloc/memusage.sh: Likewise.
	* malloc/mtrace.pl: Likewise.
	* debug/catchsegv.sh: Likewise.

2011-12-30  Jakub Jelinek  <jakub@redhat.com>

	* posix/regex_internal.c (re_string_fetch_byte_case): Remove
	pure attribute.

2011-12-24  Ulrich Drepper  <drepper@gmail.com>

	[BZ #13533]
	* iconv/gconv_simple.c: Add ASCII<->UTF-16 transformations.
	* iconv/gconv_builtin.h: Add entries for internal ASCII<->UTF-16
	transformations.
	* iconv/gconv_int.h: Likewise.
	* wcsmbs/Makefile (routines): Add mbrtoc16 and c16rtomb.
	* wcsmbs/Versions: Export mbrtoc16, c16rtomb, mbrtoc32, c32rtomb
	from libc for GLIBC_2.16.
	* wcsmbs/mbrtowc.c: Define mbrtoc32 alias.
	* wcsmbs/wcrtomb.c: Define c32rtomb alias.
	* wcsmbs/uchar.h: Really define mbstate_t.
	* wcsmbs/wchar.h: Allow defining mbstate_t in uchar.h.
	* wcsmbs/c16rtomb.c: New file.
	* wcsmbs/mbrtoc16.c: New file.
	* wcsmbs/wcsmbsload.c: Add static definitions for c16 conversions
	for C/POSIX locale.
	(__wcsmbs_load_conv): Do not fill in c16 routines yet.
	* wcsmbs/wcsmbsload.h (gconv_fcts): Add entries for c16 routines.

	* wcsmbs/wchar.h: Add missing __restrict.

2011-12-23  Ulrich Drepper  <drepper@gmail.com>

	[BZ #13532]
	* time/Makefile (routines): Add timespec_get.
	* time/Versions: Export timespec_get from libc for GLIBC_2.16.
	* time/time.h: Define TIME_UTC and declare timespec_get.  Define
	timespec for ISO C11.
	* time/timespec_get.c: New file.
	* sysdeps/unix/sysv/linux/timespec_get.c: New file.
	* sysdeps/unix/sysv/linux/x86_64/timespec_get.c: New file.

	[BZ #13531]
	* malloc/malloc.c: Define alias aligned_alloc for public_mEMALIGn.
	* stdlib/stdlib.h: Declare aligned_alloc.
	* Versions.def: Add GLIBC_2.16 for libc.
	* malloc/Versions: Export aligned_alloc from libc for GLIBC_2.16.

	[BZ 13527]
	* stdlib/stdlib.h: Make at_quick_exit and quick_exit available for
	ISO C11.

	* include/features.h: Define __USE_ISOCXX11 when compiling ISO C++11
	code.

	[BZ #13528]
	* libio/stdio.h: Do not declare gets for ISO C11 and _GNU_SOURCE.

	[BZ #13529]
	* assert/assert.h (static_assert): Define.

	* version.h: Update for 2.16 development version.

	[BZ #13526]
	* include/features.h: Handle __STDC_VERSION__ >= 201112 and
	_ISOC11_SOURCE.

	* version.h (RELEASE): Bump for 2.15 release.
	* include/features.h (__GLIBC_MINOR__): Bump to 15.

	* sysdeps/x86_64/dl-machine.h: Fix typos in comments.
	Patch by Marek Polacek <mpolacek@redhat.com>.

	* bits/byteswap.h: Protect long long constants with __extension__.
	* sysdeps/i386/bits/byteswap.h: Likewise.
	* sysdeps/ia64/bits/byteswap.h: Likewise.
	* sysdeps/s390/bits/byteswap.h: Likewise.
	* sysdeps/x86_64/bits/byteswap.h: Likewise.

2011-12-23  Liubov Dmitrieva  <liubov.dmitrieva@gmail.com>

	[BZ #13540]
	* sysdeps/x86_64/multiarch/strcpy-ssse3.S: Fix overrun in
	destination buffer.
	* sysdeps/x86_64/multiarch/wcscpy-ssse3.S: Likewise.

2011-12-23  Marek Polacek  <polacek@redhat.com>

	* elf/dl-addr.c (determine_info): Add inline keyword.
	* elf/tst-auditmod4b.c (check_avx): Likewise.
	* elf/tst-auditmod6b.c (check_avx): Likewise.
	* elf/tst-auditmod6c.c (check_avx): Likewise.
	* elf/tst-auditmod7b.c (check_avx): Likewise.

2011-12-23  Ulrich Drepper  <drepper@gmail.com>

	* sysdeps/i386/fpu/bits/fenv.h (feraiseexcept): Also enable for
	!__SSE_MATH__.

2011-12-23  Liubov Dmitrieva  <liubov.dmitrieva@gmail.com>

	[BZ #13540]
	* sysdeps/i386/i686/multiarch/wcscpy-ssse3.S: Fix wrong copying
	processing for last bytes.

2011-08-06  Bruno Haible  <bruno@clisp.org>

	[BZ #13061]
	* iconvdata/cp1258.c (comp_table_data): Combine U+00A8 U+0301 to
	U+0385, not to U+1FEE.

	[BZ #13062]
	* iconvdata/tcvn5712-1.c (comp_table_data): Remove useless and wrong
	entry for U+00A5 U+0301.

2011-12-22  Ulrich Drepper  <drepper@gmail.com>

	[BZ #13166]
	* inet/getnameinfo.c (getnameinfo): Return EAI_OVERFLOW if the
	buffer for the output is too small.

	* sysdeps/i386/fpu/bits/fenv.h [__SSE_MATH__]: Add feraiseexcept
	optimization.

	[BZ #13185]
	* sysdeps/i386/fpu/fgetexcptflg.c (__fegetexceptflag): Also return
	SSE flags if possible.

2011-12-22  Liubov Dmitrieva  <liubov.dmitrieva@gmail.com>

	[BZ #13540]
	* sysdeps/i386/i686/multiarch/strcpy-ssse3.S: Fix wrong copying
	processing for last bytes.

2011-12-22  Joseph Myers  <joseph@codesourcery.com>

	* sysdeps/unix/sysv/linux/Makefile (syscall-list-variants)
	(syscall-list-default-options, syscall-list-default-condition)
	(syscall-list-includes): Define.
	($(objpfx)syscall-%.h $(objpfx)syscall-%.d): Support arbitrary
	list of ABIs and options and #if conditions for each ABI.  Do not
	handle common syscalls between ABIs specially.
	* sysdeps/unix/sysv/linux/powerpc/Makefile (64bit-predefine):
	Remove.
	(syscall-list-variants, syscall-list-32bit-options)
	(syscall-list-32bit-condition, syscall-list-64bit-options)
	(syscall-list-64bit-condition): Define.
	* sysdeps/unix/sysv/linux/s390/Makefile (64bit-predefine): Remove.
	(syscall-list-variants, syscall-list-32bit-options)
	(syscall-list-32bit-condition, syscall-list-64bit-options)
	(syscall-list-64bit-condition): Define.
	* sysdeps/unix/sysv/linux/sparc/Makefile (64bit-predefine):
	Remove.
	(syscall-list-variants, syscall-list-32bit-options)
	(syscall-list-32bit-condition, syscall-list-64bit-options)
	(syscall-list-64bit-condition): Define.
	* sysdeps/unix/sysv/linux/x86_64/Makefile (64bit-predefine):
	Remove.
	(syscall-list-variants, syscall-list-32bit-options)
	(syscall-list-32bit-condition, syscall-list-64bit-options)
	(syscall-list-64bit-condition): Define.

2011-12-22  Ulrich Drepper  <drepper@gmail.com>

	* locale/iso-639.def: Add brx entry.

	[BZ #13328]
	* malloc/mtrace.c (tr_freehook): Avoid unnecessary unlock/lock.
	Proposed by Mariusz_Cukr <marcukr@op.pl>.

	* sysdeps/x86_64/fpu/bits/fenv.h: Use __REDIRECT_NTH for
	__feraiseexcept_renamed.

2011-12-21  Ulrich Drepper  <drepper@gmail.com>

	[BZ #13538]
	* sysdeps/unix/sysv/linux/sys/epoll.h: Initialize EPOLLONESHOT and
	EPOLLET with unsigned values.
	* sysdeps/unix/sysv/linux/x86_64/sys/epoll.h: Likewise.
	* sysdeps/unix/sysv/linux/sparc/sys/epoll.h: Likewise.

	* math/s_cacosh.c: Use Kahan's formula if the subtraction could lead
	to large cancellation.
	* math/s_cacoshf.c: Likewise.
	* math/s_cacoshl.c: Likewise.

2011-11-18  Richard B. Kreckel  <kreckel@ginac.de>

	[BZ #13305]
	[BZ #12786]
	* math/s_cacosh.c: Fix rare miscomputation in cacosh().
	* math/s_cacoshf.c: Likewise.
	* math/s_cacoshl.c: Likewise.

2011-12-21  Ulrich Drepper  <drepper@gmail.com>

	[BZ #13439]
	* iconv/gconv.h: Define __GCONV_SWAP.
	* iconvdata/unicode.c: The swap bit must be stored in __flags.
	* iconvdata/utf-16.c: Likewise.
	* iconvdata/utf-32.c: Likewise.

2011-12-21  Andreas Schwab  <schwab@linux-m68k.org>

	[BZ #13524]
	* stdlib/strtod_l.c (____STRTOF_INTERNAL): Clear lowest limb of
	numerator after shifting it by one limb.

2011-12-19  Rafael Ávila de Espíndola  <rafael.espindola@gmail.com>

	* sysdeps/x86_64/fpu/bits/fenv.h (feraiseexcept): Define it only
	under [__USE_EXTERN_INLINES].

2011-12-17  Ulrich Drepper  <drepper@gmail.com>

	[BZ #13446]
	* stdio-common/vfprintf.c (vfprintf): Fix extension of specs array.

2011-11-22  Adhemerval Zanella  <azanella@linux.vnet.ibm.com>

	* sysdeps/powerpc/Makefile: Added locale-defines.sym generation.
	* sysdeps/powerpc/locale-defines.sym: Locale definitions for strcasecmp
	optimized code.
	* sysdeps/powerpc/powerpc32/power7/Makefile: New file.
	* sysdeps/powerpc/powerpc32/power7/strcasecmp.S: New file.
	* sysdeps/powerpc/powerpc32/power7/strcasecmp_l.S: New file.
	* sysdeps/powerpc/powerpc64/power7/Makefile: Added unroll-loop option
	for strncasecmp/strncasecmp_l compilation.
	* sysdeps/powerpc/powerpc64/power7/strcasecmp.S: New file.
	* sysdeps/powerpc/powerpc64/power7/strcasecmp_l.S: New file.

2011-12-08  Marek Polacek  <mpolacek@redhat.com>

	[BZ #13484]
	* math/bits/math-finite.h: Use __REDIRECT_NTH and __NTH instead
	of __asm__.

2011-12-17  Ulrich Drepper  <drepper@gmail.com>

	[BZ #13506]
	* time/tzfile.c (__tzfile_read): Check values from file header.

2011-11-21  Will Schmidt  <will_schmidt@vnet.ibm.com>

	* powerpc/powerpc32/sysdep.h: Define SETUP_GOT_ACCESS() macro.
	* powerpc/powerpc32/a2/memcpy.S: Use SETUP_GOT_ACCESS() macro.
	* powerpc/powerpc32/dl-start.S: Likewise.
	* powerpc/powerpc32/elf/start.S: Likewise.
	* powerpc/powerpc32/fpu/__longjmp-common.S: Likewise.
	* powerpc/powerpc32/fpu/s_ceil.S: Likewise.
	* powerpc/powerpc32/fpu/s_ceilf.S: Likewise.
	* powerpc/powerpc32/fpu/s_floor.S: Likewise.
	* powerpc/powerpc32/fpu/s_floorf.S: Likewise.
	* powerpc/powerpc32/fpu/s_lround.S: Likewise.
	* powerpc/powerpc32/fpu/s_rint.S: Likewise.
	* powerpc/powerpc32/fpu/s_rintf.S: Likewise.
	* powerpc/powerpc32/fpu/s_round.S: Likewise.
	* powerpc/powerpc32/fpu/s_roundf.S: Likewise.
	* powerpc/powerpc32/fpu/s_trunc.S: Likewise.
	* powerpc/powerpc32/fpu/s_truncf.S: Likewise.
	* powerpc/powerpc32/fpu/setjmp-common.S: Likewise.
	* powerpc/powerpc32/memset.S: Likewise.
	* powerpc/powerpc32/power4/fpu/s_llround.S: Likewise.
	* powerpc/powerpc32/power4/fpu/w_sqrt.S: Likewise.
	* powerpc/powerpc32/power4/fpu/w_sqrtf.S: Likewise.
	* powerpc/powerpc32/power5/fpu/w_sqrt.S: Likewise.
	* powerpc/powerpc32/power5/fpu/w_sqrtf.S: Likewise.
	* powerpc/powerpc32/power7/fpu/s_finite.S: Likewise.
	* powerpc/powerpc32/power7/fpu/s_isinf.S: Likewise.
	* powerpc/powerpc32/power7/fpu/s_isnan.S: Likewise.
	* unix/sysv/linux/powerpc/powerpc32/____longjmp_chk.S: Likewise.
	* unix/sysv/linux/powerpc/powerpc32/brk.S: Likewise.
	* unix/sysv/linux/powerpc/powerpc32/getcontext-common.S: Likewise.
	* unix/sysv/linux/powerpc/powerpc32/setcontext-common.S: Likewise.
	* unix/sysv/linux/powerpc/powerpc32/swapcontext-common.S: Likewise.

2011-11-18  Adhemerval Zanella  <azanella@linux.vnet.ibm.com>

	* math/libm-test.inc: Added more nearbyint tests.
	* sysdeps/powerpc/powerpc32/fpu/s_nearbyint.S: New file.
	* sysdeps/powerpc/powerpc32/fpu/s_nearbyintf.S: New file.
	* sysdeps/powerpc/powerpc64/fpu/s_nearbyint.S: New file.
	* sysdeps/powerpc/powerpc64/fpu/s_nearbyintf.S: New file.

2011-11-21  Ross Lagerwall  <rosslagerwall@gmail.com>

	* resolv/res_init.c (__res_vinit): Open /etc/resolv.conf with
	FD_CLOEXEC.

2011-11-14  Liubov Dmitrieva  <liubov.dmitrieva@gmail.com>

	* sysdeps/x86_64/multiarch/Makefile [subdir=wcsmbs] (sysdep_routines):
	Add wcscpy-ssse3 wcscpy-c.
	* sysdeps/x86_64/multiarch/wcscpy-ssse3.S: New file.
	* sysdeps/x86_64/multiarch/wcscpy-c.c: New file.
	* sysdeps/x86_64/multiarch/wcscpy.S: New file.
	* sysdeps/x86_64/wcschr.S: New file.
	* sysdeps/x86_64/wcsrchr.S: New file.
	* string/test-strcmp.c: Remove checking of wcscmp function for
	wrong alignments.
	* sysdeps/i386/i686/multiarch/Makefile [subdir=wcsmbs]
	(sysdep_routines): Add wcscpy-ssse3 wcscpy-c wcschr-sse2 wcschr-c
	wcsrchr-sse2 wcsrchr-c.
	* sysdeps/i386/i686/multiarch/wcschr.S: New file.
	* sysdeps/i386/i686/multiarch/wcschr-c.c: New file.
	* sysdeps/i386/i686/multiarch/wcschr-sse2.S: New file.
	* sysdeps/i386/i686/multiarch/wcsrchr.S: New file.
	* sysdeps/i386/i686/multiarch/wcsrchr-c.c: New file.
	* sysdeps/i386/i686/multiarch/wcsrchr-sse2.S: New file.
	* sysdeps/i386/i686/multiarch/wcscpy.S: New file.
	* sysdeps/i386/i686/multiarch/wcscpy-c.c: New file.
	* sysdeps/i386/i686/multiarch/wcscpy-ssse3.S: New file.
	* wcsmbc/wcschr.c (WCSCHR): New macro.

2011-11-17  Liubov Dmitrieva  <liubov.dmitrieva@gmail.com>

	* wcsmbs/Makefile (strop-tests): Add wcsrchr wcscpy.
	* wcsmbs/test-wcsrchr.c: New file.
	* string/test-strrchr.c: Add wcsrchr support.
	(WIDE): New macro.
	* wcsmbs/test-wcscpy.c: New file.
	* string/test-strcpy.c: Add wcscpy support.
	(WIDE): New macro.

2011-12-10  Ulrich Drepper  <drepper@gmail.com>

	* sysdeps/generic/dl-hash.h (_dl_elf_hash): Lift one operation out of
	the inner loop.

2011-12-06  Andreas Schwab  <schwab@linux-m68k.org>

	[BZ #13472]
	* sysdeps/powerpc/fpu/e_hypot.c (twoM600): Correct value.

2011-12-04  Ulrich Drepper  <drepper@gmail.com>

	* sysdeps/generic/dl-hash.h (_dl_elf_hash): Fix attribute.
	Minor optimizations.

	* sunrpc/clnt_unix.c (clntunix_control): Fix aliasing issues.
	* sunrpc/clnt_tcp.c (clnttcp_control): Likewise.
	* sunrpc/clnt_udp.c (clntudp_call): Likewise.

2011-12-03  Ulrich Drepper  <drepper@gmail.com>

	* inet/netinet/in.h: Provide versions of IN6_IS_ADDR_UNSPECIFIED,
	IN6_IS_ADDR_LOOPBACK, IN6_IS_ADDR_LINKLOCAL, IN6_IS_ADDR_SITELOCAL,
	IN6_IS_ADDR_V4MAPPED, IN6_IS_ADDR_V4COMPAT, and IN6_ARE_ADDR_EQUAL
	for gcc to avoid warnings.
	* inet/Makefile (tests): Add tst-checks.
	* inet/tst-checks.c: New file.

	* sysdeps/generic/dl-hash.h (_dl_elf_hash): Add attribute to avoid
	warning.

	* sysdeps/x86_64/multiarch/wmemcmp-c.c: Provide prototype for
	__wmemcmp_sse2.

	* sysdeps/x86_64/fpu/s_scalbln.c: Removed.
	* sysdeps/x86_64/fpu/s_scalbn.c: Removed.

	* malloc/mcheck.h: Fix use of incorrect encoding in comment.

2011-12-02  Ulrich Drepper  <drepper@gmail.com>

	* nis/nis_findserv.c (__nis_findfastest_with_timeout): Avoid aliasing
	problem.

	* nscd/aicache.c (addhstaiX): Avoid unused variable warning.

2011-11-29  Joseph Myers  <joseph@codesourcery.com>

	* sysdeps/unix/sysv/linux/sh/bits/atomic.h (rNOSP): Define
	conditional on GCC version.
	(__arch_compare_and_exchange_val_8_acq)
	(__arch_compare_and_exchange_val_16_acq)
	(__arch_compare_and_exchange_val_32_acq, atomic_exchange_and_add)
	(atomic_add, atomic_add_negative, atomic_add_zero, atomic_bit_set)
	(atomic_bit_test_set): Use rNOSP instead of "r" constraints.

2011-12-02  Joseph Myers  <joseph@codesourcery.com>

	* sysdeps/sh/backtrace.c: New file.

2011-12-02  Andreas Schwab  <schwab@redhat.com>

	* misc/bits/select2.h (__FD_ELT): Mark as extension.  Add
	parenthesis.

2011-12-01  Andreas Schwab  <schwab@redhat.com>

	* sysdeps/unix/sysv/linux/futimes.c: Truncate time values when
	falling back to utime.

2011-11-30  Andreas Schwab  <schwab@redhat.com>

	* sysdeps/s390/fpu/libm-test-ulps: Relax cpow (2 + 3 i, 4 + 0 i)
	expectations for float.

2011-11-29  Andreas Schwab  <schwab@redhat.com>

	* locale/weight.h (findidx): Add parameter len.
	* locale/weightwc.h (findidx): Likewise.
	* posix/fnmatch_loop.c (FCT): Adjust caller.
	* posix/regcomp.c (build_equiv_class): Likewise.
	* posix/regex_internal.h (re_string_elem_size_at): Likewise.
	* posix/regexec.c (check_node_accept_bytes): Likewise.
	* string/strcoll_l.c (STRCOLL): Likewise.
	* string/strxfrm_l.c (STRXFRM): Likewise.

2011-11-17  Ulrich Drepper  <drepper@gmail.com>

	* Makefile.in: Remove CVSOPT handling.
	* configure.in: Remove use of AC_REVISION.
	* iconvdata/Makefile (distribute): No need to filter out CVS.
	* scripts/list-sources.sh: Remove CVS, subversion and monotone
	handling.

2011-11-16  Andreas Schwab  <schwab@redhat.com>

	* sysdeps/i386/i686/multiarch/strcmp-ssse3.S
	[USE_AS_STRCASECMP_L]: Fix argument offsets for non-PIC.
	[USE_AS_STRNCASECMP_L]: Likewise.
	(__strcasecmp_ssse3, __strncasecmp_ssse3): Handle
	NO_TLS_DIRECT_SEG_REFS.
	* sysdeps/i386/i686/multiarch/strcmp-sse4.S [USE_AS_STRCASECMP_L]:
	Fix argument offsets for non-PIC.
	[USE_AS_STRNCASECMP_L]: Likewise.
	(__strcasecmp_sse4_2, __strncasecmp_sse4_2): Handle
	NO_TLS_DIRECT_SEG_REFS.

2011-11-15  Ulrich Drepper  <drepper@gmail.com>

	* locale/loadarchive.c (_nl_load_locale_from_archive): Open files with
	O_CLOEXEC.
	* locale/loadlocale.c (_nl_load_locale): Likewise.

2011-11-15  Andreas Schwab  <schwab@redhat.com>

	* sysdeps/unix/sysv/linux/clock_gettime.c (SYSDEP_GETTIME_CPU)
	[__ASSUME_POSIX_CPU_TIMERS > 0]: Assign to retval and break.
	* sysdeps/unix/sysv/linux/x86_64/clock_gettime.c
	(SYSCALL_GETTIME): Set errno on error.

	* sysdeps/unix/sysv/linux/check_pf.c (make_request): Properly
	count references to noai6ai_cached.

2011-11-15  Ulrich Drepper  <drepper@gmail.com>

	* time/getdate.c (__getdate_r): Set FD_CLOEXEC for given file.

	* sysdeps/unix/sysv/linux/readonly-area.c (__readonly_area): Set
	FD_CLOEXEC for /proc/self/maps.

	* sysdeps/unix/sysv/linux/getsysstats.c (phys_pages_info): Set
	FD_CLOEXEC for /proc/meminfo.

	* sysdeps/posix/getaddrinfo.c (gaiconf_init): Set FD_CLOEXEC for
	gai.conf.

	* resolv/res_query.c (res_hostalias):  Don't allow cancellation and set
	FD_CLOEXEC for given file.

	* resolv/res_hconf.c (do_init): Set FD_CLOEXEC for host.conf.

	* resolv/gethnamaddr.c (_sethtent): Don't allow cancellation and set
	FD_CLOEXEC for /etc/hosts.
	(_gethtent): Likewise.

	* nss/nsswitch.c (nss_parse_file): Set FD_CLOEXEC.

	* nss/nss_files/files-netgrp.c (_nss_files_setnetgrent): Don't allow
	cancellation and set FD_CLOEXEC for /etc/netgroup.

	* nss/nss_files/files-key.c (search): Don't allow cancellation when
	reading /etc/publickey.

	* nss/nss_files/files-initgroups.c (_nss_files_initgroups_dyn): Don't
	allow cancellation when reading /etc/group.

	* nss/nss_files/files-alias.c (internal_setent): Don't allow
	cancellation.
	(get_next_alias): Likewise for included file.  Also set FD_CLOEXEC.

	* nss/nss_files/files-XXX.c (internal_setent): Don't allow cancellation
	when using data file.

	* nis/nss-default.c (init): Set FD_CLOEXEC for /etc/default/nss.

	* nis/nis_file.c (read_nis_obj): Set FD_CLOEXEC.
	(write_nis_obj): Use "c" and "e" in fopen.

	* misc/mntent_r.c (__setmntent): Also append e to fopen format.

	* misc/getusershell.c (initshells): Set FD_CLOEXEC for /etc/shells.

	* misc/getttyent.c (setttyent): Set FD_CLOEXEC.

	* misc/getpass.c (getpass): Set FD_CLOEXEC for /dev/tty.

	* intl/localealias.c (read_alias_file): Set FD_CLOEXEC for
	locale.alias.

	* inet/ruserpass.c (ruserpass): Set FD_CLOEXEC for .netrc.

	* inet/rcmd.c (iruserfopen): Set FD_CLOEXEC for hosts.equiv.

	* iconv/gconv_conf.c (read_conf_file): Set FD_CLOEXEC for config file.

	* hesiod/hesiod.c (parse_config_file): Prevent cancellation in config
	file parsing and set FD_CLOEXEC.

2011-11-14  Ulrich Drepper  <drepper@gmail.com>

	* time/tzfile.c (__tzfile_read): Use "e" in fopen call.

2011-11-14  Andreas Schwab  <schwab@redhat.com>

	* malloc/arena.c (arena_get2): Don't call reused_arena when
	_int_new_arena failed.

2011-11-14  Ulrich Drepper  <drepper@gmail.com>

	* sysdeps/i386/i686/multiarch/Makefile [subdir=string]
	(sysdep_routines): Add strcasecmp_l-sse4 and strncase_l-sse4.
	* sysdeps/i386/i686/multiarch/strcasecmp.S: Re-enable SSE4.2 code.
	* sysdeps/i386/i686/multiarch/strcmp.S: Likewise.
	* sysdeps/i386/i686/multiarch/strncase.S: Likewise.
	* sysdeps/i386/i686/multiarch/strcmp-sse4.S: Change to allow reuse
	to compile strcasecmp and strncasecmp.
	* sysdeps/i386/i686/multiarch/strcasecmp_l-sse4.S: New file.
	* sysdeps/i386/i686/multiarch/strncase_l-sse4.S: New file.

	* sysdeps/i386/i686/multiarch/strcmp-ssse3.S: Use L macro consistently.

2011-11-13  Ulrich Drepper  <drepper@gmail.com>

	* sysdeps/i386/i686/multiarch/Makefile [subdir=string]: Add
	locale-defines.sym to gen-as-const-headers.
	(sysdep_routines): Add strcasecmp_l-c, strcasecmp-c,
	strcasecmp_l-ssse3, strncase_l-c, strncase-c, and strncase_l-ssse3.
	* sysdeps/i386/i686/multiarch/strcmp-ssse3.S: Change to allow reuse
	to compile strcasecmp and strncasecmp.
	* sysdeps/i386/i686/multiarch/strcmp.S: Allow to use for
	strcasecmp_l and strncasecmp_l.
	* sysdeps/i386/i686/multiarch/locale-defines.sym: New file.
	* sysdeps/i386/i686/multiarch/strcasecmp-c.c: New file.
	* sysdeps/i386/i686/multiarch/strcasecmp.S: New file.
	* sysdeps/i386/i686/multiarch/strcasecmp_l-c.c: New file.
	* sysdeps/i386/i686/multiarch/strcasecmp_l-ssse3.S: New file.
	* sysdeps/i386/i686/multiarch/strcasecmp_l.S: New file.
	* sysdeps/i386/i686/multiarch/strncase-c.c: New file.
	* sysdeps/i386/i686/multiarch/strncase.S: New file.
	* sysdeps/i386/i686/multiarch/strncase_l-c.c: New file.
	* sysdeps/i386/i686/multiarch/strncase_l-ssse3.S: New file.
	* sysdeps/i386/i686/multiarch/strncase_l.S: New file.

2011-11-12  Ulrich Drepper  <drepper@gmail.com>

	* sysdeps/unix/clock_gettime.c (clock_gettime): No need to assign
	result of SYSDEP_GETTIME_CPU to retval.
	* sysdeps/unix/sysv/linux/clock_gettime.c (SYSDEP_GETTIME_CPU): Add
	parameter list to macro.  Remove trailing semicolon.  Adjust users.

	* resolv/getaddrinfo_a.c (getaddrinfo_a): Avoid warning about unused
	variable.

	* sysdeps/ieee754/ldbl-96/e_j0l.c (__ieee754_j0l): Avoid storing
	mantissa words.
	* sysdeps/ieee754/ldbl-96/e_j1l.c (__ieee754_j1l): Likewise.

	* sysdeps/ieee754/ldbl-96/e_hypotl.c (__ieee754_hypotl): Avoid warning
	from unused variable.

	* sysdeps/generic/sysdep.h: Clean up, pretty print, use dwarf2.h for
	DWARF definitions.
	* sysdeps/generic/dwarf2.h: Don't define enums when using the file
	for assembling.

	* elf/dl-iteratephdr.c [!SHARED] (__dl_iterate_phdr): Don't iterate
	over namespaces.

	* sunrpc/rpc_prot.c (rejected): Fix case value.

	* sysdeps/unix/sysv/linux/internal_statvfs.c (INTERNAL_STATVFS): Use
	unsigned long long int to avoid warnings in shift.

	* posix/regex_internal.c (re_string_reconstruct): Actually use result
	of use of trans.
	* posix/regex_internal.h (re_string_wchar_at): Remove temporary
	variable tmp.

	* sysdeps/i386/i686/multiarch/wcscmp-c.c: Avoid warning.
	* sysdeps/i386/i686/multiarch/wcslen-c.c: Likewise.
	* sysdeps/i386/i686/multiarch/wmemcmp-c.c: Likewise.

	* nis/nis_table.c (nis_list): Use variable of correct type for
	result of __follow_path call.

2011-11-07  Adhemerval Zanella  <azanella@linux.vnet.ibm.com>

	* sysdeps/powerpc/fpu/math_private.h: Using inline assembly version
	of math functions ceil, trunc, floor, round, and sqrt, when
	avaliable on the platform.
	* sysdeps/powerpc/fpu/e_sqrt.c: Undefine __ieee754_sqrt to avoid
	name clash.
	* sysdeps/powerpc/fpu/e_sqrtf.c: Likewise.
	* sysdeps/powerpc/powerpc64/fpu/e_sqrt.c: Likewise.
	* sysdeps/powerpc/powerpc64/fpu/e_sqrtf.c: Likewise.

2011-10-30  Marek Polacek  <mpolacek@redhat.com>

	* libio/wfileops.c (_IO_wfile_underflow_mmap): Remove unused variable.
	* sysdeps/ieee754/dbl-64/mpsqrt.c (__mpsqrt): Likewise.

2011-11-11  Roland McGrath  <roland@hack.frob.com>

	* include/unistd.h: Fix __readlink return type.
	Reported by Chris Metcalf <cmetcalf@tilera.com>.

2011-11-11  Ulrich Drepper  <drepper@gmail.com>

	* stdlib/ucontext.h: Undo last change for makecontext.

2011-11-11  Andreas Schwab  <schwab@redhat.com>

	* nss/db-Makefile ($(VAR_DB)/group.db): Fix typo in awk script.

	* misc/sys/cdefs.h (__REDIRECT_NTHNL): Define.
	* setjmp/setjmp.h: Mark functions as non-leaf.
	* setjmp/bits/setjmp2.h: Likewise.
	* stdlib/ucontext.h: Likewise.

2011-11-10  Andreas Schwab  <schwab@redhat.com>

	* malloc/arena.c (_int_new_arena): Don't increment narenas.
	(reused_arena): Don't check arena limit.
	(arena_get2): Atomically check arena limit.

2011-11-08  Ulrich Drepper  <drepper@gmail.com>

	* locale/findlocale.c (_nl_find_locale): Use __strcasecmp_l.
	* intl/localealias.c (strcasecmp): Define using __strcasecmp_l.

	* sysdeps/i386/i686/multiarch/strcmp-ssse3.S: Remove unnecessary
	instructions.

2011-11-07  Andreas Schwab  <schwab@redhat.com>

	* libio/genops.c (_IO_flush_all_lockp): Only register cleanup
	handler when locking.

	* nss/nss_files/files-initgroups.c (_nss_files_initgroups_dyn):
	Fix size of allocated buffer.

2011-11-04  Andreas Schwab  <schwab@redhat.com>

	[BZ #10103]
	* math/math.h [__NO_LONG_DOUBLE_MATH && !_LIBC]: Provide
	declarations for long double functions.
	* math/complex.h [__NO_LONG_DOUBLE_MATH && !_LIBC]: Likewise.

	* elf/sprof.c (load_shobj): Fix off-by-one when reading link name.

2011-11-03  Andreas Schwab  <schwab@redhat.com>

	* nscd/nscd.c (main): Don't start AVC thread until credentials are
	installed.

	* nss/makedb.c (set_file_creation_context): Do nothing if SELinux
	is disabled.

2011-11-02  Samuel Thibault  <samuel.thibault@ens-lyon.org>

	* bits/ioctl-types.h (_IOT_sgttyb): Set number of chars to 4.

2011-11-01  Andreas Schwab  <schwab@linux-m68k.org>

	* include/alloca.h (stackinfo_alloca_round): Define.
	(extend_alloca): Use it.
	[_STACK_GROWS_UP]: Correct check for adjacent allocation.
	* elf/dl-deps.c (_dl_map_object_deps): Don't round alloca size
	here.

	* scripts/check-local-headers.sh: Ignore libaudit.h.

	* nscd/Makefile (extra-objs): Make recursively expanded.

2011-11-01  Ulrich Drepper  <drepper@gmail.com>

	* sysdeps/x86_64/strcmp.S: Fix test for non-ASCII locales.
	* sysdeps/x86_64/multiarch/strcmp-sse42.S: Likewise.

	* posix/tst-rfc3484.c: Add missing __free_in6ai dummy function.
	* posix/tst-rfc3484-2.c: Likewise.
	* posix/tst-rfc3484-3.c: Likewise.

	* sysdeps/unix/sysv/linux/bits/uio.h: Declare process_vm_readv and
	process_vm_writev.
	* sysdeps/unix/sysv/linux/syscalls.list: Add process_vm_readv and
	process_vm_writev.
	* sysdeps/unix/sysv/linux/Versions: Export process_vm_readv and
	process_vm_writev from libc using GLIBC_2.15 version.

	* nscd/connections.c: Use kernel headers instead of <netlink/netlink.h>.

2011-10-31  Paul Pluzhnikov  <ppluzhnikov@google.com>

	* elf/dl-deps.c (_dl_map_object_deps): Reuse alloca space to reduce
	stack usage.

2011-10-31  Ulrich Drepper  <drepper@gmail.com>

	[BZ #13367]
	* nss/getent.c (initgroups_keys): Show error message in case no group
	names are given.

	* include/ifaddrs.h: Declare __free_in6ai and __bump_nl_timestamp.
	* inet/check_pf.c: Provide dummy versions of __free_in6ai and
	__bump_nl_timestamp.
	* nscd/connections (nscd_init): When host database is served open
	netlink socket and request notification about configuration changes.
	(main_loop_poll): Track netlink file descriptor and bump timestamp
	in case data becomes available.
	(main_loop_epoll): Likewise.
	* nscd/nscd-client.h (DB_VERSION): Bump to 2.
	(database_pers_head): Add extra_data fileds.
	Declare __nscd_get_mapping and __nscd_get_nl_timestamp.
	* nscd/nscd_gethst_r.c (__nscd_get_nl_timestamp): New function.
	* nscd/nscd_helper.c (__nscd_get_mapping): Renamed from get_mapping.
	Adjust caller.
	* sysdeps/posix/getaddrinfo.c (getaddrinfo): Don't call free on
	in6ai data, call __free_in6ai.
	* sysdeps/unix/sysv/linux/Makefile [subdir=nscd] (sysdep-CFLAGS):
	Add -DHAVE_NETLINK.
	* sysdeps/unix/sysv/linux/check_pf.c: Major rewrite.  Cache the
	interface information.  Reuse previous data if netlink timestamp
	is not changed.
	(__bump_nl_timestamp): New function.
	(__free_in6ai): New function.

2011-10-30  Ulrich Drepper  <drepper@gmail.com>

	* sysdeps/unix/sysv/linux/check_pf.c (make_request): Don't call
	close_not_cancel_no_status here.
	(__check_pf): Reorganize code a bit to not call close twice if OOM.

2011-10-29  Ulrich Drepper  <drepper@gmail.com>

	[BZ #13276]
	* malloc/malloc.c (munmap_chunk): Don't use assertion to check munmap
	return value.

	* posix/sys/wait.h: Mark wait3 and wait4 with __THROWNL.
	* libio/stdio.h: Mark sprintf, vsprintf snprintf, vsnprintf, vasprintf,
	asprintf, __asprintf, obstack_printf, obstack_vprintf with __THROWNL.

2011-07-03  Andreas Jaeger  <aj@suse.de>

	[BZ #10709]
	* sysdeps/ieee754/dbl-64/s_sin.c (__sin): Fix incorrect rounding
	of sin. Patch suggested by Paul Zimmermann <zimmerma+gcc@loria.fr>.
	* math/libm-test.inc (sin_test): Add test case.

2011-10-29  Ulrich Drepper  <drepper@gmail.com>

	[BZ #13337]
	* elf/sprof.c (load_shobj): Correctly NUL-terminate link name.
	Patch by Thomas Jarosch <thomas.jarosch@intra2net.com>.

	* elf/chroot_canon.c (chroot_canon): Cleanups.

	* elf/dl-lookup.c (_dl_setup_hash): Avoid warning.

	[BZ #13335]
	* elf/chroot_canon.c (chroot_canon): Fix readlink call.
	Patch by Thomas Jarosch <thomas.jarosch@intra2net.com>.

	* string/test-strchr.c: Make usable for strchrnul testing.
	* string/test-strchrnul.c: New file.
	* string/Makefile (strop-tests): Add strchrnul.

	* po/it.po: Update from translation team.
	* po/es.po: Likewise.

2011-10-28  Ulrich Drepper  <drepper@gmail.com>

	* sysdeps/x86_64/multiarch/strstr.c (__m128i_strloadu_tolower): Take
	the three constants needed as parameters.  Drop the others.
	(strcasestr_sse42): Load uclow, uchigh, and lcqword and pass to
	__m128i_strloadu_tolower.
	Create and initialize variable zero and use it in all the places
	where _mm_setzero_si128 was used.

	* sysdeps/x86_64/fpu/multiarch/Makefile: Don't build brandred-avx.c,
	doasin-avx.c, dosincos-avx.c, e_asin-avx.c, mpatan-avx.c,
	mpatan2-avx.c, mpsqrt-avx.c, mptan-avx.c, sincos32-avx.c.
	* sysdeps/x86_64/fpu/multiarch/e_asin.c: There are no _avx variants
	anymore.
	* sysdeps/x86_64/fpu/multiarch/e_atan2-avx.c: Don't redirect __mpatan2.
	* sysdeps/x86_64/fpu/multiarch/s_atan-avx.c: Don't redirect __mpatan.
	* sysdeps/x86_64/fpu/multiarch/s_sin-avx.c: Don't redirect __branred,
	__docos, __dubsin, __mpcos, __mpcos1, __mpsin, __mpsin1.
	* sysdeps/x86_64/fpu/multiarch/s_tan-avx.c: Don't redirect __branred,
	__mpranred, __mptan.
	* sysdeps/x86_64/fpu/multiarch/brandred-avx.c: Removed.
	* sysdeps/x86_64/fpu/multiarch/doasin-avx.c: Removed.
	* sysdeps/x86_64/fpu/multiarch/dosincos-avx.c: Removed.
	* sysdeps/x86_64/fpu/multiarch/e_asin-avx.c: Removed.
	* sysdeps/x86_64/fpu/multiarch/mpatan-avx.c: Removed.
	* sysdeps/x86_64/fpu/multiarch/mpatan2-avx.c: Removed.
	* sysdeps/x86_64/fpu/multiarch/mpsqrt-avx.c: Removed.
	* sysdeps/x86_64/fpu/multiarch/mptan-avx.c: Removed.
	* sysdeps/x86_64/fpu/multiarch/sincos32-avx.c: Removed.

2011-10-28  Andreas Schwab  <schwab@redhat.com>

	* sysdeps/i386/i686/multiarch/strnlen-c.c (libc_hidden_def): Only
	redefine if SHARED.
	* sysdeps/i386/i686/multiarch/wcscmp-c.c (libc_hidden_def): Likewise.

	* sysdeps/i386/i686/multiarch/Makefile (sysdep_routines): Move
	wide char related routines to wcsmbs subdir.

2011-10-27  Andreas Schwab  <schwab@redhat.com>

	[BZ #13344]
	* misc/sys/cdefs.h (__THROWNL): Define.
	* posix/unistd.h: Use __THREADNL instead of __THREAD
	for memory synchronization functions.

2011-10-26  Roland McGrath  <roland@hack.frob.com>

	[BZ #13349]
	* libio/Versions (GLIBC_2.0): Remove open_obstack_stream, which
	doesn't exist.
	* manual/stdio.texi (Obstack Streams): Node removed.

2011-10-26  Andreas Schwab  <schwab@redhat.com>

	* sysdeps/ieee754/flt-32/e_j0f.c: Fix use of math_force_eval.
	* sysdeps/ieee754/dbl-64/s_round.c: Likewise.
	* sysdeps/ieee754/flt-32/s_roundf.c: Likewise.

	* math/math_private.h (math_force_eval): Allow non-addressable
	arguments.
	* sysdeps/i386/fpu/math_private.h (math_force_eval): Likewise.

2011-10-25  Ulrich Drepper  <drepper@gmail.com>

	* sysdeps/ieee754/dbl-64/e_rem_pio2.c: Comment everything out, the
	file is not needed.

	* sysdeps/x86_64/fpu/multiarch/e_asin.c: Support AVX variants.
	* sysdeps/x86_64/fpu/multiarch/e_atan2.c: Likewise.
	* sysdeps/x86_64/fpu/multiarch/e_exp.c: Likewise.
	* sysdeps/x86_64/fpu/multiarch/e_log.c: Likewise.
	* sysdeps/x86_64/fpu/multiarch/s_atan.c: Likewise.
	* sysdeps/x86_64/fpu/multiarch/s_sin.c: Likewise.
	* sysdeps/x86_64/fpu/multiarch/s_tan.c: Likewise.
	* sysdeps/x86_64/fpu/multiarch/Makefile: Fix some CFLAGS-* variables.
	Add AVX variants.
	* sysdeps/x86_64/fpu/multiarch/brandred-avx.c: New file.
	* sysdeps/x86_64/fpu/multiarch/doasin-avx.c: New file.
	* sysdeps/x86_64/fpu/multiarch/dosincos-avx.c: New file.
	* sysdeps/x86_64/fpu/multiarch/e_asin-avx.c: New file.
	* sysdeps/x86_64/fpu/multiarch/e_atan2-avx.c: New file.
	* sysdeps/x86_64/fpu/multiarch/e_exp-avx.c: New file.
	* sysdeps/x86_64/fpu/multiarch/e_log-avx.c: New file.
	* sysdeps/x86_64/fpu/multiarch/mpa-avx.c: New file.
	* sysdeps/x86_64/fpu/multiarch/mpatan-avx.c: New file.
	* sysdeps/x86_64/fpu/multiarch/mpatan2-avx.c: New file.
	* sysdeps/x86_64/fpu/multiarch/mpexp-avx.c: New file.
	* sysdeps/x86_64/fpu/multiarch/mplog-avx.c: New file.
	* sysdeps/x86_64/fpu/multiarch/mpsqrt-avx.c: New file.
	* sysdeps/x86_64/fpu/multiarch/mptan-avx.c: New file.
	* sysdeps/x86_64/fpu/multiarch/s_atan-avx.c: New file.
	* sysdeps/x86_64/fpu/multiarch/s_sin-avx.c: New file.
	* sysdeps/x86_64/fpu/multiarch/s_tan-avx.c: New file.
	* sysdeps/x86_64/fpu/multiarch/sincos32-avx.c: New file.
	* sysdeps/x86_64/fpu/multiarch/slowexp-avx.c: New file.

	* sysdeps/x86_64/multiarch/init-arch.h: Make bit_* macros available
	all the time.  Define bit_AVX.  Define HAS_* macros using bit_* macros.

	* sysdeps/x86_64/multiarch/strcmp-sse42.S: Move common code to earlier
	place.  Use VEX encoding when compiling for AVX.

2011-10-25  Andreas Schwab  <schwab@redhat.com>

	* wcsmbs/wcscmp.c (WCSCMP): Compare as wchar_t, not wint_t.
	* wcsmbs/wmemcmp.c (WMEMCMP): Likewise.

	* string/test-strchr.c (do_test): Don't generate NUL bytes.

2011-10-25  Ulrich Drepper  <drepper@gmail.com>

	* sysdeps/ieee754/dbl-64/e_atanh.c: Use math_force_eval instead of a
	useless if() expression.
	* sysdeps/ieee754/dbl-64/e_j0.c: Likewise.
	* sysdeps/ieee754/dbl-64/s_ceil.c: Likewise.
	* sysdeps/ieee754/dbl-64/s_expm1.c: Likewise.
	* sysdeps/ieee754/dbl-64/s_floor.c: Likewise.
	* sysdeps/ieee754/dbl-64/s_log1p.c: Likewise.
	* sysdeps/ieee754/dbl-64/s_round.c: Likewise.
	* sysdeps/ieee754/dbl-64/wordsize-64/s_ceil.c: Likewise.
	* sysdeps/ieee754/dbl-64/wordsize-64/s_floor.c: Likewise.
	* sysdeps/ieee754/dbl-64/wordsize-64/s_round.c: Likewise.
	* sysdeps/ieee754/flt-32/e_atanhf.c: Likewise.
	* sysdeps/ieee754/flt-32/e_j0f.c: Likewise.
	* sysdeps/ieee754/flt-32/s_ceilf.c: Likewise.
	* sysdeps/ieee754/flt-32/s_expm1f.c: Likewise.
	* sysdeps/ieee754/flt-32/s_floorf.c: Likewise.
	* sysdeps/ieee754/flt-32/s_log1pf.c: Likewise.
	* sysdeps/ieee754/flt-32/s_roundf.c: Likewise.
	* sysdeps/ieee754/ldbl-96/e_atanhl.c: Likewise.
	* sysdeps/ieee754/ldbl-96/e_j0l.c: Likewise.
	* sysdeps/ieee754/ldbl-96/s_roundl.c: Likewise.

	* sysdeps/x86_64/fpu/math_private.h: Use VEX encoding when possible.

2011-10-25  Andreas Schwab  <schwab@redhat.com>

	* elf/dl-deps.c (_dl_map_object_deps): Remove always true
	condition.
	* elf/dl-fini.c (_dl_sort_fini): Likewise.

2011-10-25  Ulrich Drepper  <drepper@gmail.com>

	* sysdeps/ieee754/dbl-64/branred.c: Move FMA4 code into separate
	.text section.  Avoid duplicate constants.
	* sysdeps/ieee754/dbl-64/doasin.c: Likewise.
	* sysdeps/ieee754/dbl-64/dosincos.c: Likewise.
	* sysdeps/ieee754/dbl-64/e_asin.c: Likewise.
	* sysdeps/ieee754/dbl-64/e_atan2.c: Likewise.
	* sysdeps/ieee754/dbl-64/e_exp.c: Likewise.
	* sysdeps/ieee754/dbl-64/e_log.c: Likewise.
	* sysdeps/ieee754/dbl-64/e_pow.c: Likewise.
	* sysdeps/ieee754/dbl-64/halfulp.c: Likewise.
	* sysdeps/ieee754/dbl-64/mpa.c: Likewise.
	* sysdeps/ieee754/dbl-64/mpa.h: Likewise.
	* sysdeps/ieee754/dbl-64/mpatan.c: Likewise.
	* sysdeps/ieee754/dbl-64/mpatan.h: Likewise.
	* sysdeps/ieee754/dbl-64/mpatan2.c: Likewise.
	* sysdeps/ieee754/dbl-64/mpexp.c: Likewise.
	* sysdeps/ieee754/dbl-64/mpexp.h: Likewise.
	* sysdeps/ieee754/dbl-64/mpsqrt.c: Likewise.
	* sysdeps/ieee754/dbl-64/mpsqrt.h: Likewise.
	* sysdeps/ieee754/dbl-64/mptan.c: Likewise.
	* sysdeps/ieee754/dbl-64/s_sin.c: Likewise.
	* sysdeps/ieee754/dbl-64/s_tan.c: Likewise.
	* sysdeps/ieee754/dbl-64/sincos32.c: Likewise.
	* sysdeps/ieee754/dbl-64/slowexp.c: Likewise.
	* sysdeps/ieee754/dbl-64/slowpow.c: Likewise.
	* sysdeps/x86_64/fpu/multiarch/brandred-fma4.c: Likewise.
	* sysdeps/x86_64/fpu/multiarch/doasin-fma4.c: Likewise.
	* sysdeps/x86_64/fpu/multiarch/dosincos-fma4.c: Likewise.
	* sysdeps/x86_64/fpu/multiarch/e_asin-fma4.c: Likewise.
	* sysdeps/x86_64/fpu/multiarch/e_atan2-fma4.c: Likewise.
	* sysdeps/x86_64/fpu/multiarch/e_exp-fma4.c: Likewise.
	* sysdeps/x86_64/fpu/multiarch/e_log-fma4.c: Likewise.
	* sysdeps/x86_64/fpu/multiarch/e_pow-fma4.c: Likewise.
	* sysdeps/x86_64/fpu/multiarch/halfulp-fma4.c: Likewise.
	* sysdeps/x86_64/fpu/multiarch/mpa-fma4.c: Likewise.
	* sysdeps/x86_64/fpu/multiarch/mpatan-fma4.c: Likewise.
	* sysdeps/x86_64/fpu/multiarch/mpatan2-fma4.c: Likewise.
	* sysdeps/x86_64/fpu/multiarch/mpexp-fma4.c: Likewise.
	* sysdeps/x86_64/fpu/multiarch/mplog-fma4.c: Likewise.
	* sysdeps/x86_64/fpu/multiarch/mpsqrt-fma4.c: Likewise.
	* sysdeps/x86_64/fpu/multiarch/mptan-fma4.c: Likewise.
	* sysdeps/x86_64/fpu/multiarch/s_atan-fma4.c: Likewise.
	* sysdeps/x86_64/fpu/multiarch/s_sin-fma4.c: Likewise.
	* sysdeps/x86_64/fpu/multiarch/s_tan-fma4.c: Likewise.
	* sysdeps/x86_64/fpu/multiarch/sincos32-fma4.c: Likewise.
	* sysdeps/x86_64/fpu/multiarch/slowexp-fma4.c: Likewise.
	* sysdeps/x86_64/fpu/multiarch/slowpow-fma4.c: Likewise.

2011-10-24  Ulrich Drepper  <drepper@gmail.com>

	* sysdeps/x86_64/dla.h: Move to ...
	* sysdeps/x86_64/fpu/dla.h: ...here.
	(DLA_FMS): Some compilers fail to inline __builtin_fma in some
	situations.  Use __builtin_fma only for gcc 4.6 and up.

	* config.make.in: Add have-mfma4 entry.
	* configure.in: Substitute libc_cv_cc_fma4.
	* math/Makefile (dbl-only-routines): Add sincostab.
	* sysdeps/ieee754/dbl-64/dosincos.c: Don't include sincos.tbl.
	Use __sincostab not sincos.
	* sysdeps/ieee754/dbl-64/e_asin.c: Don't define aliases when function
	name is a macro.
	* sysdeps/ieee754/dbl-64/e_exp.c: Likewise.
	* sysdeps/ieee754/dbl-64/e_log.c: Likewise.
	* sysdeps/ieee754/dbl-64/e_pow.c: Likewise.
	* sysdeps/ieee754/dbl-64/e_atan2.c: Likewise.  Define singArctan2
	using __copysign.
	* sysdeps/ieee754/dbl-64/mpa.c: Don't export __acr.  Don't define
	__cr and __cpymn.  Define __cpy unless NO___CPY is defined.  Define
	norm, denorm, and __mp_dbl unless NO___MP_DBL is defined.
	* sysdeps/ieee754/dbl-64/mpa.h: Don't declare __acr, __cr, __cpymn,
	and __inv.
	* sysdeps/ieee754/dbl-64/mpsqrt.c: Make fastiroot static.
	* sysdeps/ieee754/dbl-64/s_atan.c: Define __signArctan using
	__copysign.
	* sysdeps/ieee754/dbl-64/s_sin.c: Use __sincostab not sincos.  Don't
	define aliases when function name is a macro.
	* sysdeps/ieee754/dbl-64/sincostab.c: Renamed from
	sysdeps/ieee754/dbl-64/sincos.tbl.
	* sysdeps/x86_64/fpu/multiarch/Makefile: Add entries to build
	fma4-enabled routines.
	* sysdeps/x86_64/fpu/multiarch/brandred-fma4.c: New file.
	* sysdeps/x86_64/fpu/multiarch/doasin-fma4.c: New file.
	* sysdeps/x86_64/fpu/multiarch/dosincos-fma4.c: New file.
	* sysdeps/x86_64/fpu/multiarch/e_asin-fma4.c: New file.
	* sysdeps/x86_64/fpu/multiarch/e_asin.c: New file.
	* sysdeps/x86_64/fpu/multiarch/e_atan2-fma4.c: New file.
	* sysdeps/x86_64/fpu/multiarch/e_atan2.c: New file.
	* sysdeps/x86_64/fpu/multiarch/e_exp-fma4.c: New file.
	* sysdeps/x86_64/fpu/multiarch/e_exp.c: New file.
	* sysdeps/x86_64/fpu/multiarch/e_log-fma4.c: New file.
	* sysdeps/x86_64/fpu/multiarch/e_log.c: New file.
	* sysdeps/x86_64/fpu/multiarch/e_pow-fma4.c: New file.
	* sysdeps/x86_64/fpu/multiarch/e_pow.c: New file.
	* sysdeps/x86_64/fpu/multiarch/halfulp-fma4.c: New file.
	* sysdeps/x86_64/fpu/multiarch/mpa-fma4.c: New file.
	* sysdeps/x86_64/fpu/multiarch/mpatan-fma4.c: New file.
	* sysdeps/x86_64/fpu/multiarch/mpatan2-fma4.c: New file.
	* sysdeps/x86_64/fpu/multiarch/mpexp-fma4.c: New file.
	* sysdeps/x86_64/fpu/multiarch/mplog-fma4.c: New file.
	* sysdeps/x86_64/fpu/multiarch/mpsqrt-fma4.c: New file.
	* sysdeps/x86_64/fpu/multiarch/mptan-fma4.c: New file.
	* sysdeps/x86_64/fpu/multiarch/s_atan-fma4.c: New file.
	* sysdeps/x86_64/fpu/multiarch/s_atan.c: New file.
	* sysdeps/x86_64/fpu/multiarch/s_sin-fma4.c: New file.
	* sysdeps/x86_64/fpu/multiarch/s_sin.c: New file.
	* sysdeps/x86_64/fpu/multiarch/s_tan-fma4.c: New file.
	* sysdeps/x86_64/fpu/multiarch/s_tan.c: New file.
	* sysdeps/x86_64/fpu/multiarch/sincos32-fma4.c: New file.
	* sysdeps/x86_64/fpu/multiarch/slowexp-fma4.c: New file.
	* sysdeps/x86_64/fpu/multiarch/slowpow-fma4.c: New file.

	* sysdeps/ieee754/dbl-64/doasin.c: Adjust for DLA_FMA -> DLA_FMS
	rename.
	* sysdeps/ieee754/dbl-64/dosincos.c: Likewise.
	* sysdeps/ieee754/dbl-64/dosincos.c: Likewise.
	* sysdeps/ieee754/dbl-64/e_atan2.c: Likewise.
	* sysdeps/ieee754/dbl-64/e_log.c: Likewise.
	* sysdeps/ieee754/dbl-64/e_pow.c: Likewise.
	* sysdeps/ieee754/dbl-64/halfulp.c: Likewise.
	* sysdeps/ieee754/dbl-64/s_atan.c: Likewise.
	* sysdeps/ieee754/dbl-64/s_tan.c: Likewise.

2011-10-24  Andreas Schwab  <schwab@redhat.com>

	* wcsmbs/wcslen.c: Don't define WCSLEN, reverse logic.

2011-10-23  Ulrich Drepper  <drepper@gmail.com>

	* sysdeps/ieee754/dbl-64/wordsize-64/s_remquo.c: New file.

	* sysdeps/ieee754/dbl-64/e_fmod.c (__ieee754_fmod): Add some branch
	prediction.
	* sysdeps/ieee754/dbl-64/wordsize-64/e_fmod.c: New file.

	* string/strnlen.c: Don't define STRNLEN, reverse logic.
	Remove unused variable magic_bits.
	* sysdeps/i386/i686/multiarch/rtld-strnlen.c: New file.

	* string/strnlen.c: Define and use STRNLEN macro.
	* sysdeps/i386/i686/multiarch/Makefile [string] (sysdep_routines):
	Add strnlen-sse2, strnlen-c, wcslen-sse2, and wcslen-c.
	* sysdeps/i386/i686/multiarch/strlen-sse2.S: Add support for strnlen.
	* wcsmbs/wcslen.c: Define and use WCSLEN.
	* sysdeps/i386/i686/multiarch/strnlen-c.c: New file.
	* sysdeps/i386/i686/multiarch/strnlen-sse2.S: New file.
	* sysdeps/i386/i686/multiarch/strnlen.S: New file.
	* sysdeps/i386/i686/multiarch/wcslen-c.c: New file.
	* sysdeps/i386/i686/multiarch/wcslen-sse2.S: New file.
	* sysdeps/i386/i686/multiarch/wcslen.S: New file.
	Patch by Liubov Dmitrieva <liubov.dmitrieva@gmail.com>.

2011-10-20  Liubov Dmitrieva  <liubov.dmitrieva@gmail.com>

	* sysdeps/x86_64/multiarch/Makefile (sysdep_routines): Add
	strnlen-sse2-no-bsf.
	Rename strlen-no-bsf to strlen-sse2-no-bsf.
	* sysdeps/x86_64/multiarch/strlen-no-bsf.S: Rename to
	* sysdeps/x86_64/multiarch/strlen-sse2-no-bsf.S:
	Add strnlen support.
	(USE_AS_STRNLEN): New macro.
	* sysdeps/x86_64/multiarch/strnlen-sse2-no-bsf.S: New file.
	* sysdeps/x86_64/multiarch/strcat-ssse3.S: Update.
	Rename strlen-no-bsf.S to strlen-sse2-no-bsf.S
	* sysdeps/x86_64/wcslen.S: New file.

2011-10-20  Michael Zolotukhin  <michael.v.zolotukhin@gmail.com>

	* sysdeps/i386/i686/multiarch/memcpy-ssse3.S: Update.
	XMM-moves are used for copying on small sizes.

2011-10-19  Liubov Dmitrieva  <liubov.dmitrieva@gmail.com>

	* wcsmbs/Makefile (strop-tests): Add wcschr.
	* wcsmbs/test-wcschr.c: New file.
	* string/test-strchr.c: Update.
	Add wcschr support.
	(WIDE): New macro.

2011-10-18  Liubov Dmitrieva  <liubov.dmitrieva@gmail.com>

	* wcsmbs/Makefile (strop-tests): Add wcslen.
	* wcsmbs/test-wcslen.c: New file.
	* string/test-strlen.c: Update.
	Add wcslen support.
	(WIDE): New macro.

2011-10-23  Ulrich Drepper  <drepper@gmail.com>

	* po/it.po: Update from translation team.

2011-09-22  Liubov Dmitrieva  <liubov.dmitrieva@gmail.com>

	* sysdeps/x86_64/wcscmp.S: Update.
	Fix wrong comparison semantics.
	wcscmp shall use signed comparison not unsigned.
	Don't use substraction to avoid overflow bug.
	* sysdeps/i386/i686/multiarch/wcscmp-sse2.S: Likewise.
	* wcsmbc/wcscmp.c: Likewise.
	* string/test-strcmp.c: Likewise.
	Add new tests to check cases with negative values.

2011-10-23  Ulrich Drepper  <drepper@gmail.com>

	* sysdeps/ieee754/dbl-64/dla.h: Move DLA_FMA definition to...
	* sysdeps/x86_64/dla.h: ...here.  New file.
	* sysdeps/ieee754/dbl-64/doasin.c: Use <dla.h> not "dla.h".
	* sysdeps/ieee754/dbl-64/dosincos.c: Likewise.
	* sysdeps/ieee754/dbl-64/e_atan2.c: Likewise.
	* sysdeps/ieee754/dbl-64/e_log.c: Likewise.
	* sysdeps/ieee754/dbl-64/e_pow.c: Likewise.
	* sysdeps/ieee754/dbl-64/e_sqrt.c: Likewise.
	* sysdeps/ieee754/dbl-64/halfulp.c: Likewise.
	* sysdeps/ieee754/dbl-64/s_atan.c: Likewise.
	* sysdeps/ieee754/dbl-64/s_tan.c: Likewise.

2011-10-23  Andreas Schwab  <schwab@linux-m68k.org>

	* sysdeps/ieee754/ldbl-128ibm/e_jnl.c: Add __jnl_finite and
	__ynl_finite aliases.

2011-10-22  Ulrich Drepper  <drepper@gmail.com>

	* sysdeps/x86_64/fpu/libm-test-ulps: Update.

	* sysdeps/ieee754/dbl-64/dla.h: When compiling with FMA4 support
	define DLA_FMA.
	[DLA_FMA] (EMULV): Use DLA_FMA.
	[DLA_FMA] (MUL12): Use EMULV.
	* sysdeps/ieee754/dbl-64/doasin.c [DLA_FMA]: Don't define variables
	that are not needed.
	* sysdeps/ieee754/dbl-64/dosincos.c: Likewise.
	* sysdeps/ieee754/dbl-64/e_atan2.c: Likewise.
	* sysdeps/ieee754/dbl-64/e_log.c: Likewise.
	* sysdeps/ieee754/dbl-64/e_pow.c: Likewise.
	* sysdeps/ieee754/dbl-64/halfulp.c: Likewise.
	* sysdeps/ieee754/dbl-64/s_atan.c: Likewise.
	* sysdeps/ieee754/dbl-64/s_tan.c: Likewise.

2011-10-22  Andreas Schwab  <schwab@linux-m68k.org>

	* math/s_nan.c: Undef __nan.
	* math/s_nanf.c: Undef __nanf.
	* math/s_nanl.c: Undef __nanl.
	* sysdeps/ieee754/ldbl-128ibm/s_atanl.c: Include <math.h> before
	"math_private.h".

2011-10-22  Ulrich Drepper  <drepper@gmail.com>

	* math/s_catan.c: Add branch predictions.
	* math/s_catanf.c: Likewise.
	* math/s_catanh.c: Likewise.
	* math/s_catanhf.c: Likewise.
	* math/s_catanhl.c: Likewise.
	* math/s_catanl.c: Likewise.
	* math/s_cexp.c: Likewise.
	* math/s_cexpf.c: Likewise.
	* math/s_cexpl.c: Likewise.
	* math/s_clog.c: Likewise.
	* math/s_clog10.c: Likewise.
	* math/s_clog10f.c: Likewise.
	* math/s_clog10l.c: Likewise.
	* math/s_clogf.c: Likewise.
	* math/s_clogl.c: Likewise.
	* math/s_csqrt.c: Likewise.
	* math/s_csqrtf.c: Likewise.
	* math/s_csqrtl.c: Likewise.
	* math/s_ctanf.c: Likewise.
	* math/s_ctanh.c: Likewise.
	* math/s_ctanhf.c: Likewise.
	* math/s_ctanhl.c: Likewise.
	* math/s_ctanl.c: Likewise.

	* math/math_private.h: Define __nan, __nanf, __nanl.
	* math/s_cacosh.c: Include <math_private.h>.
	* math/s_cacoshl.c: Likewise.
	* math/s_casinh.c: Likewise.
	* math/s_casinhf.c: Likewise.
	* math/s_casinhl.c: Likewise.
	* math/s_ccos.c: Rely entire on ccosh.
	* math/s_ccosf.c: Rely entire on ccoshf.
	* math/s_ccosl.c: Rely entirely on ccoshl.
	* math/s_ccosh.c: Add branch predicion helpers.  Add branch prediction.
	Remove tests for FE_INVALID.
	* math/s_ccoshf.c: Likewise.
	* math/s_ccoshl.c: Likewise.
	* math/s_csin.c: Likewise.
	* math/s_csinf.c: Likewise.
	* math/s_csinh.c Likewise.
	* math/s_csinhf.c: Likewise.
	* math/s_csinhl.c: Likewise.
	* math/s_csinl.c: Likewise.
	* math/s_ctan.c: Likewise.
	* sysdeps/ieee754/dbl-64/e_acosh.c: Use __ieee754_sqrt.
	* sysdeps/ieee754/flt-32/e_acoshf.c: Use __ieee754_sqrtf.
	* sysdeps/ieee754/ldbl-96/e_acoshl.c: Use __ieee754_sqrtl.

2011-10-21  Ulrich Drepper  <drepper@gmail.com>

	* sysdeps/x86_64/multiarch/init-arch.c (__init_cpu_features): Fix
	compilation problems.

	* sysdeps/ieee754/dbl-64/e_log.c (__ieee754_log): Add a few more
	__builtin_expect.

2011-10-20  Ulrich Drepper  <drepper@gmail.com>

	* sysdeps/i386/configure.in: Test for -mfma4 option.
	* config.h.in: Add HAVE_FMA4_SUPPORT entry.
	* sysdeps/x86_64/multiarch/init-arch.h: Define HAS_FMA4 and
	COMMON_CPUID_INDEX_80000001.
	* sysdeps/x86_64/multiarch/init-arch.c: Read 80000001 leaf for AMD.
	* sysdeps/x86_64/fpu/multiarch/s_fma.c: Test for FMA4 support and
	use it if FMA3 is not supported.
	* sysdeps/x86_64/fpu/multiarch/s_fmaf.c: Likewise.

	* sysdeps/x86_64/multiarch/s_fma.c: Moved to ../fpu/multiarch.
	* sysdeps/x86_64/multiarch/s_fmaf.c: Likewise.

2011-10-20  Andreas Schwab  <schwab@redhat.com>

	[BZ #12892]
	* elf/dl-fini.c (_dl_sort_fini): Ignore relocation dependency if
	it would create a cycle with a link time dependency.

2011-10-19  Ulrich Drepper  <drepper@gmail.com>

	* sysdeps/x86_64/multiarch/rawmemchr.S: Small optimization to safe an
	instruction.
	* string/Makefile (strop-tests): Add rawmemchr.
	* string/test-rawmemchr.c: New file.

	* sysdeps/x86_64/multiarch/init-arch.h: Define bit_AVX and index_AVX.
	* sysdeps/x86_64/multiarch/strcmp-sse42.S: New file.  Split out from...
	* sysdeps/x86_64/multiarch/strcmp.S: ...here.  Include strcmp-sse42.S
	when compiling str{,n}casecmp and when AVX is available.  Hook up
	new optimized code in initializers.

2011-10-19  Andreas Schwab  <schwab@redhat.com>

	* sysdeps/x86_64/fpu/math_private.h (libc_feupdateenv): Use
	__feraiseexcept instead of feraiseexcept.

2011-10-18  Ulrich Drepper  <drepper@gmail.com>

	* math/math_private.h: Define defaults for libc_fetestexcept and
	libc_feupdateenv.
	* sysdeps/ieee754/dbl-64/s_fma.c: Use libc_fe* interfaces.
	* sysdeps/ieee754/dbl-64/s_fmaf.c: Likewise.
	* sysdeps/ieee754/flt-32/e_exp2f.c: Likewise.
	* sysdeps/ieee754/flt-32/e_expf.c: Likewise.
	* sysdeps/ieee754/flt-32/s_nearbyintf.c: Likewise.
	* sysdeps/x86_64/fpu/math_private.h: Define special versions of
	libc_fetestexcept and libc_feupdateenv.

	* math/math_private.h: Define defaults for libc_feholdexcept_setround,
	libc_feholdexcept_setroundf, libc_feholdexcept_setroundl.
	* sysdeps/ieee754/dbl-64/e_exp2.c: Use libc_feholdexcept_setround.
	* sysdeps/x86_64/fpu/math_private.h: Define special version of
	libc_feholdexcept_setround.

	* sysdeps/x86_64/fpu/multiarch/Makefile [math] (libm-sysdep-routines):
	Add s_nearbyint-c and s_nearbyintf-c.
	* sysdeps/x86_64/fpu/bits/mathinline.h: Define nearbyint and
	nearbyintf inlines.
	* sysdeps/x86_64/fpu/multiarch/s_nearbyint-c.c: New file.
	* sysdeps/x86_64/fpu/multiarch/s_nearbyint.S: New file.
	* sysdeps/x86_64/fpu/multiarch/s_nearbyintf-c.c: New file.
	* sysdeps/x86_64/fpu/multiarch/s_nearbyintf.S: New file.

	* math/math_private.h: Define defaults for libc_fegetround,
	libc_fegetroundf, libc_fegetroundl, libc_fesetround, libc_fesetroundf,
	libc_fesetroundl, libc_feholdexcept, libc_feholdexceptf,
	libc_feholdexceptl, libc_fesetenv, libc_fesetenvf, libc_fesetenvl.
	* sysdeps/ieee754/dbl-64/wordsize-64/s_nearbyint.c: Use
	libc_feholdexcept, libc_fesetround, libc_fesetenv instead of the
	standard functions.
	* sysdeps/ieee754/dbl-64/e_exp2.c: Likewise.
	Remove comments and hacks for old compiler versions.
	* sysdeps/x86_64/fpu/math_private.h: Define special versions of
	libc_fegetround, libc_fesetround, libc_feholdexcept, and
	libc_feholdexceptl.

2011-10-18  Andreas Schwab  <schwab@redhat.com>

	* sysdeps/x86_64/fpu/bits/fenv.h: Add C linkage markers.
	(__feraiseexcept_renamed): Add __NTH.
	(feraiseexcept): Add __NTH.  Rename local variables to fix
	namespace violations.

2011-10-17  Ulrich Drepper  <drepper@gmail.com>

	* sysdeps/ieee754/dbl-64/e_exp2.c (__ieee754_exp2): Small optimization.

	* sysdeps/ieee754/dbl-64/wordsize-64/s_frexp.c: New file.

	* sysdeps/x86_64/fpu/math_private.h: Relax asm requirements for
	recently added interfaces.
	* sysdeps/x86_64/fpu/bits/mathinline.h: Likewise.

	* sysdeps/x86_64/fpu/math_private.h: Add some parenthesis to be safe
	about macro parameter expansion.

	* sysdeps/x86_64/fpu/bits/mathinline.h: Don't define inlines if
	__NO_MATH_INLINES is defined.  Cleanups.

	* sysdeps/x86_64/fpu/math_private.h: Define __rint, __rintf, __floor,
	and __floorf is target has SSE4.1.
	* sysdeps/x86_64/fpu/multiarch/s_floor-c.c: Undef first.
	* sysdeps/x86_64/fpu/multiarch/s_floorf-c.: Likewise.
	* sysdeps/x86_64/fpu/multiarch/s_rint-c.c: Likewise.
	* sysdeps/x86_64/fpu/multiarch/s_rintf-c.c: Likewise.

	* sysdeps/x86_64/fpu/bits/mathinline.h (floor): Use correct function
	name.
	(floorf): Likewise.

	* nscd/netgroupcache.c (addgetnetgrentX): Fix #ifdef nesting.

2011-10-17  Andreas Schwab  <schwab@redhat.com>

	* misc/sys/cdefs.h: Fix last change.

	* grp/initgroups.c (internal_getgrouplist): Fix initgroups
	database lookup.

2011-10-16  Ulrich Drepper  <drepper@gmail.com>

	* misc/sys/cdefs.h: Use leaf function attribute in __THROW.

	* sysdeps/ieee754/dbl-64/s_ceil.c: Avoid alias renamed.
	* sysdeps/ieee754/dbl-64/s_floor.c: Likewise.
	* sysdeps/ieee754/dbl-64/s_rint.c: Likewise.
	* sysdeps/ieee754/dbl-64/wordsize-64/s_ceil.c: Likewise.
	* sysdeps/ieee754/dbl-64/wordsize-64/s_floor.c: Likewise.
	* sysdeps/ieee754/dbl-64/wordsize-64/s_rint.c: Likewise.
	* sysdeps/ieee754/flt-32/s_ceilf.c: Likewise.
	* sysdeps/ieee754/flt-32/s_floorf.c: Likewise.
	* sysdeps/ieee754/flt-32/s_rintf.c: Likewise.
	* sysdeps/x86_64/fpu/multiarch/Makefile: New file.
	* sysdeps/x86_64/fpu/multiarch/s_ceil-c.c: New file.
	* sysdeps/x86_64/fpu/multiarch/s_ceil.S: New file.
	* sysdeps/x86_64/fpu/multiarch/s_ceilf-c.c: New file.
	* sysdeps/x86_64/fpu/multiarch/s_ceilf.S: New file.
	* sysdeps/x86_64/fpu/multiarch/s_floor-c.c: New file.
	* sysdeps/x86_64/fpu/multiarch/s_floor.S: New file.
	* sysdeps/x86_64/fpu/multiarch/s_floorf-c.c: New file.
	* sysdeps/x86_64/fpu/multiarch/s_floorf.S: New file.
	* sysdeps/x86_64/fpu/multiarch/s_rint-c.c: New file.
	* sysdeps/x86_64/fpu/multiarch/s_rint.S: New file.
	* sysdeps/x86_64/fpu/multiarch/s_rintf-c.c: New file.
	* sysdeps/x86_64/fpu/multiarch/s_rintf.S: New file.

	* sysdeps/x86_64/fpu/bits/mathinline.h: Add inlines for rint, rintf,
	ceil, ceilf, floor, floorf.

	* elf/do-rel.h (elf_dynamic_do_Rel): Work around linker problem.
	Perform IRELATIVE relocations last.

	* elf/do-rel.h: Add another parameter nrelative, replacing the
	local variable with the same name.  Change name of the function
	to end in Rel or Rela (uppercase).
	* elf/dynamic-link.h (_ELF_DYNAMIC_DO_RELOC): Add new element
	nrelative to ranges.  Only nonzero for DT_REL/DT_RELA.  Pass to the
	elf_dynamic_do_##reloc function.

2011-10-15  Ulrich Drepper  <drepper@gmail.com>

	* sysdeps/i386/i686/fpu/e_log.S: No need for the fyl2xp1 use, fyl2x
	is sufficient, at least on modern CPUs.

	* sysdeps/ieee754/dbl-64/wordsize-64/s_floor.c: New file.

	* sysdeps/ieee754/dbl-64/e_cosh.c: Cleanup.
	* sysdeps/ieee754/dbl-64/wordsize-64/e_cosh.c: New file.

	* math/Versions [libm] (GLIBC_2.15): Add __exp_finite, __expf_finite,
	__expl_finite.
	* math/bits/math-finite.h: Add entries for exp.
	* math/e_expl.c: Add __*_finite alias.
	* sysdeps/i386/fpu/e_exp.S: Likewise.
	* sysdeps/i386/fpu/e_expf.S: Likewise.
	* sysdeps/i386/fpu/e_expl.c: Likewise.
	* sysdeps/ieee754/dbl-64/e_exp.c: Likewise.
	* sysdeps/ieee754/flt-32/e_expf.c: Likewise.
	* sysdeps/ieee754/ldbl-128/e_expl.c: Likewise.
	* sysdeps/ieee754/ldbl-128ibm/e_expl.c: Likewise.
	* sysdeps/ieee754/dbl-64/w_exp.c: Complete rewrite.
	* sysdeps/ieee754/flt-32/w_expf.c: Likewise.
	* sysdeps/ieee754/ldbl-96/w_expl.c: Likewise.

	* sysdeps/i386/i686/fpu/e_logf.S: No need for the fyl2xp1 use, fyl2x
	is sufficient, at least on modern CPUs.

	* ctype/ctype-info.c (__ctype_init): Define.
	* include/ctype.h (__ctype_init): Declare.
	(__ctype_b_loc): The variable is always initialized.
	(__ctype_toupper_loc): Likewise.
	(__ctype_tolower_loc): Likewise.
	* ctype/Versions: Export __ctype_init for GLIBC_PRIVATE.
	* sysdeps/unix/sysv/linux/init-first.c (_init): Call __ctype_init.

2011-10-15  Andreas Schwab  <schwab@linux-m68k.org>

	* wcsmbs/wmemcmp.c (WMEMCMP): Define.

	* configure.in: Also look in $cxxmachine/include for C++ system
	headers.

2011-09-27  Liubov Dmitrieva  <liubov.dmitrieva@gmail.com>

	* sysdeps/x86_64/multiarch/Makefile: (sysdep_routines): Add
	memcmp-ssse3 wmemcmp-sse4 wmemcmp-ssse3 wmemcmp-c
	* sysdeps/x86_64/multiarch/memcmp-ssse3: New file.
	* sysdeps/x86_64/multiarch/memcmp.S: Update.  Add __memcmp_ssse3.
	* sysdeps/x86_64/multiarch/memcmp-sse4.S: Update.
	(USE_AS_WMEMCMP): New macro.
	Fixing indents.
	* sysdeps/x86_64/multiarch/wmemcmp.S: New file.
	* sysdeps/x86_64/multiarch/wmemcmp-ssse3.S: New file.
	* sysdeps/x86_64/multiarch/wmemcmp-sse4.S: New file.
	* sysdeps/x86_64/multiarch/wmemcmp-c.S: New file.
	* sysdeps/i386/i686/multiarch/Makefile (sysdep_routines): Add
	wmemcmp-ssse3 wmemcmp-sse4 wmemcmp-c
	* sysdeps/i386/i686/multiarch/wmemcmp.S: New file.
	* sysdeps/i386/i686/multiarch/wmemcmp-c.c: New file.
	* sysdeps/i386/i686/multiarch/wmemcmp-ssse3.S: New file.
	* sysdeps/i386/i686/multiarch/wmemcmp-sse4.S: New file.
	* sysdeps/i386/i686/multiarch/memcmp-sse4.S: Update.
	(USE_AS_WMEMCMP): New macro.
	* sysdeps/i386/i686/multiarch/memcmp-ssse3: Likewise.
	* sysdeps/string/test-memcmp.c: Update.
	Fix simple_wmemcmp.
	Add new tests.
	* wcsmbs/wmemcmp.c: Update.
	(WMEMCMP): New macro.
	Fix overflow bug.

2011-10-12  Andreas Jaeger  <aj@suse.de>

	[BZ #13268]
	* math/bits/mathcalls.h: Mark argument 2 of modf as non-null.

2011-10-15  Ulrich Drepper  <drepper@gmail.com>

	* libio/iofwide.c (do_length): Avoid warning.

	* ctype/ctype.h (__isctype_f): Add missing __THROW.

2011-10-14  Ulrich Drepper  <drepper@gmail.com>

	* elf/pldd-xx.c (find_maps): Remove leftover debug message.

	* sysdeps/i386/fpu/e_log.S: Add real definition of __log_finite.
	* sysdeps/i386/fpu/e_logf.S: Add real definition of __logf_finite.
	* sysdeps/i386/fpu/e_logl.S: Add real definition of __logl_finite.
	* sysdeps/i386/i686/fpu/e_log.S: New file.
	* sysdeps/i386/i686/fpu/e_logf.S: New file.
	* sysdeps/i386/i686/fpu/e_logl.S: New file.

	* ctype/ctype.h: Add support for inlined isXXX functions when
	compiling C++ code.

2011-10-14  Andreas Schwab  <schwab@redhat.com>

	* sysdeps/s390/fpu/libm-test-ulps: Adjust ULPs for jn tests.

	* sysdeps/x86_64/fpu/fraiseexcpt.c: Fix last change.

2011-10-13  Roland McGrath  <roland@hack.frob.com>

	[BZ #13291]
	* manual/string.texi (String/Array Comparison): Typo fix in strverscmp.

2011-10-13  Andreas Schwab  <schwab@redhat.com>

	* sysdeps/x86_64/fpu/fraiseexcpt.c: Add __feraiseexcept alias.
	* sysdeps/x86_64/fpu/feupdateenv.c: Use __feraiseexcept instead of
	feraiseexcept.

	* sysdeps/x86_64/memrchr.S: Check for zero size.

	* string/stratcliff.c: Add memrchr tests.

2011-10-12  Liubov Dmitrieva  <liubov.dmitrieva@gmail.com>

	* sysdeps/i386/i686/multiarch/Makefile (sysdep_routines): Add
	memchr-sse2 memchr-sse2-bsf memrchr-sse2 memrchr-sse2-bsf memrchr-c
	rawmemchr-sse2 rawmemchr-sse2-bsf.
	* sysdeps/i386/i686/multiarch/memchr.S: New file.
	* sysdeps/i386/i686/multiarch/memchr-sse2.S: New file.
	* sysdeps/i386/i686/multiarch/memchr-sse2-bsf.S: New file.
	* sysdeps/i386/i686/multiarch/memrchr.S: New file.
	* sysdeps/i386/i686/multiarch/memrchr-c.c: New file.
	* sysdeps/i386/i686/multiarch/memrchr-sse2.S: New file.
	* sysdeps/i386/i686/multiarch/memrchr-sse2-bsf.S: New file.
	* sysdeps/i386/i686/multiarch/rawmemchr.S: New file.
	* sysdeps/i386/i686/multiarch/rawmemchr-sse2.S: New file.
	* sysdeps/i386/i686/multiarch/rawmemchr-sse2-bsf.S: New file.
	* string/memrchr.c (MEMRCHR): New macro.

2011-10-12  Ulrich Drepper  <drepper@gmail.com>

	Add integration with gcc's -ffinite-math-only and optimize wrapper
	functions in libm.
	* Versions.def: Define GLIBC_2.15 version for libm.
	* math/Makefile (headers): Add bits/math-finite.h.
	* math/bits/math-finite.h: New file.
	* sysdeps/ia64/fpu/bits/math-finite.h: New file.
	* math/Versions [libm] (GLIBC_2.15): Export __*_finite symbols.
	* math/e_acoshl.c: Add __*_finite alias.
	* math/e_acosl.c: Likewise.
	* math/e_asinl.c: Likewise.
	* math/e_atan2l.c: Likewise.
	* math/e_atanhl.c: Likewise.
	* math/e_coshl.c: Likewise.
	* math/e_exp10.c: Likewise.
	* math/e_exp10f.c: Likewise.
	* math/e_exp10l.c: Likewise.
	* math/e_exp2l.c: Likewise.
	* math/e_fmodl.c: Likewise.
	* math/e_gammal_r.c: Likewise.
	* math/e_hypotl.c: Likewise.
	* math/e_j0l.c: Likewise.
	* math/e_j1l.c: Likewise.
	* math/e_jnl.c: Likewise.
	* math/e_lgammal_r.c: Likewise.
	* math/e_log10l.c: Likewise.
	* math/e_log2l.c: Likewise.
	* math/e_logl.c: Likewise.
	* math/e_powl.c: Likewise.
	* math/e_sinhl.c: Likewise.
	* math/e_sqrtl.c: Likewise.
	* math/e_scalb.c: Completely rewritten and optimized.
	* math/e_scalbf.c: Likewise.
	* math/e_scalbl.c: Likewise.
	* math/w_acos.c: Likewise.
	* math/w_acosf.c: Likewise.
	* math/w_acosl.c: Likewise.
	* math/w_acosh.c: Likewise.
	* math/w_acoshf.c: Likewise.
	* math/w_acoshl.c: Likewise.
	* math/w_asin.c: Likewise.
	* math/w_asinf.c: Likewise.
	* math/w_asinl.c: Likewise.
	* math/w_atan2.c: Likewise.
	* math/w_atan2f.c: Likewise.
	* math/w_atan2l.c: Likewise.
	* math/w_atanh.c: Likewise.
	* math/w_atanhf.c: Likewise.
	* math/w_atanhl.c: Likewise.
	* math/w_exp10.c: Likewise.
	* math/w_exp10f.c: Likewise.
	* math/w_exp10l.c: Likewise.
	* math/w_fmod.c: Likewise.
	* math/w_fmodf.c: Likewise.
	* math/w_fmodl.c: Likewise.
	* math/w_j0.c: Likewise.
	* math/w_j0f.c: Likewise.
	* math/w_j0l.c: Likewise.
	* math/w_j1.c: Likewise.
	* math/w_j1f.c: Likewise.
	* math/w_j1l.c: Likewise.
	* math/w_jn.c: Likewise.
	* math/w_jnf.c: Likewise.
	* math/w_log.c: Likewise.
	* math/w_logf.c: Likewise.
	* math/w_logl.c: Likewise.
	* math/w_log10.c: Likewise.
	* math/w_log10f.c: Likewise.
	* math/w_log10l.c: Likewise.
	* math/w_log2.c: Likewise.
	* math/w_log2f.c: Likewise.
	* math/w_log2l.c: Likewise.
	* math/w_pow.c: Likewise.
	* math/w_powf.c: Likewise.
	* math/w_powl.c: Likewise.
	* math/w_remainder.c: Likewise.
	* math/w_remainderf.c: Likewise.
	* math/w_remainderl.c: Likewise.
	* math/w_scalb.c: Likewise.
	* math/w_scalbf.c: Likewise.
	* math/w_scalbl.c: Likewise.
	* math/w_sqrt.c: Likewise.
	* math/w_sqrtf.c: Likewise.
	* math/w_sqrtl.c: Likewise.
	* math/math.h: Define __MATH_DECLARE_LDOUBLE if long double functions
	are declared.  Include <bits/math-finite.h> if -ffinite-math-only is
	used.
	* math/math_private.h: Declare __kernel_standard_f.
	* math/w_cosh.c: Remove cruft and optimize a bit.
	* math/w_coshf.c: Likewise.
	* math/w_coshl.c: Likewise.
	* math/w_exp2.c: Likewise.
	* math/w_exp2f.c: Likewise.
	* math/w_exp2l.c: Likewise.
	* math/w_hypot.c: Likewise.
	* math/w_hypotf.c: Likewise.
	* math/w_hypotl.c: Likewise.
	* math/w_lgamma.c: Likewise.
	* math/w_lgamma_r.c: Likewise.
	* math/w_lgammaf.c: Likewise.
	* math/w_lgammaf_r.c: Likewise.
	* math/w_lgammal.c: Likewise.
	* math/w_lgammal_r.c: Likewise.
	* math/w_sinh.c: Likewise.
	* math/w_sinhf.c: Likewise.
	* math/w_sinhl.c: Likewise.
	* math/w_tgamma.c: Likewise.
	* math/w_tgammaf.c: Likewise.
	* math/w_tgammal.c: Likewise.
	* sysdeps/ieee754/dbl-64/e_atanh.c: Likewise.
	* sysdeps/ieee754/flt-32/e_atanhf.c: Likewise.
	* sysdeps/i386/fpu/e_acos.S: Add __*_finite alias.
	Minor optimizations.  Pretty printing.  Remove cruft.
	* sysdeps/i386/fpu/e_acosf.S: Likewise.
	* sysdeps/i386/fpu/e_acosh.S: Likewise.
	* sysdeps/i386/fpu/e_acoshf.S: Likewise.
	* sysdeps/i386/fpu/e_acoshl.S: Likewise.
	* sysdeps/i386/fpu/e_acosl.c: Likewise.
	* sysdeps/i386/fpu/e_asin.S: Likewise.
	* sysdeps/i386/fpu/e_asinf.S: Likewise.
	* sysdeps/i386/fpu/e_atan2.S: Likewise.
	* sysdeps/i386/fpu/e_atan2f.S: Likewise.
	* sysdeps/i386/fpu/e_atan2l.c: Likewise.
	* sysdeps/i386/fpu/e_atanh.S: Likewise.
	* sysdeps/i386/fpu/e_atanhf.S: Likewise.
	* sysdeps/i386/fpu/e_atanhl.S: Likewise.
	* sysdeps/i386/fpu/e_exp10.S: Likewise.
	* sysdeps/i386/fpu/e_exp10f.S: Likewise.
	* sysdeps/i386/fpu/e_exp10l.S: Likewise.
	* sysdeps/i386/fpu/e_exp2.S: Likewise.
	* sysdeps/i386/fpu/e_exp2f.S: Likewise.
	* sysdeps/i386/fpu/e_exp2l.S: Likewise.
	* sysdeps/i386/fpu/e_fmod.S: Likewise.
	* sysdeps/i386/fpu/e_fmodf.S: Likewise.
	* sysdeps/i386/fpu/e_fmodl.c: Likewise.
	* sysdeps/i386/fpu/e_hypot.S: Likewise.
	* sysdeps/i386/fpu/e_hypotf.S: Likewise.
	* sysdeps/i386/fpu/e_log.S: Likewise.
	* sysdeps/i386/fpu/e_log10.S: Likewise.
	* sysdeps/i386/fpu/e_log10f.S: Likewise.
	* sysdeps/i386/fpu/e_log10l.S: Likewise.
	* sysdeps/i386/fpu/e_log2.S: Likewise.
	* sysdeps/i386/fpu/e_log2f.S: Likewise.
	* sysdeps/i386/fpu/e_log2l.S: Likewise.
	* sysdeps/i386/fpu/e_logf.S: Likewise.
	* sysdeps/i386/fpu/e_logl.S: Likewise.
	* sysdeps/i386/fpu/e_pow.S: Likewise.
	* sysdeps/i386/fpu/e_powf.S: Likewise.
	* sysdeps/i386/fpu/e_powl.S: Likewise.
	* sysdeps/i386/fpu/e_remainder.S: Likewise.
	* sysdeps/i386/fpu/e_remainderf.S: Likewise.
	* sysdeps/i386/fpu/e_remainderl.S: Likewise.
	* sysdeps/i386/fpu/e_scalb.S: Likewise.
	* sysdeps/i386/fpu/e_scalbf.S: Likewise.
	* sysdeps/i386/fpu/e_scalbl.S: Likewise.
	* sysdeps/i386/fpu/e_sqrt.S: Likewise.
	* sysdeps/i386/fpu/e_sqrtf.S: Likewise.
	* sysdeps/i386/fpu/e_sqrtl.c: Likewise.
	* sysdeps/ieee754/dbl-64/e_acosh.c: Likewise.
	* sysdeps/ieee754/dbl-64/e_asin.c: Likewise.
	* sysdeps/ieee754/dbl-64/e_atan2.c: Likewise.
	* sysdeps/ieee754/dbl-64/e_cosh.c: Likewise.
	* sysdeps/ieee754/dbl-64/e_exp2.c: Likewise.
	* sysdeps/ieee754/dbl-64/e_fmod.c: Likewise.
	* sysdeps/ieee754/dbl-64/e_gamma_r.c: Likewise.
	* sysdeps/ieee754/dbl-64/e_hypot.c: Likewise.
	* sysdeps/ieee754/dbl-64/e_j0.c: Likewise.
	* sysdeps/ieee754/dbl-64/e_j1.c: Likewise.
	* sysdeps/ieee754/dbl-64/e_jn.c: Likewise.
	* sysdeps/ieee754/dbl-64/e_lgamma_r.c: Likewise.
	* sysdeps/ieee754/dbl-64/e_log.c: Likewise.
	* sysdeps/ieee754/dbl-64/e_log10.c: Likewise.
	* sysdeps/ieee754/dbl-64/e_log2.c: Likewise.
	* sysdeps/ieee754/dbl-64/e_pow.c: Likewise.
	* sysdeps/ieee754/dbl-64/e_remainder.c: Likewise.
	* sysdeps/ieee754/dbl-64/e_sinh.c: Likewise.
	* sysdeps/ieee754/dbl-64/e_sqrt.c: Likewise.
	* sysdeps/ieee754/dbl-64/halfulp.c: Likewise.
	* sysdeps/ieee754/dbl-64/s_asinh.c: Likewise.
	* sysdeps/ieee754/flt-32/e_acosf.c: Likewise.
	* sysdeps/ieee754/flt-32/e_acoshf.c: Likewise.
	* sysdeps/ieee754/flt-32/e_asinf.c: Likewise.
	* sysdeps/ieee754/flt-32/e_atan2f.c: Likewise.
	* sysdeps/ieee754/flt-32/e_coshf.c: Likewise.
	* sysdeps/ieee754/flt-32/e_exp2f.c: Likewise.
	* sysdeps/ieee754/flt-32/e_fmodf.c: Likewise.
	* sysdeps/ieee754/flt-32/e_gammaf_r.c: Likewise.
	* sysdeps/ieee754/flt-32/e_hypotf.c: Likewise.
	* sysdeps/ieee754/flt-32/e_j0f.c: Likewise.
	* sysdeps/ieee754/flt-32/e_j1f.c: Likewise.
	* sysdeps/ieee754/flt-32/e_jnf.c: Likewise.
	* sysdeps/ieee754/flt-32/e_lgammaf_r.c: Likewise.
	* sysdeps/ieee754/flt-32/e_log10f.c: Likewise.
	* sysdeps/ieee754/flt-32/e_log2f.c: Likewise.
	* sysdeps/ieee754/flt-32/e_logf.c: Likewise.
	* sysdeps/ieee754/flt-32/e_powf.c: Likewise.
	* sysdeps/ieee754/flt-32/e_remainderf.c: Likewise.
	* sysdeps/ieee754/flt-32/e_sinhf.c: Likewise.
	* sysdeps/ieee754/flt-32/e_sqrtf.c: Likewise.
	* sysdeps/ieee754/flt-32/s_asinhf.c: Likewise.
	* sysdeps/ieee754/ldbl-128/e_acoshl.c: Likewise.
	* sysdeps/ieee754/ldbl-128/e_acosl.c: Likewise.
	* sysdeps/ieee754/ldbl-128/e_asinl.c: Likewise.
	* sysdeps/ieee754/ldbl-128/e_atan2l.c: Likewise.
	* sysdeps/ieee754/ldbl-128/e_atanhl.c: Likewise.
	* sysdeps/ieee754/ldbl-128/e_coshl.c: Likewise.
	* sysdeps/ieee754/ldbl-128/e_fmodl.c: Likewise.
	* sysdeps/ieee754/ldbl-128/e_gammal_r.c: Likewise.
	* sysdeps/ieee754/ldbl-128/e_hypotl.c: Likewise.
	* sysdeps/ieee754/ldbl-128/e_j0l.c: Likewise.
	* sysdeps/ieee754/ldbl-128/e_j1l.c: Likewise.
	* sysdeps/ieee754/ldbl-128/e_jnl.c: Likewise.
	* sysdeps/ieee754/ldbl-128/e_lgammal_r.c: Likewise.
	* sysdeps/ieee754/ldbl-128/e_log10l.c: Likewise.
	* sysdeps/ieee754/ldbl-128/e_log2l.c: Likewise.
	* sysdeps/ieee754/ldbl-128/e_logl.c: Likewise.
	* sysdeps/ieee754/ldbl-128/e_powl.c: Likewise.
	* sysdeps/ieee754/ldbl-128/e_remainderl.c: Likewise.
	* sysdeps/ieee754/ldbl-128/e_sinhl.c: Likewise.
	* sysdeps/ieee754/ldbl-128ibm/e_acoshl.c: Likewise.
	* sysdeps/ieee754/ldbl-128ibm/e_acosl.c: Likewise.
	* sysdeps/ieee754/ldbl-128ibm/e_asinl.c: Likewise.
	* sysdeps/ieee754/ldbl-128ibm/e_atan2l.c: Likewise.
	* sysdeps/ieee754/ldbl-128ibm/e_atanhl.c: Likewise.
	* sysdeps/ieee754/ldbl-128ibm/e_coshl.c: Likewise.
	* sysdeps/ieee754/ldbl-128ibm/e_fmodl.c: Likewise.
	* sysdeps/ieee754/ldbl-128ibm/e_gammal_r.c: Likewise.
	* sysdeps/ieee754/ldbl-128ibm/e_hypotl.c: Likewise.
	* sysdeps/ieee754/ldbl-128ibm/e_log10l.c: Likewise.
	* sysdeps/ieee754/ldbl-128ibm/e_log2l.c: Likewise.
	* sysdeps/ieee754/ldbl-128ibm/e_logl.c: Likewise.
	* sysdeps/ieee754/ldbl-128ibm/e_powl.c: Likewise.
	* sysdeps/ieee754/ldbl-128ibm/e_remainderl.c: Likewise.
	* sysdeps/ieee754/ldbl-128ibm/e_sinhl.c: Likewise.
	* sysdeps/ieee754/ldbl-128ibm/e_sqrtl.c: Likewise.
	* sysdeps/ieee754/ldbl-96/e_acoshl.c: Likewise.
	* sysdeps/ieee754/ldbl-96/e_asinl.c: Likewise.
	* sysdeps/ieee754/ldbl-96/e_atan2l.c: Likewise.
	* sysdeps/ieee754/ldbl-96/e_atanhl.c: Likewise.
	* sysdeps/ieee754/ldbl-96/e_coshl.c: Likewise.
	* sysdeps/ieee754/ldbl-96/e_gammal_r.c: Likewise.
	* sysdeps/ieee754/ldbl-96/e_hypotl.c: Likewise.
	* sysdeps/ieee754/ldbl-96/e_j0l.c: Likewise.
	* sysdeps/ieee754/ldbl-96/e_j1l.c: Likewise.
	* sysdeps/ieee754/ldbl-96/e_jnl.c: Likewise.
	* sysdeps/ieee754/ldbl-96/e_lgammal_r.c: Likewise.
	* sysdeps/ieee754/ldbl-96/e_remainderl.c: Likewise.
	* sysdeps/ieee754/ldbl-96/e_sinhl.c: Likewise.
	* sysdeps/ieee754/ldbl-96/s_asinhl.c: Likewise.
	* sysdeps/powerpc/fpu/e_hypot.c: Likewise.
	* sysdeps/powerpc/fpu/e_hypotf.c: Likewise.
	* sysdeps/powerpc/fpu/e_sqrt.c: Likewise.
	* sysdeps/powerpc/fpu/e_sqrtf.c: Likewise.
	* sysdeps/powerpc/powerpc64/fpu/e_sqrt.c: Likewise.
	* sysdeps/powerpc/powerpc64/fpu/e_sqrtf.c: Likewise.
	* sysdeps/s390/fpu/e_sqrt.c: Likewise.
	* sysdeps/s390/fpu/e_sqrtf.c: Likewise.
	* sysdeps/s390/fpu/e_sqrtl.c: Likewise.
	* sysdeps/sparc/sparc32/e_sqrt.c: Likewise.
	* sysdeps/sparc/sparc64/fpu/e_sqrtl.c: Likewise.
	* sysdeps/x86_64/fpu/e_exp2l.S: Likewise.
	* sysdeps/x86_64/fpu/e_fmodl.S: Likewise.
	* sysdeps/x86_64/fpu/e_log10l.S: Likewise.
	* sysdeps/x86_64/fpu/e_log2l.S: Likewise.
	* sysdeps/x86_64/fpu/e_logl.S: Likewise.
	* sysdeps/x86_64/fpu/e_powl.S: Likewise.
	* sysdeps/x86_64/fpu/e_remainderl.S: Likewise.
	* sysdeps/x86_64/fpu/e_scalbl.S: Likewise.
	* sysdeps/x86_64/fpu/e_sqrt.c: Likewise.  Fix parameter order
	* sysdeps/x86_64/fpu/e_sqrtf.c: Likewise.
	* sysdeps/x86_64/fpu/math_private.h (__isnan): Cast d parameter.
	(__isnanf): Likewise.
	(__isinf_ns): Likewise.
	(__isinf_nsf): Likewise.
	(__finite): Likewise.
	(__finitef): Likewise.
	(__ieee754_sqrt): Define as macro.
	(__ieee754_sqrtf): Define as macro.
	(__ieee754_sqrtl): Define as macro.
	* sysdeps/x86_64/fpu/bits/fenv.h (feraiseexcept): Add partially
	inlined copy.
	* sysdeps/x86_64/fpu/bits/mathinline.h: Make use of
	__FINITE_MATH_ONLY__ consistent.
	* sysdeps/ieee754/k_standard.c (__kernel_standard_f): New function.

2011-10-10  Andreas Schwab  <schwab@linux-m68k.org>

	* inet/getnetgrent_r.c (nscd_getnetgrent): Use __rawmemchr instead
	of rawmemchr.

	* sysdeps/ieee754/ldbl-128ibm/s_isinf_nsl.c: New file.

2011-10-09  Ulrich Drepper  <drepper@gmail.com>

	* po/ja.po: Update from translation team.

2011-10-08  Roland McGrath  <roland@hack.frob.com>

	* locale/programs/locarchive.c (prepare_address_space): New function.
	(create_archive, enlarge_archive, open_archive): Use it.

	* sysdeps/unix/sysv/linux/x86_64/time.c: Move #include <dl-vdso.h>
	inside [SHARED], where it is used.

	* nscd/nscd_proto.h: Declare __nscd_setnetgrent.

	* nss/getent.c (netgroup_keys): Remove unused variable.
	* sysdeps/ieee754/flt-32/s_isinf_nsf.c: Likewise.

2011-10-08  Ulrich Drepper  <drepper@gmail.com>

	* include/math.h: Declare __isinf_ns, __isinf_nsf, __isinf_nsl.
	* sysdeps/ieee754/dbl-64/s_isinf_ns.c: New file.
	* sysdeps/ieee754/dbl-64/wordsize-64/s_isinf_ns.c: New file.
	* sysdeps/ieee754/flt-32/s_isinf_nsf.c: New file.
	* sysdeps/ieee754/ldbl-128/s_isinf_nsl.c: New file.
	* sysdeps/ieee754/ldbl-96/s_isinf_nsl.c: New file.
	* math/Makefile (libm-calls): Add s_isinf_ns.
	* math/divtc3.c: Use __isinf_nsl instead of isinf.
	* math/multc3.c: Likewise.
	* math/s_casin.c: Likewise.
	* math/s_casinf.c: Likewise.
	* math/s_casinl.c: Likewise.
	* math/s_ccos.c: Likewise.
	* math/s_ccosf.c: Likewise.
	* math/s_ccosl.c: Likewise.
	* math/s_ctan.c: Likewise.
	* math/s_ctanf.c: Likewise.
	* math/s_ctanh.c: Likewise.
	* math/s_ctanhf.c: Likewise.
	* math/s_ctanhl.c: Likewise.
	* math/s_ctanl.c: Likewise.
	* math/w_fmod.c: Likewise.
	* math/w_fmodf.c: Likewise.
	* math/w_fmodl.c: Likewise.
	* math/w_remainder.c: Likewise.
	* math/w_remainderf.c: Likewise.
	* math/w_remainderl.c: Likewise.
	* sysdeps/ieee754/dbl-64/s_finite.c: Undefine __finite.
	* sysdeps/ieee754/dbl-64/s_isnan.c: Undefine __isnan.
	* sysdeps/ieee754/dbl-64/wordsize-64/s_finite.c: Undefine __finite.
	* sysdeps/ieee754/dbl-64/wordsize-64/s_isnan.c: Undefine __nan.
	* sysdeps/ieee754/flt-32/s_finitef.c: Undefine __finitef.
	* sysdeps/ieee754/flt-32/s_isnanf.c: Undefine __nan.
	* sysdeps/x86_64/fpu/math_private.h: Add optimized versions of __isnsn,
	__isnanf, __isinf_ns, __isinf_nsf, __finite, and __finitef.

	* stdio-common/printf_fp.c: Use the fact that isinf returns the sign
	of the number.
	* stdio-common/printf_fphex.c: Likewise.
	* stdio-common/printf_size.c: Likewise.

	* math/e_exp10.c: Include math_private.h using <...> not "...".
	* math/e_exp10f.c: Likewise.
	* math/e_exp10l.c: Likewise.
	* math/e_exp2l.c: Likewise.
	* math/e_j0l.c: Likewise.
	* math/e_j1l.c: Likewise.
	* math/e_jnl.c: Likewise.
	* math/e_lgammal_r.c: Likewise.
	* math/e_rem_pio2l.c: Likewise.
	* math/e_scalb.c: Likewise.
	* math/e_scalbf.c: Likewise.
	* math/e_scalbl.c: Likewise.
	* math/k_cosl.c: Likewise.
	* math/k_sinl.c: Likewise.
	* math/k_tanl.c: Likewise.
	* math/s_cacoshf.c: Likewise.
	* math/s_catan.c: Likewise.
	* math/s_catanf.c: Likewise.
	* math/s_catanh.c: Likewise.
	* math/s_catanhf.c: Likewise.
	* math/s_catanhl.c: Likewise.
	* math/s_catanl.c: Likewise.
	* math/s_ccosh.c: Likewise.
	* math/s_ccoshf.c: Likewise.
	* math/s_ccoshl.c: Likewise.
	* math/s_cexp.c: Likewise.
	* math/s_cexpf.c: Likewise.
	* math/s_cexpl.c: Likewise.
	* math/s_clog.c: Likewise.
	* math/s_clog10.c: Likewise.
	* math/s_clog10f.c: Likewise.
	* math/s_clog10l.c: Likewise.
	* math/s_clogf.c: Likewise.
	* math/s_clogl.c: Likewise.
	* math/s_csin.c: Likewise.
	* math/s_csinf.c: Likewise.
	* math/s_csinh.c: Likewise.
	* math/s_csinhf.c: Likewise.
	* math/s_csinhl.c: Likewise.
	* math/s_csinl.c: Likewise.
	* math/s_csqrt.c: Likewise.
	* math/s_csqrtf.c: Likewise.
	* math/s_csqrtl.c: Likewise.
	* math/s_ctan.c: Likewise.
	* math/s_ctanf.c: Likewise.
	* math/s_ctanh.c: Likewise.
	* math/s_ctanhf.c: Likewise.
	* math/s_ctanhl.c: Likewise.
	* math/s_ctanl.c: Likewise.
	* math/s_ldexp.c: Likewise.
	* math/s_ldexpf.c: Likewise.
	* math/s_ldexpl.c: Likewise.
	* math/s_significand.c: Likewise.
	* math/s_significandf.c: Likewise.
	* math/s_significandl.c: Likewise.
	* math/w_acos.c: Likewise.
	* math/w_acosf.c: Likewise.
	* math/w_acosh.c: Likewise.
	* math/w_acoshf.c: Likewise.
	* math/w_acoshl.c: Likewise.
	* math/w_acosl.c: Likewise.
	* math/w_asin.c: Likewise.
	* math/w_asinf.c: Likewise.
	* math/w_asinl.c: Likewise.
	* math/w_atan2.c: Likewise.
	* math/w_atan2f.c: Likewise.
	* math/w_atan2l.c: Likewise.
	* math/w_atanh.c: Likewise.
	* math/w_atanhf.c: Likewise.
	* math/w_atanhl.c: Likewise.
	* math/w_cosh.c: Likewise.
	* math/w_coshf.c: Likewise.
	* math/w_coshl.c: Likewise.
	* math/w_dremf.c: Likewise.
	* math/w_exp10.c: Likewise.
	* math/w_exp10f.c: Likewise.
	* math/w_exp10l.c: Likewise.
	* math/w_exp2.c: Likewise.
	* math/w_exp2f.c: Likewise.
	* math/w_fmod.c: Likewise.
	* math/w_fmodf.c: Likewise.
	* math/w_fmodl.c: Likewise.
	* math/w_hypot.c: Likewise.
	* math/w_hypotf.c: Likewise.
	* math/w_hypotl.c: Likewise.
	* math/w_j0.c: Likewise.
	* math/w_j0f.c: Likewise.
	* math/w_j0l.c: Likewise.
	* math/w_j1.c: Likewise.
	* math/w_j1f.c: Likewise.
	* math/w_j1l.c: Likewise.
	* math/w_jn.c: Likewise.
	* math/w_jnf.c: Likewise.
	* math/w_jnl.c: Likewise.
	* math/w_lgamma.c: Likewise.
	* math/w_lgamma_r.c: Likewise.
	* math/w_lgammaf.c: Likewise.
	* math/w_lgammaf_r.c: Likewise.
	* math/w_lgammal.c: Likewise.
	* math/w_lgammal_r.c: Likewise.
	* math/w_log.c: Likewise.
	* math/w_log10.c: Likewise.
	* math/w_log10f.c: Likewise.
	* math/w_log10l.c: Likewise.
	* math/w_log2.c: Likewise.
	* math/w_log2f.c: Likewise.
	* math/w_log2l.c: Likewise.
	* math/w_logf.c: Likewise.
	* math/w_logl.c: Likewise.
	* math/w_pow.c: Likewise.
	* math/w_powf.c: Likewise.
	* math/w_powl.c: Likewise.
	* math/w_remainder.c: Likewise.
	* math/w_remainderf.c: Likewise.
	* math/w_remainderl.c: Likewise.
	* math/w_scalb.c: Likewise.
	* math/w_scalbf.c: Likewise.
	* math/w_scalbl.c: Likewise.
	* math/w_sinh.c: Likewise.
	* math/w_sinhf.c: Likewise.
	* math/w_sinhl.c: Likewise.
	* math/w_sqrt.c: Likewise.
	* math/w_sqrtf.c: Likewise.
	* math/w_sqrtl.c: Likewise.
	* math/w_tgamma.c: Likewise.
	* math/w_tgammaf.c: Likewise.
	* math/w_tgammal.c: Likewise.

	* po/ja.po: Update from translation team.

2011-09-29  Andreas Jaeger  <aj@suse.de>

	[BZ #13179]
	* sunrpc/netname.c (netname2host): Fix logic.

	[BZ #6779]
	[BZ #6783]
	* math/w_remainderl.c (__remainderl): Handle (NaN, 0) and (Inf,y)
	correctly.
	* math/w_remainder.c (__remainder): Likewise.
	* math/w_remainderf.c (__remainderf): Likewise.
	* math/libm-test.inc (remainder_test): Add test cases.

2011-10-04  Andreas Krebbel  <Andreas.Krebbel@de.ibm.com>

	* stdlib/longlong.h: Update from GCC.  Fix zarch smul_ppmm and
	sdiv_qrnnd.

2011-10-07  Ulrich Drepper  <drepper@gmail.com>

	* string/test-memcmp.c: Avoid unncessary #defines.
	Patch by Liubov Dmitrieva <liubov.dmitrieva@gmail.com>.

2011-08-31  Liubov Dmitrieva  <liubov.dmitrieva@gmail.com>

	* sysdeps/x86_64/multiarch/rawmemchr.S: Update.
	Use new sse2 version for core i3 - i7 as it's faster
	than sse42 version.
	(bit_Prefer_PMINUB_for_stringop): New.
	* sysdeps/x86_64/rawmemchr.S: Update.
	Replace with faster SSE2 version.
	* sysdeps/x86_64/memrchr.S: New file.
	* sysdeps/x86_64/memchr.S: Update.
	Replace with faster SSE2 version.

2011-09-12  Marek Polacek  <mpolacek@redhat.com>

	* elf/dl-load.c (lose): Add cast to avoid warning.

2011-10-07  Ulrich Drepper  <drepper@gmail.com>

	* po/ca.po: Update from translation team.

	* inet/getnetgrent_r.c: Hook up nscd.
	* nscd/Makefile (routines): Add nscd_netgroup.
	(nscd-modules): Add netgroupcache.
	(CFLAGS-netgroupcache.c): Define.
	* nscd/cache.c (readdfcts): Add entries for GETNETGRENT and INNETGR.
	(cache_search): Add const to second parameter.
	* nscd/connections.c (serv2str): Add entries for GETNETGRENT and
	INNETGR.
	(dbs): Add netgrdb entry.
	(reqinfo): Add entries for GETNETGRENT, INNETGR, and GETFDNETGR.
	(verify_persistent_db): Handle netgrdb.
	(handle_request): Handle GETNETGRENT, INNETGR, and GETFDNETGR.
	* nscd/nscd-client.h (request_type): Add GETNETGRENT, INNETGR, and
	GETFDNETGR.
	(netgroup_response_header): Define.
	(innetgroup_response_header): Define.
	(datahead): Add netgroup_response_header and innetgroup_response_header
	elements.
	* nscd/nscd.conf: Add entries for netgroup cache.
	* nscd/nscd.h (dbtype): Add netgrdb.
	(_PATH_NSCD_NETGROUP_DB): Define.
	(netgroup_iov_disabled): Declare.
	(xmalloc, xcalloc, xrealloc): Move declarations here.
	(cache_search): Adjust prototype.
	Add netgroup-related prototypes.
	* nscd/nscd_conf.c (dbnames): Add netgrdb entry.
	* nscd/nscd_proto.h (__nss_not_use_nscd_netgroup): Declare.
	(__nscd_innetgr): Declare.
	* nscd/selinux.c (perms): Use access_vector_t as element type and
	add netgroup-related initializers.
	* nscd/netgroupcache.c: New file.
	* nscd/nscd_netgroup.c: New file.
	* nss/Versions [libc] (GLIBC_PRIVATE): Export __nss_lookup.
	* nss/getent.c (netgroup_keys): Use setnetgrent only for one parameter.
	For four parameters use innetgr.
	* nss/nss_files/files-init.c: Add definition and callback for netgr.
	* nss/nsswitch.c (__nss_lookup): Add libc_hidden_def.
	(__nss_disable_nscd): Set __nss_not_use_nscd_netgroup.
	* nss/nsswitch.h (__nss_lookup): Add libc_hidden_proto.

	* nscd/connections.c (register_traced_file): Don't register file
	for disabled databases.

2011-10-06  Ulrich Drepper  <drepper@gmail.com>

	* nscd/grpcache.c (cache_addgr): Initialize written in all cases.

	* nss/nsswitch.c (__nss_lookup_function): Fix order of deleting
	from tree and freeing node.

2011-09-25  Jiri Olsa  <jolsa@redhat.com>

	* nss/nsswitch.c (__nss_database_lookup): Handle
	nss_parse_service_list out of memory case.

2011-09-15  Jiri Olsa  <jolsa@redhat.com>

	* nss/nsswitch.c (__nss_lookup_function): Handle __tsearch
	out of memory case.

2011-10-04  Andreas Schwab  <schwab@redhat.com>

	* include/dlfcn.h (__RTLD_NOIFUNC): Define.
	* elf/do-rel.h (elf_dynamic_do_rel): Add parameter skip_ifunc and
	pass it down.
	* elf/dynamic-link.h: Adjust prototypes of elf_machine_rel,
	elf_machine_rela, elf_machine_lazy_rel.
	(_ELF_DYNAMIC_DO_RELOC): Add parameter skip_ifunc and pass it down.
	(ELF_DYNAMIC_DO_REL): Likewise.
	(ELF_DYNAMIC_DO_RELA): Likewise.
	(ELF_DYNAMIC_RELOCATE): Likewise.
	* elf/dl-reloc.c (_dl_relocate_object): Pass __RTLD_NOIFUNC down
	to ELF_DYNAMIC_DO_REL.
	* elf/rtld.c (_dl_start): Adjust use of ELF_DYNAMIC_RELOCATE.
	(dl_main): In trace mode always set __RTLD_NOIFUNC.
	* elf/dl-conflict.c (_dl_resolve_conflicts): Adjust call to
	elf_machine_rela.
	* sysdeps/i386/dl-machine.h (elf_machine_rel): Add parameter
	skip_ifunc, don't call ifunc function if non-zero.
	(elf_machine_rela): Likewise.
	(elf_machine_lazy_rel): Likewise.
	(elf_machine_lazy_rela): Likewise.
	* sysdeps/ia64/dl-machine.h (elf_machine_rela): Likewise.
	(elf_machine_lazy_rel): Likewise.
	* sysdeps/powerpc/powerpc32/dl-machine.h (elf_machine_rela):
	Likewise.
	(elf_machine_lazy_rel): Likewise.
	* sysdeps/powerpc/powerpc64/dl-machine.h (elf_machine_rela):
	Likewise.
	(elf_machine_lazy_rel): Likewise.
	* sysdeps/s390/s390-32/dl-machine.h (elf_machine_rela): Likewise.
	(elf_machine_lazy_rel): Likewise.
	* sysdeps/s390/s390-64/dl-machine.h (elf_machine_rela): Likewise.
	(elf_machine_lazy_rel): Likewise.
	* sysdeps/sh/dl-machine.h (elf_machine_rela): Likewise.
	(elf_machine_lazy_rel): Likewise.
	* sysdeps/sparc/sparc32/dl-machine.h (elf_machine_rela): Likewise.
	(elf_machine_lazy_rel): Likewise.
	* sysdeps/sparc/sparc64/dl-machine.h (elf_machine_rela): Likewise.
	(elf_machine_lazy_rel): Likewise.
	* sysdeps/x86_64/dl-machine.h (elf_machine_rela): Likewise.
	(elf_machine_lazy_rel): Likewise.

2011-09-28  Ulrich Drepper  <drepper@gmail.com>

	* nss/nss_files/files-init.c (_nss_files_init): Use static
	initialization for all the *_traced_file variables.

2011-09-28  Andreas Schwab  <schwab@redhat.com>

	* sysdeps/powerpc/fpu/libm-test-ulps: Adjust ULPs for jn tests.

2011-09-27  Roland McGrath  <roland@hack.frob.com>

	[BZ #13226]
	* manual/signal.texi (Longjmp in Handler): Grammar fixes.

2011-09-27  Andreas Schwab  <schwab@redhat.com>

	* nss/nss_files/files-initgroups.c (_nss_files_initgroups_dyn):
	Reread the line before reparsing it.

2011-09-26  Andreas Schwab  <schwab@redhat.com>

	* sysdeps/x86_64/fpu/bits/mathinline.h: Use __asm instead of asm.

2011-09-21  Chung-Lin Tang  <cltang@codesourcery.com>
	    Maxim Kuvyrkov  <maxim@codesourcery.com>
	    Joseph Myers  <joseph@codesourcery.com>

	* resolv/Makefile (LDLIBS-resolv.so): Link in $(elfobjdir)/ld.so
	if needed for __stack_chk_guard.

2011-09-19  Roland McGrath  <roland@hack.frob.com>

	* sysdeps/posix/spawni.c (script_execute): Always define it.
	It will be optimized away if unused.
	(maybe_script_execute): New function.
	(__spawni): Call it.

	* Makerules: Don't include tls.make.
	(config-tls): Always set to thread.
	* tls.make.c: File removed.

2011-09-19  Mike Frysinger  <vapier@gentoo.org>

	* Makeconfig (CPPFLAGS): Prepend $(CPPFLAGS-config).
	* config.make.in (CPPFLAGS-config): New substituted variable.

2011-09-15  Ulrich Drepper  <drepper@gmail.com>

	* sysdeps/ieee754/dbl-64/wordsize-64/s_finite.c: New file.

	[BZ #13192]
	* sysdeps/unix/sysv/linux/bits/in.h (IP_MULTICAST_ALL): Define.
	Patch mostly by Neil Horman <nhorman@tuxdriver.com>.

2011-09-15  Roland McGrath  <roland@hack.frob.com>

	* sysdeps/unix/sysv/linux/i386/____longjmp_chk.S
	(CALL_FAIL): Use HIDDEN_JUMPTARGET for __fortify_fail.
	* sysdeps/unix/sysv/linux/x86_64/____longjmp_chk.S
	(CALL_FAIL): Likewise.
	* sysdeps/unix/sysv/linux/ia64/____longjmp_chk.S (CHECK_RSP): Likewise.
	(CALL_FAIL): Macro removed.
	Patch mostly by Mike Frysinger <vapier@gentoo.org>.

2011-09-15  Ulrich Drepper  <drepper@gmail.com>

	* sysdeps/x86_64/fpu/bits/mathinline.h: Add fmax and fmin optimizations
	for __FINITE_MATH_ONLY__ == 1.

2011-09-15  Andreas Schwab  <schwab@redhat.com>

	* sysdeps/powerpc/fpu/e_hypot.c (__ieee754_hypot): Use
	__ieee754_sqrt instead of sqrt.
	* sysdeps/powerpc/fpu/e_hypotf.c (__ieee754_hypotf): Use
	__ieee754_sqrtf instead of sqrtf.
	* sysdeps/powerpc/fpu/e_rem_pio2f.c (__ieee754_rem_pio2f): Use
	__floorf instead of floorf.
	* sysdeps/powerpc/fpu/k_rem_pio2f.c (__fp_kernel_rem_pio2f): Use
	__floorf, __truncf instead of floorf, truncf.

2011-09-14  Ulrich Drepper  <drepper@gmail.com>

	* sysdeps/x86_64/fpu/s_copysign.S [ELF]: Use correct section.

	* sysdeps/x86_64/fpu/bits/mathinline.h (__MATH_INLINE): Use
	__extern_always_inline.
	Define lrint{f,} and llrint{f,} for 64-bit and in some situations for
	32-bit.

2011-09-14  Andreas Schwab  <schwab@redhat.com>

	* elf/rtld.c (dl_main): Also relocate in dependency order when
	doing symbol dependency testing.

2011-09-13  Andreas Schwab  <schwab@linux-m68k.org>

	* sysdeps/powerpc/powerpc64/dl-machine.h (elf_machine_rela):
	Always define `refsym'.

2011-09-13  Andreas Schwab  <schwab@redhat.com>

	* misc/sys/select.h (__FD_MASK): Renamed from __FDMASK.
	(__FD_ELT): Renamed from __FDELT.
	* misc/bits/select2.h (__FD_ELT): Likewise.
	* bits/select.h (__FD_SET, __FD_CLR, __FD_ISSET): Use __FD_ELT,
	__FD_MASK instead of __FDELT, __FDMASK.
	* sysdeps/i386/bits/select.h (__FD_SET, __FD_CLR, __FD_ISSET):
	Likewise.
	* sysdeps/x86_64/bits/select.h (__FD_SET, __FD_CLR, __FD_ISSET):
	Likewise.

	* elf/Makefile (gen-ldd): Fix pattern.

	* elf/rtld.c (dl_main): Only use USE___THREAD when defined.
	(init_tls): Likewise.

2011-09-12  Ulrich Drepper  <drepper@gmail.com>

	* sysdeps/ieee754/dbl-64/wordsize-64/s_logb.c: New file.

2011-09-12  Andreas Schwab  <schwab@redhat.com>

	* sysdeps/unix/sysv/linux/bits/socket.h (__cmsg_nxthdr): Cast to
	`struct cmsghdr *' instead of `void *'.
	* sysdeps/unix/sysv/linux/sparc/bits/socket.h (__cmsg_nxthdr):
	Likewise.

2011-09-11  Andreas Schwab  <schwab@linux-m68k.org>

	* elf/Makefile (gen-ldd): Prepend $(..) to $(ldd-rewrite-script)
	if non-absolute.
	* sysdeps/unix/sysv/linux/configure.in: Remove leading ../ from
	ldd_rewrite_script.

2011-09-11  Ulrich Drepper  <drepper@gmail.com>

	* configure.in: Remove --with-tls option.
	* config.h.in: Remove HAVE_TLS_SUPPORT entry.
	* sysdeps/i386/elf/configure.in: Always test for TLS support and err
	out in case it is missing.
	* sysdeps/ia64/elf/configure.in: Likewise.
	* sysdeps/powerpc/powerpc32/elf/configure.in: Likewise.
	* sysdeps/powerpc/powerpc64/elf/configure.in: Likewise.
	* sysdeps/s390/s390-32/elf/configure.in: Likewise.
	* sysdeps/s390/s390-64/elf/configure.in: Likewise.
	* sysdeps/sh/elf/configure.in: Likewise.
	* sysdeps/sparc/sparc32/elf/configure.in: Likewise.
	* sysdeps/sparc/sparc64/elf/configure.in: Likewise.
	* sysdeps/x86_64/elf/configure.in: Likewise.
	* sysdeps/mach/hurd/i386/tls.h: Remove test for HAVE_TLS_SUPPORT.
	* sysdeps/mach/hurd/tls.h: Likewise.

	[BZ #13067]
	* malloc/obstack.h [!GNUC] (obstack_free): Avoid cast to int.

	[BZ #13090]
	* configure.in: Fix use of AC_INIT.

	* elf/dl-support.c (_dl_pagesize): Initialize to EXEC_PAGESIZE.

2011-09-10  Ulrich Drepper  <drepper@gmail.com>

	* malloc/malloc.c: Replace MALLOC_FAILURE_ACTION with use of
	__set_errno.
	* malloc/hooks.c: Likewise.

	[BZ #11929]
	* malloc/arena.c (ptmalloc_init_minimal): Removed.  Initialize all
	variables statically.
	(narenas): Initialize.
	(list_lock): Initialize.
	(ptmalloc_init): Don't call ptmalloc_init_minimal.  Remove
	initializtion of main_arena and list_lock.  Small cleanups.
	Replace all uses of malloc_getpagesize with GLRO(dl_pagesize).
	* malloc/malloc.c: Remove malloc_getpagesize.  Include <ldsodefs.h>.
	Add initializers to main_arena and mp_.
	(malloc_state): Remove pagesize member.  Change all users to use
	GLRO(dl_pagesize).

	* elf/rtld.c (rtld_global_ro): Initialize _dl_pagesize.
	* sysdeps/unix/sysv/linux/getpagesize.c: Simplify.  GLRO(dl_pagesize)
	is always initialized.

	* malloc/malloc.c: Removed unused configurations and dead code.
	* malloc/arena.c: Likewise.
	* malloc/hooks.c: Likewise.
	* malloc/Makefile (CPPFLAGS-malloc.c): Don't add -DATOMIC_FASTBINS.

	* include/tls.h: Removed.  USE___THREAD must always be defined.
	* bits/libc-tsd.h: Don't handle !USE___THREAD.
	* elf/dl-libc.c: Likewise.
	* elf/dl-tsd.c: Likewise.
	* include/errno.h: Likewise.
	* include/netdb.h: Likewise.
	* include/resolv.h: Likewise.
	* inet/herrno-loc.c: Likewise.
	* inet/herrno.c: Likewise.
	* malloc/arena.c: Likewise.
	* malloc/hooks.c: Likewise.
	* malloc/malloc.c: Likewise.
	* resolv/res-state.c: Likewise.
	* resolv/res_libc.c: Likewise.
	* sysdeps/i386/dl-machine.h: Likewise.
	* sysdeps/ia64/dl-machine.h: Likewise.
	* sysdeps/powerpc/powerpc32/dl-machine.h: Likewise.
	* sysdeps/powerpc/powerpc64/dl-machine.h: Likewise.
	* sysdeps/s390/s390-32/dl-machine.h: Likewise.
	* sysdeps/s390/s390-64/dl-machine.h: Likewise.
	* sysdeps/sh/dl-machine.h: Likewise.
	* sysdeps/sparc/sparc32/dl-machine.h: Likewise.
	* sysdeps/sparc/sparc64/dl-machine.h: Likewise.
	* sysdeps/unix/i386/sysdep.S: Likewise.
	* sysdeps/unix/sysv/linux/i386/sysdep.h: Likewise.
	* sysdeps/unix/sysv/linux/ia64/sysdep.S: Likewise.
	* sysdeps/unix/sysv/linux/s390/s390-32/sysdep.S: Likewise.
	* sysdeps/unix/sysv/linux/s390/s390-32/sysdep.h: Likewise.
	* sysdeps/unix/sysv/linux/s390/s390-64/sysdep.S: Likewise.
	* sysdeps/unix/sysv/linux/s390/s390-64/sysdep.h: Likewise.
	* sysdeps/unix/sysv/linux/sh/sysdep.h: Likewise.
	* sysdeps/unix/sysv/linux/sparc/sparc32/sysdep.h: Likewise.
	* sysdeps/unix/sysv/linux/sparc/sparc64/sysdep.h: Likewise.
	* sysdeps/unix/sysv/linux/x86_64/sysdep.h: Likewise.
	* sysdeps/unix/x86_64/sysdep.S: Likewise.
	* sysdeps/x86_64/dl-machine.h: Likewise.
	* tls.make.c: Likewise.

	* configure.in: Remove --with-__thread option.  Make tests for
	--no-whole-archive, __builtin_expect, symbol redirection, __thread,
	tls_model attribute fail if no support is available.  Remove
	USE_IN_LIBIO.
	* Makeconfig: Adjust for dropped configure option.  All features are
	now mandatory.
	* Makerules: Likewise.
	* Versions.def: Likewise.
	* argp/argp-fmtstream.c: Likewise.
	* argp/argp-fmtstream.h: Likewise.
	* argp/argp-help.c: Likewise.
	* assert/assert.c: Likewise.
	* config.h.in: Likewise.
	* config.make.in: Likewise.
	* configure: Likewise.
	* configure.in: Likewise.
	* csu/Versions: Likewise.
	* csu/init.c: Likewise.
	* elf/tst-audit2.c: Likewise.
	* elf/tst-tls10.c: Likewise.
	* elf/tst-tls10.h: Likewise.
	* elf/tst-tls11.c: Likewise.
	* elf/tst-tls12.c: Likewise.
	* elf/tst-tls14.c: Likewise.
	* elf/tst-tlsmod11.c: Likewise.
	* elf/tst-tlsmod12.c: Likewise.
	* elf/tst-tlsmod13.c: Likewise.
	* elf/tst-tlsmod13a.c: Likewise.
	* elf/tst-tlsmod14a.c: Likewise.
	* elf/tst-tlsmod15b.c: Likewise.
	* elf/tst-tlsmod16a.c: Likewise.
	* elf/tst-tlsmod16b.c: Likewise.
	* elf/tst-tlsmod7.c: Likewise.
	* elf/tst-tlsmod8.c: Likewise.
	* elf/tst-tlsmod9.c: Likewise.
	* gmon/gmon.c: Likewise.
	* grp/fgetgrent_r.c: Likewise.
	* grp/putgrent.c: Likewise.
	* hurd/fopenport.c: Likewise.
	* include/libc-symbols.h: Likewise.
	* include/tls.h: Likewise.
	* intl/gettextP.h: Likewise.
	* intl/loadinfo.h: Likewise.
	* locale/global-locale.c: Likewise.
	* locale/localeinfo.h: Likewise.
	* mach/devstream.c: Likewise.
	* malloc/arena.c: Likewise.
	* malloc/set-freeres.c: Likewise.
	* misc/err.c: Likewise.
	* misc/getttyent.c: Likewise.
	* misc/mntent_r.c: Likewise.
	* posix/getopt.c: Likewise.
	* posix/wordexp.c: Likewise.
	* pwd/fgetpwent_r.c: Likewise.
	* resolv/Versions: Likewise.
	* resolv/res_hconf.c: Likewise.
	* shadow/fgetspent_r.c: Likewise.
	* shadow/putspent.c: Likewise.
	* stdio-common/printf_fphex.c: Likewise.
	* stdio-common/tmpfile.c: Likewise.
	* stdlib/abort.c: Likewise.
	* stdlib/fmtmsg.c: Likewise.
	* sunrpc/auth_unix.c: Likewise.
	* sunrpc/clnt_perr.c: Likewise.
	* sunrpc/clnt_tcp.c: Likewise.
	* sunrpc/clnt_udp.c: Likewise.
	* sunrpc/clnt_unix.c: Likewise.
	* sunrpc/openchild.c: Likewise.
	* sunrpc/svc_simple.c: Likewise.
	* sunrpc/svc_tcp.c: Likewise.
	* sunrpc/svc_udp.c: Likewise.
	* sunrpc/svc_unix.c: Likewise.
	* sunrpc/xdr.c: Likewise.
	* sunrpc/xdr_array.c: Likewise.
	* sunrpc/xdr_rec.c: Likewise.
	* sunrpc/xdr_ref.c: Likewise.
	* sunrpc/xdr_stdio.c: Likewise.

2011-09-09  Ulrich Drepper  <drepper@gmail.com>

	* sysdeps/i386/fpu/libm-test-ulps: Adjust ULPs for jn tests.

2011-07-03  Andreas Jaeger  <aj@suse.de>

	* math/libm-test.inc (jn_test): Add tests for BZ#11589.
	* sysdeps/x86_64/fpu/libm-test-ulps: Add new ULPs for jn_test,
	regenerate with gen-libm-tests.pl.

2010-05-12  Petr Baudis  <pasky@suse.cz>

	[BZ #11589]
	* sysdeps/ieee754/dbl-64/e_jn.c: Compensate major precision loss
	around j0() zero points by switching to j1().
	* sysdeps/ieee754/flt-32/e_jnf.c: Likewise.
	* sysdeps/ieee754/ldbl-128/e_jnl.c: Likewise.
	* sysdeps/ieee754/ldbl-128ibm/e_jnl.c: Likewise.
	* sysdeps/ieee754/ldbl-96/e_jnl.c: Likewise.

2011-09-09  Ulrich Drepper  <drepper@gmail.com>

	* sysdeps/unix/bsd/bsd4.4/bits/socket.h (__cmsg_nxthdr): Use NULL
	instead of 0.
	* sysdeps/unix/sysv/linux/bits/socket.h (__cmsg_nxthdr): Use (void*)0
	instead of 0.                              .
	* sysdeps/unix/sysv/linux/sparc/bits/socket.h: Likewise.
	Patch in part by Pavel Roskin <proski@gnu.org>.

	[BZ #13138]
	* stdio-common/vfscanf.c (ADDW): Allocate large memory block with
	realloc.
	(_IO_vfscanf_internal): Remove reteof.  Use errout after setting done.
	Free memory block if necessary.

	[BZ #12847]
	* libio/genops.c (INTDEF): For string streams the _lock pointer can
	be NULL.  Don't lock in this case.

2011-09-09  Roland McGrath  <roland@hack.frob.com>

	* elf/elf.h (ELFOSABI_GNU): New macro.
	(ELFOSABI_LINUX): Define to that.

2011-07-29  Denis Zaitceff  <zaitceff@gmail.com>

	* string/strncat.c (strncat): Undef the symbol in case it has been
	defined in bits/string.h.

2011-09-09  Ulrich Drepper  <drepper@gmail.com>

	* elf/sotruss.ksh: Clean up, fix, and complete help messages.

	* elf/dl-iteratephdr.c (__dl_iterate_phdr): Fill in data from the real
	link map.

2011-08-17  Andreas Jaeger  <aj@suse.de>

	* elf/sprof.c (load_shobj): Remove unused variable log_hashfraction.

2011-08-18  Paul Pluzhnikov  <ppluzhnikov@google.com>
	    Ian Lance Taylor  <iant@google.com>

	* math/libm-test.inc (lround_test): New testcase.
	* sysdeps/ieee754/dbl-64/s_lround.c (__lround): Don't lose precision.

2011-09-08  Ulrich Drepper  <drepper@gmail.com>

	* Makefile: Remove support for automatic cvs check-ins.
	* Makerules: Likewise.
	* config.make.in: Likewise.
	* configure.in: Likewise.
	* intl/Makefile: Likewise.
	* locale/Makefile: Likewise.
	* po/Makefile: Likewise.
	* posix/Makefile: Likewise.
	* sysdeps/gnu/Makefile: Likewise.
	* sysdeps/mach/hurd/Makefile: Likewise.
	* sysdeps/sparc/sparc32/Makefile: Likewise.

	[BZ #13118]
	* posix/Makefile (bug-regex32-ENV): Define.
	Patch by John Stanley <jpsinthemix@verizon.net>.

	* misc/Makefile (headers): Add bits/select2.h.
	* misc/sys/select.h: Include bits/select2.h for _FORTIFY_SOURCE.
	* misc/bits/select2.h: New file.
	* include/bits/select2.h: New file.
	* debug/Makefile (routines): Add fdelt_chk.
	* debug/Versions: Export __fdelt_chk and __fdelt_warn for GLIBC_2.15.
	* debug/tst-chk1.c (do_test): Add tests for FD_SET, FD_CLR, and
	FD_ISSET.
	* debug/fdelt_chk.c: New file.

	* wcsmbs/test-wcscmp.c: Moved from string/*.  Adjust.
	* wcsmbs/test-wmemcmp.c: Likewise.
	* string/Makefile (strop-tests): Remove wcscmp and wmemcmp.
	* wcsmbs/Makefile (strop-tests): Add wcscmp and wmemcmp.

2011-09-08  Liubov Dmitrieva  <liubov.dmitrieva@gmail.com>

	* string/Makefile (strop-tests): Add memcmp.
	* string/test-wmemcmp.c: New file.
	* string/test-memcmp.c: Add wmemcmp support.

2011-09-08  Roland McGrath  <roland@hack.frob.com>

	[BZ #13153]
	* manual/libc.texinfo (EDITION, VERSION, UPDATED): Update for
	2011-07-19 change.

	* sysdeps/mach/hurd/fork.c (__fork): Initialize REFS so we don't use a
	garbage value in a __mach_port_mod_refs call in the cases of the
	task-self and thread-self ports.

2011-09-06  Samuel Thibault  <samuel.thibault@ens-lyon.org>

	* sysdeps/mach/hurd/sys/param.h (DEV_BSIZE): New macro.

2011-09-08  Andreas Schwab  <schwab@redhat.com>

	* elf/dl-load.c (lose): Check for non-null L.

2011-09-07  Ulrich Drepper  <drepper@gmail.com>

	* elf/dl-load.c (open_verify): Use O_CLOEXEC.

	* elf/dl-libc.c (dlerror_run): Pass back error code from
	dl_catch_error.

	[BZ #13123]
	* elf/dl-load.c (lose): Free l_origin if it is valid.

	* sysdeps/i386/i686/multiarch/strchr-sse2-bsf.S: Fix mixup in section
	names.
	* sysdeps/i386/i686/multiarch/strchr-sse2.S: Likewise.
	* sysdeps/i386/i686/multiarch/strlen-sse2-bsf.S: Likewise.
	* sysdeps/i386/i686/multiarch/strlen-sse2.S: Likewise.
	* sysdeps/i386/i686/multiarch/strrchr-sse2-bsf.S: Likewise.
	* sysdeps/i386/i686/multiarch/strrchr-sse2.S: Likewise.
	Patch by Liubov Dmitrieva <liubov.dmitrieva@intel.com>.

2011-08-01  Adhemerval Zanella  <azanella@linux.vnet.ibm.com>

	* sysdeps/powerpc/fpu/e_hypot.c: New file.
	* sysdeps/powerpc/fpu/e_hypotf.c: New file.
	* sysdeps/powerpc/fpu/e_rem_pio2f.c: New file.
	* sysdeps/powerpc/fpu/k_rem_pio2f.c: New file.
	* sysdeps/powerpc/fpu/k_cosf.c: New file.
	* sysdeps/powerpc/fpu/k_sinf.c: New file.
	* sysdeps/powerpc/fpu/s_cosf.c: New file.
	* sysdeps/powerpc/fpu/s_sinf.c: New file.
	* sysdeps/powerpc/fpu/s_scalbnf.c: New file.
	* sysdeps/powerpc/fpu/s_float_bitwise.h: New file.

2011-08-15  Alan Modra  <amodra@gmail.com>

	[BZ #13092]
	* sysdeps/powerpc/Makefile (gmon): Move sysdep_routines to..
	* sysdeps/powerpc/powerpc64/Makefile (gmon): ..here..
	* sysdeps/powerpc/powerpc32/Makefile (gmon): ..and here.  Add
	ppc_mcount to static-only-routines.
	* sysdeps/powerpc/powerpc32/Versions: Export GLIBC_PRIVATE
	__mcount_internal.
	* sysdeps/powerpc/powerpc32/ppc-mcount.S (_mcount): Call
	__mcount_internal with usual JUMPTARGET.  Remove useless nop.

2011-08-18  David Flaherty  <flaherty@linux.vnet.ibm.com>

	* sysdeps/ieee754/ldbl-128ibm/s_fmal.c: New file which checks
	for finite and infinity parameters.

2011-08-04  Will Schmidt  <will_schmidt@vnet.ibm.com>

	* sysdeps/powerpc/powerpc32/power7/strncmp.S: Adjust the alignment
	and add nop instructions for throughput optimization.
	* sysdeps/powerpc/powerpc64/power7/strncmp.S: Likewise.

2011-07-28  Will Schmidt  <will_schmidt@vnet.ibm.com>

	* sysdeps/powerpc/powerpc32/power7/memcpy.S: Optimize the
	aligned copy for power7 with vector-scalar instructions.
	* sysdeps/powerpc/powerpc64/power7/memcpy.S: Likewise.

2011-07-24  H.J. Lu  <hongjiu.lu@intel.com>

	* sysdeps/x86_64/dl-trampoline.S (_dl_runtime_profile): Simplify
	AVX check.

2011-09-07  Andreas Schwab  <schwab@redhat.com>

	[BZ #13144]
	* sysdeps/unix/sysv/linux/x86_64/bits/sem.h (semdid_ds): Revert
	last change.

2011-09-07  Ulrich Drepper  <drepper@gmail.com>

	* sysdeps/unix/sysv/linux/x86_64/init-first.c
	(_libc_vdso_platform_setup): If vDSO is not present store pointer to
	syscall wrapper around clock_gettime in __vdso_clock_gettime.
	* sysdeps/unix/sysv/linux/x86_64/syscalls.list: Add entry for
	clock_gettime.

2011-09-06  Ulrich Drepper  <drepper@gmail.com>

	* sysdeps/unix/sysv/linux/x86_64/clock_gettime.c (INTERNAL_GETTIME):
	Forgot to demangle the pointer.

	* sysdeps/i386/sysdep.h: Define atom_text_section.
	* sysdeps/x86_64/sysdep.h: Likewise.
	* sysdeps/i386/i686/multiarch/strchr-sse2-bsf.S: Place function in
	section with atom_text_section.
	* sysdeps/i386/i686/multiarch/strlen-sse2-bsf.S: Likewise.
	* sysdeps/i386/i686/multiarch/strrchr-sse2-bsf.S: Likewise.
	* sysdeps/x86_64/multiarch/strchr-sse2-no-bsf.S: Likewise.
	* sysdeps/x86_64/multiarch/strlen-no-bsf.S: Likewise.
	* sysdeps/x86_64/multiarch/strrchr-sse2-no-bsf.S: Likewise.

	* sysdeps/unix/sysv/linux/x86_64/clock_gettime.c: New file.
	* sysdeps/unix/sysv/linux/clock_gettime.c (SYSCALL_GETTIME): Allow
	already be defined.  Change to take two parameters and don't assign
	result to variable.  Adjust all users.
	Define INTERNAL_GETTIME if not already defined.
	Use INTERNAL_GETTIME instead of INTERNAL_VSYSCALL got clock_gettime
	call.
	* sysdeps/unix/sysv/linux/x86_64/sysdep.h: Don't define
	HAVE_CLOCK_GETTIME_VSYSCALL.
	* sysdeps/unix/clock_gettime.c: Adjust use of SYSDEP_GETTIME_CPU.

	* sysdeps/unix/sysv/linux/getsysstats.c (__get_nprocs): Don't use
	gettimeofday vsyscall, just use time.

2011-09-06  Andreas Schwab  <schwab@redhat.com>

	* sysdeps/unix/sysv/linux/x86_64/gettimeofday.c [!SHARED]: Include
	<errno.h>.

2011-09-06  Ulrich Drepper  <drepper@gmail.com>

	* sysdeps/unix/sysv/linux/kernel-features.h: Add entry for getcpu
	syscall on x86-64.
	* sysdeps/unix/sysv/linux/x86_64/gettimeofday.c [!SHARED]: Use real
	syscall.
	* sysdeps/unix/sysv/linux/x86_64/time.c: Likewise.
	* sysdeps/unix/sysv/linux/x86_64/sched_getcpu.S [!SHARED]: Use real
	syscall if possible.

2011-09-05  Ulrich Drepper  <drepper@gmail.com>

	* elf/pldd.c (get_process_info): Don't read whole ELF header, just
	e_ident.  Don't pass to find_mapsXX.
	* elf/pldd-xx.c (find_mapsXX): Remove second parameter.

2011-07-20  Liubov Dmitrieva  <liubov.dmitrieva@intel.com>

	* sysdeps/x86_64/multiarch/Makefile (sysdep_routines): Add
	strchr-sse2-no-bsf strrchr-sse2-no-bsf
	* sysdeps/x86_64/multiarch/strchr.S: Update.
	Check bit_slow_BSF bit.
	* sysdeps/x86_64/multiarch/strrchr.S: Likewise.
	* sysdeps/x86_64/multiarch/strchr-sse2-no-bsf.S: New file.
	* sysdeps/x86_64/multiarch/strrchr-sse2-no-bsf.S: New file.

2011-09-05  Ulrich Drepper  <drepper@gmail.com>

	[BZ #13134]
	* sysdeps/posix/spawni.c (script_execute): Define only for compatibility
	before glibc 2.15.
	(tryshell): Define.
	(__spawni): Change last parameter to be flag.  Test
	SPAWN_XFLAGS_USE_PATH flag to use path or not.
	Don't try to use shell unless SPAWN_XFLAGS_TRY_SHELL is set.
	* sysdeps/mach/hurd/spawni.c: Change last parameter and adjust user.
	* posix/spawni.c: Likewise.
	* posix/spawn.c: Add compat version which passed SPAWN_XFLAGS_TRY_SHELL.
	* posix/spawnp.c: Likewise.  Change normal version to use
	SPAWN_XFLAGS_USE_PATH.
	* posix/spawn_int.c: Define SPAWN_XFLAGS_USE_PATH and
	SPAWN_XFLAGS_TRY_SHELL.

	[BZ #13150]
	* posix/glob.h: Remove gcc 1.x support.

	[BZ #13068]
	* elf/dl-misc.c (_dl_sysdep_read_whole_file): Use O_CLOEXEC.

2011-07-20  Liubov Dmitrieva  <liubov.dmitrieva@intel.com>

	* sysdeps/i386/i686/multiarch/Makefile (sysdep_routines): Add
	strchr-sse2 strrchr-sse2 strchr-sse2-bsf
	strrchr-sse2-bsf
	* sysdeps/i386/i686/multiarch/strchr.S: New file.
	* sysdeps/i386/i686/multiarch/strrchr.S: New file.
	* sysdeps/i386/i686/multiarch/strchr-sse2.S: New file.
	* sysdeps/i386/i686/multiarch/strchr-sse2-bsf.S: New file.
	* sysdeps/i386/i686/multiarch/strrchr-sse2.S: New file.
	* sysdeps/i386/i686/multiarch/strrchr-sse2-bsf.S: New file.

2011-08-29  Liubov Dmitrieva  <liubov.dmitrieva@gmail.com>

	* sysdeps/x86_64/wcscmp.S: New file.

	* sysdeps/i386/i686/multiarch/Makefile: (sysdep_routines): Add
	wcscmp-c wcscmp-sse2
	* sysdeps/i386/i686/multiarch/wcscmp-c.c: New file.
	* sysdeps/i386/i686/multiarch/wcscmp.S: New file.
	* sysdeps/i386/i686/multiarch/wcscmp-sse2.S: New file.
	* wcsmbs/wcscmp.c: Allow renaming.

2011-09-05  David S. Miller  <davem@davemloft.net>

	* sysdeps/sparc/sparc32/fpu/s_fabsf.S: Use first argument
	stack slot, rather than the struct return pointer slot.
	* sysdeps/sparc/sparc32/fpu/s_fabs.c: Delete.
	* sysdeps/sparc/sparc32/fpu/s_fabs.S: New file.
	* sysdeps/sparc/sparc32/sparcv9/fpu/s_fabs.S: Likewise.
	* sysdeps/unix/sysv/linux/sparc/sparc32/sparcv9/fpu/Implies: Likewise.

2011-09-05  Ulrich Drepper  <drepper@gmail.com>

	* po/ja.po: Update from translation team.

	[BZ #13144]
	* sysdeps/unix/sysv/linux/x86_64/bits/sem.h (semdid_ds): Fix to match
	kernel in 64-bit binaries.

2011-09-01  David S. Miller  <davem@davemloft.net>

	* elf/elf.h (HWCAP_SPARC_*): Move to..
	* sysdeps/sparc/sysdep.h: this new file and add new values.
	* sysdeps/unix/sparc/sysdep.h: Include sysdeps/sparc/sysdep.h
	* sysdeps/sparc/dl-procinfo.h: Include sysdep.h and increase
	_DL_HWCAP_COUNT to 24.
	* sysdeps/sparc/dl-procinfo.c (_dl_sparc_cap_flags): Add new
	entries.
	* sysdeps/sparc/sparc32/bits/atomic.h: Don't use magic local
	__ATOMIC_HWCAP_SPARC_V9 define, use sysdep.h one instead.
	* sysdeps/sparc/sparc32/dl-machine.h: Include sysdep.h
	* sysdeps/sparc/sparc64/multiarch/memcpy.S: Use HWCAP_SPARC_*
	instead of magic constants.
	* sysdeps/sparc/sparc64/multiarch/memset.S: Likewise.

2011-08-31  David S. Miller  <davem@davemloft.net>

	* sysdeps/unix/sparc/sysdep.h (SETUP_PIC_REG): Define.
	* sysdeps/unix/sysv/linux/sparc/sparc32/sysdep.h (PSEUDO):
	Reimplement to do errno handling inline.
	(SYSCALL_ERROR_HANDLER): New macro.
	(__SYSCALL_STRING): Do not do errno handling in asm.
	(__CLONE_SYSCALL_STRING): Delete.
	(__INTERNAL_SYSCALL_STRING): Delete.
	* sysdeps/unix/sysv/linux/sparc/sparc64/sysdep.h: Include
	sysdeps/unix/sparc/sysdep.h instead of sysdeps/unix/sysdep.h
	(PSEUDO): Reimplement to do errno handling inline.
	(ret, ret_NOERRNO, ret_ERRVAL, r0, r1, MOVE): Don't redefine.
	(SYSCALL_ERROR_HANDLER): New macro.
	(__SYSCALL_STRING): Do not do errno handling in asm.
	(__CLONE_SYSCALL_STRING): Delete.
	(__INTERNAL_SYSCALL_STRING): Delete.
	* sysdeps/unix/sysv/linux/sparc/sysdep.h (INLINE_SYSCALL):
	Implement in terms of INTERNAL_SYSCALL and __set_errno, just like
	i386.
	(INTERNAL_SYSCALL_DECL): Declare %g1 var for err state.
	(inline_syscall*): Add 'err' argument.
	(INTERNAL_SYSCALL, INTERNAL_SYSCALL_NCS,
	INTERNAL_SYSCALL_ERROR_P): Likewise and pass it down.
	(INLINE_CLONE_SYSCALL): Reimplement in terms of __SYSCALL_STRING,
	INTERNAL_SYSCALL_ERRNO, and INTERNAL_SYSCALL_ERROR_P.

	* scripts/data/localplt-sparc-linux-gnu.data: Remove 'ffs'.
	* scripts/data/localplt-sparc64-linux-gnu.data: Likewise.

2011-08-30  Andreas Schwab  <schwab@redhat.com>

	* elf/rtld.c (dl_main): Relocate objects in dependency order.

2011-08-29  Jiri Olsa <jolsa@redhat.com>

	* sysdeps/i386/dl-trampoline.S (_dl_runtime_profile): Fix cfi
	directive.

2011-08-24  David S. Miller  <davem@davemloft.net>

	* sysdeps/sparc/sparc64/strcmp.S: Rewrite.

2011-08-24  Andreas Schwab  <schwab@redhat.com>

	* elf/Makefile: Add rules to build and run unload8 test.
	* elf/unload8.c: New file.
	* elf/unload8mod1.c: New file.
	* elf/unload8mod1x.c: New file.
	* elf/unload8mod2.c: New file.
	* elf/unload8mod3.c: New file.

	* elf/dl-close.c (_dl_close_worker): Reset private search list if
	it wasn't used.

2011-08-23  David S. Miller  <davem@davemloft.net>

	* sysdeps/sparc/sparc64/dl-machine.h (DL_STACK_END): Do not
	subtract stack bias.
	* sysdeps/sparc/sparc64/jmpbuf-unwind.h (_JMPBUF_UNWINDS): Use
	%sp not %fp in calculations.
	(_JMPBUF_UNWINDS_ADJ): Likewise.

	* sysdeps/pthread/aio_suspend.c (do_aio_misc_wait): New function.
	(aio_suspend): Call it to force an exception region around the
	AIO_MISC_WAIT() invocation.

2011-08-23  Andreas Schwab  <schwab@redhat.com>

	* sysdeps/i386/i686/multiarch/strspn.S (ENTRY): Add missing
	backslash.

2011-07-04  Aurelien Jarno  <aurelien@aurel32.net>

	* sysdeps/powerpc/dl-tls.h: Add _PPC_DL_TLS_H inclusion
	protection macro.
	* sysdeps/powerpc/powerpc64/dl-irel.h: Include <ldsodefs.h>
	and <dl-machine.h>.
	(Elf64_FuncDesc): Remove.

2011-08-22  David S. Miller  <davem@davemloft.net>

	* sysdeps/unix/sysv/linux/sparc/sparc32/____longjmp_chk.S: Fix
	sigaltstack check, add missing cfi directives.
	* sysdeps/unix/sysv/linux/sparc/sparc64/____longjmp_chk.S: Add
	missing cfi directives, and sigaltstack handling.

2011-08-16  Andreas Schwab  <schwab@redhat.com>

	[BZ #11724]
	* elf/dl-deps.c (_dl_map_object_deps): Only assume cycle when
	object is seen twice.
	* elf/dl-fini.c (_dl_sort_fini): Likewise.

	* elf/Makefile (distribute): Add tst-initorder2.c.
	(tests): Add tst-initorder2.
	(modules-names): Add tst-initorder2a tst-initorder2b
	tst-initorder2c tst-initorder2d.  Add rules to build them.
	($(objpfx)tst-initorder2.out): New rule.
	* elf/tst-initorder2.c: New file.
	* elf/tst-initorder2.exp: New file.

2011-08-22  Andreas Schwab  <schwab@redhat.com>

	* sysdeps/unix/sysv/linux/i386/scandir64.c: Include <string.h>.

	* elf/dl-deps.c (_dl_map_object_deps): Move check for missing
	dependencies back to end of function.

	* dlfcn/Makefile (LDLIBS-bug-atexit3-lib.so): Readd
	$(elfobjdir)/ld.so.

2011-08-21  Ulrich Drepper  <drepper@gmail.com>

	* sysdeps/unix/sysv/linux/x86_64/gettimeofday.S: Removed.
	* sysdeps/unix/sysv/linux/x86_64/time.S: Removed.
	* sysdeps/unix/sysv/linux/x86_64/gettimeofday.c: New file.
	* sysdeps/unix/sysv/linux/x86_64/time.c: New file.
	* sysdeps/unix/sysv/linux/x86_64/bits/libc-vdso.h: Remove declaration
	of __vdso_gettimeofday.
	* sysdeps/unix/sysv/linux/x86_64/init-first.c: Remove definition of
	__vdso_gettimeofday and __vdso_time.  Define __vdso_getcpu with
	attribute_hidden.
	(_libc_vdso_platform_setup): Remove initialization of
	__vdso_gettimeofday and __vdso_time.

2011-08-20  Ulrich Drepper  <drepper@gmail.com>

	* nss/nss_files/files-alias.c (get_next_alias): Use feof_unlocked
	and fgetc_unlocked.
	* nss/nss_files/files-key.c (search): Use fgets_unlocked and
	getc_unlocked.

	* elf/dl-open.c (add_to_global): Report additions to the global scope
	for LD_DEBUG=scopes.
	(dl_open_worker): Also print scope of newly loaded dependencies.
	(_dl_show_scope): Indicate if there is no scope.

	[BZ #13114]
	* stdio-common/Makefile (tests): Add bug24.
	* stdio-common/bug24.c: New file.

2011-08-19  Andreas Jaeger  <aj@suse.de>

	[BZ #13114]
	* libio/fileops.c (_IO_new_file_fopen): Fix handling of
	non-existant file when using close-on-exec mode.

2011-08-20  Ulrich Drepper  <drepper@gmail.com>

	* sysdeps/x86_64/dl-trampoline.S (_dl_runtime_resolve): Fix CFI for
	the very first instruction.

	* sysdeps/x86_64/dl-trampoline.h: If MORE_CODE is defined, restore
	the CFI state in the end.
	* sysdeps/x86_64/dl-trampoline.S: Define MORE_CODE before first
	inclusion of dl-trampoline.h.
	Based on a patch by Jiri Olsa <jolsa@redhat.com>.

2011-08-19  Andreas Schwab  <schwab@redhat.com>

	* sysdeps/powerpc/fpu/libm-test-ulps: Relax ctan (0.75 + 1.25 i)
	expectations for long double.

	* sysdeps/unix/sysv/linux/powerpc/powerpc32/scandir64.c: Renamed
	from sysdeps/unix/sysv/linux/powerpc/scandir64.c.

2011-08-14  David S. Miller  <davem@davemloft.net>

	* sysdeps/unix/sysv/linux/Makefile (CFLAGS-tst-writev.c): The
	artificual limit depends upon the system page size.

2011-08-17  Ulrich Drepper  <drepper@gmail.com>

	* Makeconfig (override CFLAGS): Add library-specific CFLAGS.
	* resolv/Makefile: Define CFLAGS-libresolv.

2011-08-17  Andreas Schwab  <schwab@redhat.com>

	* nss/makedb.c (compute_tables): Make variables used in nested
	function static.

2011-08-17  Ulrich Drepper  <drepper@gmail.com>

	* elf/pldd-xx.c (r_debug): Explicitly add padding when needed.
	* elf/pldd.c (get_process_info): Use pread to re-read auxiliary vector
	if buffer was too small.

	* elf/pldd.c (main): Attach to all threads in the process.
	Rewrite /proc handling to use *at functions.

2011-08-16  Ulrich Drepper  <drepper@gmail.com>

	* elf/dl-open.c (_dl_show_scope): Take additional parameter which
	specifies first scope to show.
	(dl_open_worker): Update callers.  Move printing scope of new
	object to before the relocation.
	* elf/rtld.c (dl_main): Update _dl_show_scope call.
	* sysdeps/generic/ldsodefs.h: Update declaration.

	* elf/dl-open.c (_dl_show_scope): Use _dl_debug_printf to generate the
	string for the scope number.

2011-08-14  Ulrich Drepper  <drepper@gmail.com>

	* nscd/servicescache.c (cache_addserv): Make sure written is always
	initialized.

2011-08-14  Roland McGrath  <roland@hack.frob.com>

	* sysdeps/i386/i486/bits/atomic.h
	(__arch_compare_and_exchange_val_64_acq): Use RET alone at end of
	statement expression, so as to suppress "set but not used" warning.
	(__arch_c_compare_and_exchange_val_64_acq): Likewise.

	* string/strncat.c (STRNCAT): Use prototype definition.

	* locale/Makefile (locale-CPPFLAGS): Renamed CPPFLAGS-locale-programs.
	(locale-CPPFLAGS): New variable; put LOCALEDIR, LOCALE_ALIAS_PATH and
	-Iprograms here.
	(cppflags-iterator.mk sequence): Use locale-programs in place of nonlib.
	(localedef-modules): Add localedef.
	(locale-modules): Add locale.

	* sysdeps/generic/ldsodefs.h (struct unique_sym): Add a const.
	* elf/rtld.c (dl_main): Invert order of assignment in last change,
	to avoid a warning.

2011-08-14  David S. Miller  <davem@davemloft.net>

	* sysdeps/unix/sysv/linux/sparc/bits/resource.h (RLIM_INFINITY,
	RLIM64_INFINITY): Fix 64-bit values for 32-bit sparc.

2011-08-13  Ulrich Drepper  <drepper@gmail.com>

	* elf/dl-open.c: Rename show_scope to _dl_show_scope and export.
	(dl_open_worker): Call _dl_show_scope when DL_DEBUG_SCOPES is set.
	* elf/rtld.c (dl_main): Set l_name of vDSO.
	Call _dl_show_scope when DL_DEBUG_SCOPES.
	(process_dl_debug): Recognize scopes flag and also set it for all.
	* sysdeps/generic/ldsodefs.h: Define DL_DEBUG_SCOPES.
	Declare _dl_show_scope.

	* elf/dl-libc.c (do_dlopen_args): Add caller_dlopen.
	(do_dlopen): Pass caller_dlopen to dl_open.
	(__libc_dlopen_mode): Initialize caller_dlopen.

	* intl/l10nflist.c (_nl_normalize_codeset): Make it compile outside
	of libc.  Make tolower call locale-independent.  Optimize a bit by
	using isdigit instead of isalnum.
	* locale/Makefile (locale-CPPFLAGS): Add -DNOT_IN_libc.

2011-08-12  Ulrich Drepper  <drepper@gmail.com>

	* elf/dl-load.c (_dl_map_object): Show in debug output whether a DSO
	was a dependency or dynamically loaded.

2011-08-11  Ulrich Drepper  <drepper@gmail.com>

	* intl/l10nflist.c: Allow architecture-specific pop function.
	* sysdeps/x86_64/l10nflist.c: New file.

	* intl/l10nflist.c (_nl_make_l10nflist): Use locale-independent
	classification.

2011-08-10  Andreas Schwab  <schwab@redhat.com>

	* include/dirent.h: Add libc_hidden_proto for scandirat and
	scandirat64.  Don't declare __scandirat64.
	* dirent/scandirat.c: Add libc_hidden_def.
	* dirent/scandirat64.c (SCANDIRAT): Remove underscores.
	* sysdeps/unix/sysv/linux/i386/scandir64.c (SCANDIRAT): Likewise.

2011-08-10  David S. Miller  <davem@davemloft.net>

	* sysdeps/unix/sysv/linux/ia64/sys/ptrace.h: Add missing comma in
	enum.
	* sysdeps/unix/sysv/linux/powerpc/sys/ptrace.h: Likewise.
	* sysdeps/unix/sysv/linux/s390/sys/ptrace.h: Likewise.
	* sysdeps/unix/sysv/linux/sparc/sys/ptrace.h: Likewise.

2011-08-09  Ulrich Drepper  <drepper@gmail.com>

	* Versions.def [libc]: Add GLIBC_2.15.
	* dirent/Makefile (routines): Add scandirat and scandirat64.
	* dirent/Versions [libc]: Export scandirat and scandirat64 for
	GLIBC_2.15.
	* dirent/dirent.h: Declare scandirat and scandirat64.
	* dirent/scandirat.c: New file.
	* dirent/scandirat64.c: New file.
	* sysdeps/wordsize-64/scandirat.c: New file.
	* sysdeps/wordsize-64/scandirat64.c: New file.
	* dirent/opendir.c: Define opendirat.
	* dirent/scandir.c: Move code to scandirat.c.  Implement scandir
	using scandirat.
	* dirent/scandir64.c: Adjust for scandir.c change.
	* include/dirent.h: Define scandir_cancel_struct.  Declare __opendirat,
	__scandirat64, and __scandir_cancel_handler.
	* sysdeps/unix/opendir.c: Rename __opendir to __opendirat.  Take
	additional parameter and use openat instead of open (outside of ld.so).
	Add new __opendir as wrapper around __opendirat.
	* sysdeps/unix/sysv/linux/i386/scandir64.c: Reimplement __old_scandir64
	here without requiring old scandirat implementation.

2011-08-08  Ulrich Drepper  <drepper@gmail.com>

	* dirent/scandir.c (cancel_handler): Renamed to
	__scandir_cancel_handler.  Do not define if SKIP_SCANDIR_CANCEL is
	defined.  Adjust users.
	* dirent/scandir64.c: Define SKIP_SCANDIR_CANCEL.
	* sysdeps/unix/sysv/linux/i386/scandir64.c: Likewise.

2011-08-04  Ulrich Drepper  <drepper@gmail.com>

	* string/test-string.h (IMPL): Use __STRING to expand name and then
	stringify it.

	* string/test-strcmp.c: Unify most of the WIDE and !WIDE code.  Lots
	of cleanups.

2011-07-22  Liubov Dmitrieva  <liubov.dmitrieva@gmail.com>

	* string/Makefile: Update.
	(strop-tests): Append strncat.
	* string/test-wcscmp.c: New file.
	New comprehensive test for wcscmp.
	* string/test-strcmp.c: Update.
	(WIDE): New define.

2011-07-22  Andreas Schwab  <schwab@redhat.com>

	* resolv/res_init.c (__res_vinit): Properly tokenize nameserver
	line.

2011-07-26  Andreas Schwab  <schwab@redhat.com>

	* sysdeps/posix/getaddrinfo.c (gaih_inet): Don't discard result of
	encoding to ACE if AI_IDN.

2011-08-01  Jakub Jelinek  <jakub@redhat.com>

	* sysdeps/ieee754/dbl-64/k_rem_pio2.c (__kernel_rem_pio2): Fix up fq
	to y conversion for prec 3 and __FLT_EVAL_METHOD__ != 0.

2011-07-22  Liubov Dmitrieva  <liubov.dmitrieva@intel.com>

	* sysdeps/i386/i686/multiarch/strcat-sse2.S: Update.
	Fix overflow bug in strncat.
	* sysdeps/i386/i686/multiarch/strcpy-ssse3.S: Likewise.

	* string/test-strncat.c: Update.
	Add new tests for checking overflow bugs.

2011-07-15  Liubov Dmitrieva  <liubov.dmitrieva@intel.com>

	* sysdeps/i386/i686/multiarch/Makefile (sysdep_routines): Add
	strcat-ssse3 strcat-sse2 strncat-ssse3 strncat-sse2 strncat-c.
	* sysdeps/i386/i686/multiarch/strcat.S: New file.
	* sysdeps/i386/i686/multiarch/strcat-c.c: New file.
	* sysdeps/i386/i686/multiarch/strcat-sse2.S: New file.
	* sysdeps/i386/i686/multiarch/strcat-ssse3.S: New file.
	* sysdeps/i386/i686/multiarch/strncat.S: New file.
	* sysdeps/i386/i686/multiarch/strncat-sse2.S: New file.
	* sysdeps/i386/i686/multiarch/strncat-ssse3.S: New file.

	* sysdeps/i386/i686/multiarch/strcpy-ssse3.S
	(USE_AS_STRCAT): Define.
	Add strcat and strncat support.
	* sysdeps/i386/i686/multiarch/strlen-sse2.S: Likewise.

2011-07-25  Andreas Schwab  <schwab@redhat.com>

	* sysdeps/i386/i486/bits/string.h (__strncat_g): Correctly handle
	__n bigger than INT_MAX+1.
	(__strncmp_g): Likewise.

2011-07-23  Ulrich Drepper  <drepper@gmail.com>

	* posix/unistd.h: Define SEEK_DATA and SEEK_HOLE.
	* libio/stido.h: Likewise.

	* sysdeps/unix/sysv/linux/bits/socket.h (PF_NFC): Define.
	(AF_NFC): Define.
	* sysdeps/unix/sysv/linux/sparc/bits/socket.h (PF_NFC): Define.
	(AF_NFC): Define.

	* sysdeps/unix/sysv/linux/sys/ptrace.h: Add new constants.
	* sysdeps/unix/sysv/linux/sparc/sys/ptrace.h: Likewise.
	* sysdeps/unix/sysv/linux/powerpc/sys/ptrace.h: Likewise.
	* sysdeps/unix/sysv/linux/ia64/sys/ptrace.h: Likewise.
	* sysdeps/unix/sysv/linux/s390/sys/ptrace.h: Likewise.

	[BZ #13021]
	* scripts/test-installation.pl: Don't expect libnss_test1 to be
	installed.

	* sysdeps/x86_64/dl-trampoline.S (_dl_runtime_profile): Fix one more
	typo.
	(_dl_x86_64_save_sse): Likewise.

2011-07-22  Ulrich Drepper  <drepper@gmail.com>

	* sysdeps/x86_64/dl-trampoline.S (_dl_runtime_profile): Fix test for
	OSXSAVE.
	(_dl_x86_64_save_sse): Likewise.

	* crypt/crypt_util.c (__init_des_r): Optimize memset calls.

	* crypt/crypt_util.c (__init_des_r): Add read barrier as well.

2011-07-21  Andreas Schwab  <schwab@redhat.com>

	* sysdeps/x86_64/dl-trampoline.S (_dl_runtime_profile): Fix last
	change.
	(_dl_x86_64_save_sse): Use correct AVX check.

2011-07-21  Liubov Dmitrieva  <liubov.dmitrieva@gmail.com>

	* sysdeps/x86_64/multiarch/strcpy-sse2-unaligned.S: Fix overfow
	bug in strncpy/strncat.
	* sysdeps/x86_64/multiarch/strcpy-ssse3.S: Likewise.

2011-07-21  Ulrich Drepper  <drepper@gmail.com>

	* string/tester.c (test_strcat): Add tests for different alignments
	of source and destination.
	(test_strncat): Likewise.

2011-07-20  Ulrich Drepper  <drepper@gmail.com>

	[BZ #12852]
	* posix/glob.c (glob): Check passed in values before using them in
	expressions to avoid some overflows.
	(glob_in_dir): Likewise.

	[BZ #13007]
	* sysdeps/x86_64/dl-trampoline.S (_dl_runtime_profile): More complete
	check for AVX enablement so that we don't crash with old kernels and
	new hardware.
	* elf/tst-audit4.c: Add same checks here.
	* elf/tst-audit6.c: Likewise.

	* sysdeps/x86_64/bits/link.h (La_x86_64_ymm): Force 16-byte alignment.

2011-07-09  Andreas Schwab  <schwab@linux-m68k.org>

	* sysdeps/unix/sysv/linux/pathconf.c: Include <string.h>.

2011-07-20  Ulrich Drepper  <drepper@gmail.com>

	* po/cs.po: Update from translation team.
	* po/bg.po: Likewise.

2011-07-12  Marek Polacek  <mpolacek@redhat.com>

	* misc/sys/cdefs.h: Add support for const attribute.
	* sysdeps/unix/sysv/linux/sys/sysmacros.h: Add __attribute_const__
	to gnu_dev_{major,minor,makedev} functions.

2011-07-20  Marek Polacek  <mpolacek@redhat.com>

	* intl/dcigettext.c (get_output_charset): Add missing bracket.

2011-07-20  Andreas Schwab  <schwab@redhat.com>

	* resolv/res_query.c (__libc_res_nquerydomain): Use size_t for
	strlen results.

2011-07-13  Andreas Krebbel  <Andreas.Krebbel@de.ibm.com>

	* sysdeps/unix/sysv/linux/s390/s390-32/sysdep.h
	(INTERNAL_VSYSCALL_NCS): Use r10 for backing up the return address
	register in order to avoid conflicts with the soft frame pointer
	being held in r11 when necessary.
	* sysdeps/unix/sysv/linux/s390/s390-64/sysdep.h
	(INTERNAL_VSYSCALL_NCS): Likewise.

2011-07-14  Marek Polacek  <mpolacek@redhat.com>

	* elf/dl-fini.c (_dl_sort_fini): Remove unused link_map *l argument,
	* elf/dl-fini.c (_dl_fini): Adjust caller.
	* elf/dl-close.c (_dl_close_worker): Likewise.
	* sysdeps/generic/ldsodefs.h: Adjust declaration.

2011-07-15  Marek Polacek  <mpolacek@redhat.com>

	* elf/cache.c (load_aux_cache): Remove unnecessary condition of
	"aux_cache->nlibs < 0".

	* nscd/nscd_conf.c (nscd_parse_file): Remove unnecessary condition
	in the reload-count case.

2011-07-15  Liubov Dmitrieva  <liubov.dmitrieva@intel.com>

	* sysdeps/x86_64/multiarch/Makefile (sysdep_routines): Add
	strcat-ssse3 strcat-sse2-unaligned strncat-ssse3
	strncat-sse2-unaligned strncat-c strlen-sse2-pminub
	* sysdeps/x86_64/multiarch/strcat-sse2-unaligned.S: New file.
	* sysdeps/x86_64/multiarch/strcat.S: New file.
	* sysdeps/x86_64/multiarch/strncat.S: New file.
	* sysdeps/x86_64/multiarch/strncat-c.c: New file.
	* sysdeps/x86_64/multiarch/strcat-ssse3.S: New file.
	* sysdeps/x86_64/multiarch/strncat-sse2-unaligned.S: New file.
	* sysdeps/x86_64/multiarch/strncat-ssse3.S: New file.
	* sysdeps/x86_64/multiarch/strcpy-ssse3.S
	(USE_AS_STRCAT): Define.
	Add strcat and strncat support.
	* sysdeps/x86_64/multiarch/strlen-no-bsf.S: Likewise.
	* sysdeps/x86_64/multiarch/strcpy-sse2-unaligned.S: Likewise.
	* sysdeps/x86_64/multiarch/strlen-sse2-pminub.S: New file.
	* string/strncat.c: Update.
	(USE_AS_STRNCAT): Define.
	* sysdeps/x86_64/multiarch/init-arch.c (__init_cpu_features):
	Turn on bit_Prefer_PMINUB_for_stringop for Intel Core i3, i5
	and i7.
	* sysdeps/x86_64/multiarch/init-arch.h
	(bit_Prefer_PMINUB_for_stringop): New.
	(index_Prefer_PMINUB_for_stringop): Likewise.
	* sysdeps/x86_64/multiarch/strlen.S (strlen): Check
	bit_Prefer_PMINUB_for_stringop.

2011-07-19  Ulrich Drepper  <drepper@gmail.com>

	* crypt/sha512.h (struct sha512_ctx): Move buffer into union and add
	buffer64.
	* crypt/sha512.c (__sha512_finish_ctx): Use buffer64 for writes instead
	of casting of buffer.
	* crypt/sha256.h (struct sha256_ctx): Move buffer into union and add
	buffer32 and buffer64.
	* crypt/sha256.c (__sha256_finish_ctx): Use buffer32 or buffer64 for
	writes instead of casting of buffer.
	* crypt/md5.h (struct md5_ctx): Move buffer into union and add
	buffer32.
	* crypt/md5.c (md5_finish_ctx): Use buffer32 for writes instead of
	casting of buffer.

2011-07-19  Andreas Schwab  <schwab@redhat.com>

	* string/strxfrm_l.c (STRXFRM): Fix alloca accounting.

2011-07-19  Ulrich Drepper  <drepper@gmail.com>

	* nscd/nscd.c (termination_handler): Don't do anything for a database
	if it has not yet been initialized.

2011-07-18  Ulrich Drepper  <drepper@gmail.com>

	* sysdeps/unix/sysv/linux/bits/sched.h (__CPU_EQUAL_S): Fix a typo.

2011-07-15  Marek Polacek  <mpolacek@redhat.com>

	* bits/sched.h (__CPU_EQUAL_S): Fix a typo.

2011-07-18  Ulrich Drepper  <drepper@gmail.com>

	* po/nl.po: Update from translation team.
	* po/sv.po: Likewise.

2011-07-16  Roland McGrath  <roland@hack.frob.com>

	* sysdeps/i386/Makefile: Never use -mpreferred-stack-boundary=2,
	now disallowed by GCC.

	* configure.in (use-default-link): Default to yes if a test -shared
	link meets our qualifications.
	* configure: Regenerated.

	* config.make.in (output-format): New variable.
	* configure.in: Check for ld --print-output-format support.
	* configure: Regenerated.
	* Makerules ($(common-objpfx)format.lds)
	[$(output-format) != unknown]: Just use $(output-format),
	instead of the linker-script munging.

2011-07-14  Roland McGrath  <roland@hack.frob.com>

	* Makefile ($(common-objpfx)linkobj/libc.so): Use $(shlib-lds) instead
	of $(common-objpfx)shlib.lds.
	* elf/Makefile ($(objpfx)sotruss-lib.so): Likewise.

	* sysdeps/i386/i686/multiarch/strstr-c.c (libc_hidden_builtin_def):
	Conditionalize redefinition on [SHARED && DO_VERSIONING && !NO_HIDDEN].

	* configure.in (-z relro check): Adjust test code to add a large
	writable data section after it.
	* configure: Regenerated.

2011-07-11  Roland McGrath  <roland@hack.frob.com>

	* configure.in (-z relro check): Fix test code to make the variable
	truly const.
	* configure: Regenerated.

2011-07-11  Ulrich Drepper  <drepper@gmail.com>

	* nscd/nscd.h (struct traced_file): Define.
	(struct database_dyn): Remove inotify_descr, reset_res, and filename
	elements.  Add traced_files.
	(inotify_fd): Declare.
	(register_traced_file): Declare.
	* nscd/connections.c (dbs): Remove reset_res and filename initializers.
	(inotify_fd): Export.
	(resolv_conf_descr): Remove.
	(nscd_init): Move inotify descriptor creation to main.
	Don't register files for notification here.
	(register_traced_file): New function.
	(invalidate_cache): Don't use reset_res to determine whether to call
	res_init, go through the list of registered files.
	(main_loop_poll): The inotify descriptors are now stored in the
	structures for the traced files.
	(main_loop_epoll): Likewise
	* nscd/nscd.c (main): Create inotify socket here.  Pass extra argument
	to __nss_disable_nscd.
	* nscd/cache.c (prune_cache): There is no single inotify descriptor
	for a database anymore.  Check the records for all the registered
	files instead.
	* nss/Makefile (libnss_files-routines): Add files-init.
	(libnss_db-routines): Add db-init.
	* nss/Versions [libnss_files] (GLIBC_PRIVATE): Add _nss_files_init.
	[libnss_db] (GLIBC_PRIVATE): Add _nss_db_init.
	* nss/nss_db/db-init.c: New file.
	* nss/nss_files/files-init.c: New file.
	* nss/nsswitch.c (nss_load_library): New function.  Broken out of
	__nss_lookup_function.
	(__nss_lookup_function): Call nss_load_library.
	(nss_load_all_libraries): New function.
	(__nss_disable_nscd): Take parameter with callback function for files
	to register.  Set is_nscd.  Load all the DSOs for the NSS modules
	used for the cached services.
	* nss/nsswitch.h (__nss_disable_nscd): Adjust prototype.
	* sysdeps/unix/sysv/linux/Makefile [subdir=nscd]: Pass the various -D
	options for features to all the files in nscd.

	* nss/nsswitch.c (nss_parse_file): Add missing fclose.

2011-07-10  Roland McGrath  <roland@hack.frob.com>

	* csu/elf-init.c (__libc_csu_init): Comment typo.

2011-07-09  Ulrich Drepper  <drepper@gmail.com>

	* po/pl.po: Update from translation team.
	* po/ja.po: Likewise.
	* po/ru.po: Likewise.
	* po/ko.po: Likewise.
	* po/fr.po: Likewise.

2011-07-09  Roland McGrath  <roland@hack.frob.com>

	* configure.in (.ctors/.dtors header and trailer check):
	Use an empirical test on a built program.
	* configure: Regenerated.

	* configure.in (-z relro check): Use an empirical test on a built DSO.
	Detect, but do not require, on ia64.
	* configure: Regenerated.

	* configure.in (READELF): Find it with AC_CHECK_TOOL.
	Update tests that use readelf to use $READELF instead.
	* configure: Regenerated.

2011-07-08  Ulrich Drepper  <drepper@gmail.com>

	* malloc/hooks.c (memalign_check): Avoid using checked_request2size
	if the result is not used.

2011-07-05  Andreas Jaeger  <aj@suse.de>

	[BZ#9696]
	* stdlib/tst-strtod.c: Add testcase.

2011-07-07  Ulrich Drepper  <drepper@gmail.com>

	* sysdeps/unix/sysv/linux/pathconf.c (distinguish_extX): New function.
	(__statfs_link_max): Use it to distinguish between ext2/3 and ext4.
	The latter has a higher limit.  Take additional parameter to pass to
	the new function.
	(__pathconf): Pass file to __statfs_link_max.
	* sysdeps/unix/sysv/linux/fpathconf.c (__fpathconf): Pass fd to
	__statfs_link_max.
	* sysdeps/unix/sysv/linux/pathconf.h: Adjust prototype of
	__statfs_link_max.

	[BZ #12868]
	* sysdeps/unix/sysv/linux/linux_fsinfo.h: Define Lustre constants.
	* sysdeps/unix/sysv/linux/internal_statvfs.c (__statvfs_getflags):
	Handle Lustre.
	* sysdeps/unix/sysv/linux/pathconf.c (__statfs_link_max): Likewise.
	(__statfs_filesize_max): Likewise.
	Patch mostly by Andreas Dilger <adilger@whamcloud.com>.

2011-07-05  Andreas Jaeger  <aj@suse.de>

	* resolv/res_comp.c (dn_skipname): Remove unused variable.

2011-07-06  Marek Polacek  <mpolacek@redhat.com>

	* nis/nss_nisplus/nisplus-spwd.c (_nss_nisplus_setspent): Honour the
	`status' variable.
	* nis/nss_nisplus/nisplus-ethers.c (_nss_nisplus_setetherent):
	Likewise.

2011-07-04  H.J. Lu  <hongjiu.lu@intel.com>

	* Makefile (strop-tests): Add strncat.
	* string/test-strncat.c: New file.

2011-06-30  Marek Polacek  <mpolacek@redhat.com>

	* iconvdata/johab.c: Don't inline `johab_sym_hanja_to_ucs' function.

2011-06-21  Andreas Jaeger  <aj@suse.de>

	* sysdeps/s390/s390-64/Makefile ($(inst_gconvdir)/gconv-modules):
	Copy rule from iconvdata/Makefile.

2011-07-06  Ulrich Drepper  <drepper@gmail.com>

	[BZ #12922]
	* posix/getopt.c (_getopt_internal_r): When "W;" is in short options
	but no long options are defined, just return 'W'.

2011-06-22  Marek Polacek  <mpolacek@redhat.com>

	[BZ #9696]
	* stdlib/strtod_l.c (round_and_return): Set ERANGE instead of EDOM.

2011-07-06  Ulrich Drepper  <drepper@gmail.com>

	* inet/getnetgrent_r.c (internal_getnetgrent_r): Fix check for known
	netgroups to read.
	(innetgr): Likewise.

2011-07-05  Roland McGrath  <roland@hack.frob.com>

	* config.make.in (install_root): Default to $(DESTDIR).

2011-07-05  Ulrich Drepper  <drepper@gmail.com>

	* nscd/nscd_getserv_r.c (nscd_getserv_r): Add cast to avoid warning.

2011-07-02  Roland McGrath  <roland@hack.frob.com>

	* Makerules ($(common-objpfx)format.lds): Fail if result is empty.

	* Makefile ($(common-objpfx)testrun.sh): Generate to work relative to
	containing directory rather than embedding absolute directory names.

	* scripts/check-local-headers.sh: Rewritten using awk.
	Match by word, not by line.  Print error messages for matches.
	* Makefile ($(objpfx)check-local-headers.out): Pass AWK in to it.

	* Makerules [shlib-lds-flags empty]:
	($(common-objpfx)libc_pic.opts): New target.
	($(common-objpfx)libc_pic.os.clean): New target.
	($(common-objpfx)libc.so): Link it instead of libc_pic.os.

	* config.make.in (OBJCOPY): New variable.
	* aclocal.m4 (LIBC_PROG_BINUTILS): Substitute OBJCOPY too.
	* configure: Regenerated.

	* config.make.in (use-default-link): New variable.
	* configure.in (use_default_link): Grok --with-default-link to set it.
	* configure: Regenerated.
	* Makerules [$(elf) = yes] [$(use-default-link) = yes]:
	(shlib-lds, shlib-lds-flags): Define to empty.

	* Makerules (shlib-lds): New variable.
	(shlib-lds-flags): New variable.
	(build-shlib, build-moduile, build-module-asneeded): Use it.
	($(common-objpfx)libc.so): Use $(shlib-lds).
	($(extra-modules-build:%=$(objpfx)%.so)): Likewise.
	* iconvdata/extra-module.mk ($(objpfx)$(mod).so): Likewise.

	* elf/dynamic-link.h (elf_get_dynamic_info): Make asserts accept
	DT_FLAGS/DT_FLAGS_1 with zero flags.

	* elf/Makefile ($(objpfx)ld.so): Use -defsym=_begin=0 instead of
	linker script munging.

2011-07-02  Ulrich Drepper  <drepper@gmail.com>

	* crypt/sha512.h (struct sha512_ctx): Add union to access total also
	as 128-bit value.
	* crypt/sha512.c (sha512_process_block): Perform total addition using
	128-bit if possible.
	(__sha512_finish_ctx): Likewise.
	* crypt/sha256.h (struct sha256_ctx): Add union to access total also
	as 64-bit value.
	* crypt/sha256.c (SWAP64): Define.
	(sha256_process_block): Perform total addition using 64-bit if
	possible.
	(__sha256_finish_ctx): Likewise.

2011-07-01  Ulrich Drepper  <drepper@gmail.com>

	* nscd/pwdcache.c (cache_addpw): Cleanup.  Add branch prediction.
	* nscd/initgrcache.c (addinitgroupsX): Likewise.
	* nscd/hstcache.c (cache_addhst): Likewise.
	* nscd/grpcache.c (cache_addgr): Likewise.
	* nscd/aicache.c (addhstaiX): Likewise
	* nscd/servicescache.c (cache_addserv): Handle zero negtimeout.

2011-07-01  Thorsten Kukuk  <kukuk@suse.de>

	* nscd/pwdcache.c (cache_addpw): Handle zero negtimeout.
	* nscd/initgrcache.c (addinitgroupsX): Likewise.
	* nscd/hstcache.c (cache_addhst): Likewise.
	* nscd/grpcache.c (cache_addgr): Likewise.
	* nscd/aicache.c (addhstaiX): Likewise

2011-07-01  Andreas Schwab  <schwab@redhat.com>

	* nis/nss_compat/compat-pwd.c (getpwent_next_nss_netgr): Query NIS
	domain only when needed.

2011-06-30  Andreas Schwab  <schwab@redhat.com>

	* sysdeps/posix/getaddrinfo.c (gaih_inet): Make sure RES_USE_INET6
	is always restored.

2011-06-29  Ulrich Drepper  <drepper@gmail.com>

	* nscd/grpcache.c (cache_addgr): Don't write notfound reply if we
	are re-adding the entry.
	* nscd/servicescache.c (cache_addserv): Likewise.

2011-06-30  Aurelien Jarno  <aurelien@aurel32.net>

	* sysdeps/generic/dl-irel.h: fix protection against multiple
	inclusions.
	* sysdeps/generic/dl-irel.h (elf_ifunc_invoke): New.

2011-06-28  Ulrich Drepper  <drepper@gmail.com>

	[BZ #12935]
	* malloc/memusage.sh: Fix quoting in message.
	* debug/xtrace.sh: Likewise.

	* configure.in: Remove support for --experimental-malloc option, make
	it the default.
	* config.make.in: Likewise.
	* malloc/Makefile: Likewise.

2011-06-27  Andreas Schwab  <schwab@redhat.com>

	* iconvdata/gb18030.c (BODY for TO_LOOP): Fix encoding of non-BMP
	two-byte characters.

2011-06-27  Roland McGrath  <roland@hack.frob.com>

	* configure.in (NO_CTORS_DTORS_SECTIONS): Give this check its own
	AC_CACHE_CHECK invocation.
	* configure: Regenerated.

	* elf/soinit.c (__CTOR_LIST__, __DTOR_LIST__): Add used attribute.

2011-06-27  Ulrich Drepper  <drepper@gmail.com>

	[BZ #12350]
	* nscd/aicache.c (addhstaiX):  Restore only RES_USE_INET6
	bit from old_res_options.

	* sysdeps/unix/sysv/linux/Makefile (CFLAGS-servicescache.c): Define.

	* inet/getnetgrent_r.c (innetgr): Minimal cleanup, use correct return
	value type for setfct.

2011-06-23  H.J. Lu  <hongjiu.lu@intel.com>

	* sysdeps/unix/sysv/linux/getsysstats.c (__get_nprocs): Use
	__gettimeofday instead of gettimeofday.

2011-06-26  Ulrich Drepper  <drepper@gmail.com>

	* elf/Makefile (all-built-dso): No need to check linkobj/libc.so.

2011-06-24  H.J. Lu  <hongjiu.lu@intel.com>

	* sysdeps/i386/i686/multiarch/strcpy-sse2.S (RETURN): Fix a typo.

	* sysdeps/i386/i686/multiarch/strcpy-ssse3.S: Correct unwind
	info.

2011-06-22  H.J. Lu  <hongjiu.lu@intel.com>

	* sysdeps/x86_64/multiarch/Makefile (sysdep_routines): Add
	strcpy-ssse3 strncpy-ssse3 stpcpy-ssse3 stpncpy-ssse3
	strcpy-sse2-unaligned strncpy-sse2-unaligned
	stpcpy-sse2-unaligned stpncpy-sse2-unaligned.
	* sysdeps/x86_64/multiarch/stpcpy-sse2-unaligned.S: New file.
	* sysdeps/x86_64/multiarch/stpcpy-ssse3.S: New file.
	* sysdeps/x86_64/multiarch/stpncpy-sse2-unaligned.S: New file.
	* sysdeps/x86_64/multiarch/stpncpy-ssse3.S: New file.
	* sysdeps/x86_64/multiarch/strcpy-sse2-unaligned.S: New file.
	* sysdeps/x86_64/multiarch/strcpy-ssse3.S: New file.
	* sysdeps/x86_64/multiarch/strncpy-sse2-unaligned.S: New file.
	* sysdeps/x86_64/multiarch/strncpy-ssse3.S: New file.
	* sysdeps/x86_64/multiarch/strcpy.S: Remove strcpy with SSSE3.
	(STRCPY): Support SSE2 and SSSE3 versions.

2011-06-24  Ulrich Drepper  <drepper@gmail.com>

	[BZ #12874]
	* sysdeps/unix/sysv/linux/Makefile (CFLAGS-tst-writev.c): Define.
	* sysdeps/wordsize-64/tst-writev.c: Work around problem with 2.6.38+
	kernels which artificially limit size of requests.

2011-06-22  H.J. Lu  <hongjiu.lu@intel.com>

	* sysdeps/i386/i686/multiarch/Makefile (sysdep_routines): Add
	strncpy-c strcpy-ssse3 strncpy-ssse3 stpcpy-ssse3 stpncpy-ssse3
	strcpy-sse2 strncpy-sse2 stpcpy-sse2 stpncpy-sse2.
	* sysdeps/i386/i686/multiarch/stpcpy-sse2.S: New file.
	* sysdeps/i386/i686/multiarch/stpcpy-ssse3.S: New file.
	* sysdeps/i386/i686/multiarch/stpncpy-sse2.S: New file.
	* sysdeps/i386/i686/multiarch/stpncpy-ssse3.S: New file.
	* sysdeps/i386/i686/multiarch/stpncpy.S : New file.
	* sysdeps/i386/i686/multiarch/strcpy-sse2.S : New file.
	* sysdeps/i386/i686/multiarch/strcpy-ssse3.S: New file.
	* sysdeps/i386/i686/multiarch/strcpy.S: New file.
	* sysdeps/i386/i686/multiarch/strncpy-c.c: New file.
	* sysdeps/i386/i686/multiarch/strncpy-sse2.S: New file.
	* sysdeps/i386/i686/multiarch/strncpy-ssse3.S: New file.
	* sysdeps/i386/i686/multiarch/strncpy.S: New file.
	* sysdeps/x86_64/multiarch/init-arch.c (__init_cpu_features):
	Enable unaligned load optimization for Intel Core i3, i5 and i7
	processors.
	* sysdeps/x86_64/multiarch/init-arch.h (bit_Fast_Unaligned_Load):
	Define.
	(index_Fast_Unaligned_Load): Define.
	(HAS_FAST_UNALIGNED_LOAD): Define.

2011-06-23  Marek Polacek  <mpolacek@redhat.com>

	* nss/nss_db/db-open.c: Include <unistd.h> for read declaration.

2011-06-22  Ulrich Drepper  <drepper@gmail.com>

	[BZ #12907]
	* sysdeps/posix/getaddrinfo.c (getaddrinfo): Avoid calling __check_pf
	until it is clear that the information is realy needed.
	Patch mostly by David Hanisch <david.hanisch@nsn.com>.

2011-06-22  Andreas Schwab  <schwab@redhat.com>

	* sysdeps/posix/getaddrinfo.c (gaih_inet): Fix last change.

2011-06-22  Ulrich Drepper  <drepper@gmail.com>

	* sysdeps/unix/sysv/linux/getsysstats.c (__get_nprocs): Use
	/sys/devices/system/cpu/online if it is usable.

	* sysdeps/unix/sysv/linux/getsysstats.c (__get_nprocs): Rate limit
	reading the information from the /proc filesystem to once a second.

2011-06-21  Andreas Jaeger  <aj@suse.de>

	* sysdeps/unix/sysv/linux/bits/sigcontext.h: Fix definition of
	NULL after inclusion of kernel headers.

2011-06-21  Ulrich Drepper  <drepper@gmail.com>

	* nss/nss_db/db-XXX.c (nss_db_setENT): Only set entidx for successful
	calls to internal_setent.

	[BZ #12885]
	* sysdeps/posix/getaddrinfo.c (gaih_inet): When looking up only IPv6
	addresses using gethostbyname4_r ignore IPv4 addresses.

	* sysdeps/posix/getaddrinfo.c (gaih_inet): After the last change the
	branch using gethostbyname2 is only for AF_INET.  Optimize accordingly.

	* inet/getnetgrent_r.c: Use DL_CALL_FCT in several places.

2011-06-20  David S. Miller  <davem@davemloft.net>

	* sysdeps/sparc/sparc32/dl-plt.h: Protect against multiple
	inclusions.
	* sysdeps/sparc/sparc64/dl-plt.h: Likewise.

	* sysdeps/i386/dl-irel.h (elf_ifunc_invoke): New.
	(elf_irel): Use it.
	* sysdeps/powerpc/powerpc32/dl-irel.h: Likewise.
	* sysdeps/powerpc/powerpc64/dl-irel.h: Likewise.
	* sysdeps/sparc/sparc32/dl-irel.h: Likewise.
	* sysdeps/sparc/sparc64/dl-irel.h: Likewise.
	* sysdeps/x86_64/dl-irel.h: Likewise.

	* elf/dl-runtime.c: Use elf_ifunc_invoke.
	* elf/dl-sym.c: Likewise.

2011-06-15  Ulrich Drepper  <drepper@gmail.com>

	* resolv/res_send.c (__libc_res_nsend): Fix typos in last patch.  We
	need to dereference resplen2.

2011-06-14  Andreas Schwab  <schwab@redhat.com>

	* sysdeps/unix/sysv/linux/wordsize-64/dl-fxstatat64.c: New file.

2011-06-15  Ulrich Drepper  <drepper@gmail.com>

	* Makeconfig: Define vardbdir and inst_vardbdir.
	* nss/Makefile: Add rules to install db-Makefile.

	* nss/nss_db/db-XXX.c: Cleanup.

	* nss/Makefile (libnss_db-dbs): Add db-initgroups.
	* nss/Versions [libnss_db]: Add _nss_db_initgroups_dyn for
	GLIBC_PRIVATE.
	* nss/db-Makefile (groups.db): Emit entries for initgroups lookups.
	* nss/makedb.c: Implement -g option to specify that value strings
	are generated and should not be added to table iterated over for
	get*ent calls.
	* nss/nss_db/db-initgroups.c: New file.

	* nss/getent.c: Add support for initgroups lookups through getgrouplist
	interface.

	* grp/initgroups.c (__nss_initgroups_database): Renamed and exported.
	(internal_getgrouplist): Adjust to name change.
	Update use_initgroups_entry if this is not the first call.
	* nss/databases.def: Add initgroups entry.

	* nss/makedb.c (compute_tables): Check result of multiple hash table
	sizes to minimize maximum chain length.

2011-06-14  Ulrich Drepper  <drepper@gmail.com>

	* Versions.def: Add entry for libnss_db.
	* shlib-versions: Likewise.
	* nss/Makefile: Add rules to build libnss_db.
	* nss/Versions: Add libnss_db information.  Organize libnss_files
	entries better.
	* nss/db-Makefile: Add gshadow support.  Change rules for the new
	makedb progra.  Some minor improvements to generate smaller files.
	* nss/nss_db/nss_db.h: Move NSS database header data structures to
	here from...
	* nss/makedb.c: ...here.
	Improve database format to be smaller and require less memory at
	runtime.
	* nss/nss_db/db-XXX.x: Adjust for new database format.  Don't use
	db anymore.
	* nss/nss_db/db-netgrp.c: Likewise.
	* nss/nss_db/db-open.c: Likewise.
	* nss/nss_files/flies-XXX.x: Adjust comments.
	* nss/nss_files/files-ethers.c: Adjust for new DB_LOOKUP definition.
	* nss/nss_files/files-grp.c: Likewise.
	* nss/nss_files/files-hosts.c: Likewise.
	* nss/nss_files/files-network.c: Likewise.
	* nss/nss_files/files-proto.c: Likewise.
	* nss/nss_files/files-pwd.c: Likewise.
	* nss/nss_files/files-rpc.c: Likewise.
	* nss/nss_files/files-service.c: Likewise.
	* nss/nss_files/files-sgrp.c: Likewise.
	* nss/nss_files/files-spwd.c: Likewise.
	* nss/nss_db/db-alias.c: Removed.
	* nss/nss_db/dummy-db.h: Removed.

2011-06-02  Ulrich Drepper  <drepper@gmail.com>

	* nss/makedb.c: Rewritten to not use database library.
	* nss/Makefile: Update to build new makedb program.

2011-06-14  Andreas Jaeger  <aj@suse.de>

	* sysdeps/unix/sysv/linux/check_native.c: Include <string.h> for
	memset declaration.

2011-06-10  Andreas Schwab  <schwab@redhat.com>

	* sysdeps/posix/getaddrinfo.c (gaih_inet): Fix logic allocating
	tmpbuf.

2011-06-10  Roland McGrath  <roland@hack.frob.com>

	* Makerules (shlib.lds): Fail if the linker script comes out empty.
	* elf/Makefile ($(objpfx)ld.so): Likewise.

	* Makefile ($(common-objpfx)linkobj/libc.so): Break long lines with \.
	Don't list ld.so twice in dependencies.

	* posix/bug-regex31.c: Include <stdlib.h>.

	* nscd/hstcache.c (cache_addhst): Remove unused variable.

	* nis/nss_compat/compat-spwd.c
	(getspent_next_nss_netgr): Remove unused variable.
	* nis/nss_compat/compat-pwd.c (getpwent_next_nss_netgr): Likewise.

	* nis/nis_print_group_entry.c (nis_print_group_entry): Fix "Implicit
	nonmembers" output to use the right array.

	* resolv/nss_dns/dns-network.c (getanswer_r): Remove unused variable.

	* elf/dl-open.c (_dl_open): Quash warnings when DL_NNS==1.

	* locale/programs/ld-ctype.c (ctype_read): Remove unused variable.
	* locale/programs/ld-collate.c (add_to_tablewc): Likewise.
	* catgets/gencat.c (read_input_file): Likewise.
	* locale/programs/locarchive.c (enlarge_archive): Likewise.

	* sunrpc/clnt_udp.c (__libc_clntudp_bufcreate): Move DONTBLOCK
	variable definition inside #if's controlling its use.

	* inet/getnetgrent_r.c (innetgr): Remove unused variable.

	* resolv/res_hconf.c (_res_hconf_reorder_addrs): Fix errno restoration.

	* misc/syslog.c (__vsyslog_chk): Remove unused variable.

	* io/fts.c (fts_build): Use if (0 && ...) rather than #if 0 for
	unreachable code.

	* stdio-common/printf_fp.c (___printf_fp): Remove unused variable.

	* configure.in (nss-crypt check): Use AC_LANG_PROGRAM.
	* configure: Regenerated.

	* Makerules: Revert last change.
	* elf/Makefile: Likewise.

2011-06-09  Roland McGrath  <roland@hack.frob.com>

	* Makerules ($(common-objpfx)libc_pic.os): Use -Wl, before -r.
	* elf/Makefile ($(objpfx)librtld.os): Likewise.
	(reloc-link): Likewise.

2011-06-09  Ulrich Drepper  <drepper@gmail.com>

	* elf/Makefile: Add rules to build pldd.
	* elf/pldd.c: New file.
	* elf/pldd-xx.c: New file.

2011-06-07  Ulrich Drepper  <drepper@gmail.com>

	* version.h: Update for 2.15 development version.

2011-06-07  David S. Miller  <davem@davemloft.net>

	* sysdeps/sparc/sparc32/dl-irel.h (elf_irela): Pass dl_hwcap to
	ifuncs.
	* sysdeps/sparc/sparc32/dl-machine.h (elf_machine_rela,
	elf_machine_lazy_rel): Likewise.
	* sysdeps/sparc/sparc64/dl-irel.h (elf_irela): Likewise.
	* sysdeps/sparc/sparc64/dl-machine.h (elf_machine_rela,
	elf_machine_lazy_rel): Likewise.
	* sysdeps/sparc/sparc64/multiarch/memcpy.S (memcpy): Fetch
	dl_hwcap via passed in argument.
	* sysdeps/sparc/sparc64/multiarch/memset.S (memset, bzero):
	Likewise.

2011-06-06  Andreas Krebbel  <Andreas.Krebbel@de.ibm.com>

	* stdlib/longlong.h: Update from GCC.  Fix smul_ppmm for S/390.

2011-06-06  Roland McGrath  <roland@hack.frob.com>

	[BZ #12849]
	* manual/fdl-1.1.texi: New file, verbatim from:
	http://www.gnu.org/licenses/old-licenses/fdl-1.1.texi
	* manual/lgpl-2.1.texi: New file, verbatim from:
	http://www.gnu.org/licenses/old-licenses/lgpl-2.1.texi
	* manual/Makefile (licenses): New variable, list those new file names.
	(texis): Use it.
	(chapters.% top-menu.%): Include $(licenses) with $(appendices).

	* manual/fdl.texi: File removed.
	* manual/lesser.texi: File removed.
	* manual/libc.texinfo (Copying, Documentation License):
	Use new @include file names, put @appendix directive before @include.

2011-06-04  Jakub Jelinek  <jakub@redhat.com>

	[BZ #12841]
	* rt/bits/mqueue2.h (__mq_open_2): Add __THROW.
	(__mq_open_alias): Use __REDIRECT_NTH instead of __REDIRECT.
	(mq_open): Add __NTH.

2011-06-02  H.J. Lu  <hongjiu.lu@intel.com>

	* sysdeps/x86_64/multiarch/init-arch.c (__init_cpu_features):
	Assume Intel Core i3/i5/i7 processor if AVX is available.

2011-05-31  Ulrich Drepper  <drepper@gmail.com>

	* sysdeps/unix/sysv/linux/dl-osinfo.h (_dl_setup_stack_chk_guard): Fix
	typo.

2011-05-31  Andreas Schwab  <schwab@redhat.com>

	* nscd/nscd_getserv_r.c (nscd_getserv_r): Don't free non-malloced
	memory.  Use alloca_account.  Fix memory leak when retrying.

2011-05-31  Ulrich Drepper  <drepper@gmail.com>

	* version.h (RELEASE): Bump for 2.14 release.
	* include/features.h (__GLIBC_MINOR__): Bump to 14.

	* config.make.in (RANLIB): Remove entry.

2011-05-30  Ulrich Drepper  <drepper@gmail.com>

	* po/Makefile (po-sed-cmd): Add ksh to extensions.
	(libc.pot): Work around missing support for .ksh extension in xgettext.

	[BZ #12684]
	* resolv/res_send.c (__libc_res_nsend): Only go to the next name server
	if both request failed.
	(send_dg): In case of server errors clear resplen or *resplen2.

	[BZ #12454]
	* elf/dl-deps.c (_dl_map_object_deps): Run initializer sorting only
	when there are multiple maps.
	* elf/dl-fini.c (_dl_sort_fini): Check for list of one.
	(_dl_fini): Remove test here.

	* elf/rtld.c (dl_main): Don't allow the loader to load itself.

2011-05-29  Ulrich Drepper  <drepper@gmail.com>

	[BZ #12350]
	* sysdeps/posix/getaddrinfo.c (gethosts): Restore only RES_USE_IENT6
	bit from old_res_options.
	(gaih_inet): Likewise.

	[BZ #11099]
	* shadow/sgetspent_r.c (LINE_PARSER): Interpret numeric field values
	as signed.

	* resolv/res_init.c (res_setoptions): Make the code more compact.

	[BZ #11558]
	* resolv/res_init.c (res_setoptions): Recognize use-vc option and
	set RES_USEVC.

	[BZ #11634]
	* elf/Makefile (tests): Don't add tst-audit[67] without working -mavx.

	* malloc/malloc.h: Mark malloc hook variables as deprecated.

	[BZ #11781]
	* malloc/malloc.h: Declare malloc hook variables as volatile.

	* locale/programs/locarchive.c (add_locale_to_archive): Fix typo
	in last patch.

	[BZ #11799]
	* sysdeps/unix/sysv/linux/bits/siginfo.h (SI_USER): Don't mention
	raise in the comment.
	* sysdeps/unix/sysv/linux/s390/bits/siginfo.h: Likewise.
	* sysdeps/unix/sysv/linux/sparc/bits/siginfo.h: Likewise.
	* sysdeps/unix/sysv/linux/ia64/bits/siginfo.h: Likewise.

2011-05-28  Ulrich Drepper  <drepper@gmail.com>

	[BZ #12811]
	* posix/regex_internal.c (build_wcs_buffer): Don't signal we have to
	grow the buffers more if it already has to be sufficient.
	(build_wcs_upper_buffer): Likewise.
	* posix/regexec.c (check_matching): Likewise.
	(clean_state_log_if_needed): Likewise.
	(extend_buffers): Don't enlarge buffers beyond size of the input
	buffer.
	Patches mostly by Emil Wojak <emil@wojak.eu>.
	* posix/bug-regex32.c: New file.
	* posix/Makefile (tests): Add bug-regex32.

	* locale/findlocale.c (_nl_find_locale): Return right away if
	_nl_explode_name failed.
	* locale/programs/locarchive.c (add_locale_to_archive): Likewise.

	* sysdeps/unix/sysv/linux/socketcall.h (SOCKOP_sendmmsg): Define.

	* debug/xtrace.sh: Unify messages.
	* malloc/memusage.sh: Likewise.

	[BZ #12813]
	* sysdeps/unix/sysv/linux/x86_64/init-first.c (__vdso_time): Retrieve
	time symbol from vDSO.  Substitute with vsyscall if not available.
	* sysdeps/unix/sysv/linux/x86_64/time.S [SHARED]: Use
	__vdso_time.

	* sysdeps/unix/sysv/linux/internal_sendmmsg.S: New file.
	* sysdeps/unix/sysv/linux/sendmmsg.c: New file.
	* sysdeps/unix/sysv/linux/Makefile [subdir=socket] (sysdep_routines):
	Add sendmmsg and internal_sendmmsg.
	* sysdeps/unix/sysv/linux/Versions [GLIBC_2.14]: Add sendmmsg.
	* sysdeps/unix/sysv/linux/bits/socket.h: Declare sendmmsg.
	* sysdeps/unix/sysv/linux/kernel-features.h: Define __ASSUME_SENDMMSG.

	* sysdeps/unix/sysv/linux/syscalls.list: Add setns entry.
	* sysdeps/unix/sysv/linux/bits/sched.h: Declare setns.
	* sysdeps/unix/sysv/linux/Versions [GLIBC_2.14]: Add setns.

2011-05-27  Ulrich Drepper  <drepper@gmail.com>

	[BZ #12813]
	* sysdeps/unix/sysv/linux/x86_64/init-first.c (__vdso_getcpu):
	Retrieve getcpu symbol from vDSO.  Substitute with vsyscall if not
	available.
	* sysdeps/unix/sysv/linux/x86_64/sched_getcpu.S [SHARED]: Use
	__vdso_getcpu.

	[BZ #12814]
	* iconvdata/Makefile (tests): Add bug-iconv9.
	* iconvdata/bug-iconv9.c: New file.

2011-05-27  Andreas Schwab  <schwab@redhat.com>

	[BZ #12814]
	* iconvdata/iso-2022-jp.c (BODY): Fix invalid variable shadowing.

2011-05-25  Jakub Jelinek  <jakub@redhat.com>

	* sysdeps/unix/sysv/linux/x86_64/sys/user.h
	(struct user_regs_struct): Change intcs field back to cs.

2011-05-25  Ulrich Drepper  <drepper@gmail.com>

	* po/ja.po: Update from translation team.

2011-05-23  Ulrich Drepper  <drepper@gmail.com>

	[BZ #12795]
	* sysdeps/unix/sysv/linux/bits/resource.h (RLIMIT_RTTIME): Define.
	* sysdeps/unix/sysv/linux/sparc/bits/resource.h: Likewise.

2011-05-20  Andreas Schwab  <schwab@redhat.com>

	* stdlib/longlong.h: Update from GCC.

2011-05-23  Andreas Schwab  <schwab@redhat.com>

	* sysdeps/unix/sysv/linux/ia64/sysconf.c (HAS_CPUCLOCK): Add
	parameter name.
	* sysdeps/unix/sysv/linux/sysconf.c (has_cpuclock, HAS_CPUCLOCK):
	Add parameter name.
	(__sysconf): Pass it down.

2011-05-22  Ulrich Drepper  <drepper@gmail.com>

	[BZ #12671]
	* nis/nss_nis/nis-alias.c (_nss_nis_getaliasbyname_r): Use malloc in
	some situations.
	* nscd/nscd_getserv_r.c (nscd_getserv_r): Likewise.
	* posix/glob.c (glob_in_dir): Take additional parameter alloca_used.
	add in in __libc_use_alloca calls.  Adjust callers.
	(glob): Use malloc in some situations.

	* elf/dl-runtime.c (_dl_profile_fixup): Also store LA_SYMB_NOPLTENTER
	and LA_SYMB_NOPLTEXIT in flags which are passed to pltenter and
	pltexit.

2011-05-21  Ulrich Drepper  <drepper@gmail.com>

	* sysdeps/unix/sysv/linux/bits/time.h: Define CLOCK_REALTIME_ALARM
	and CLOCK_BOOTTIME_ALARM.

	[BZ #12782]
	* string/xpg-strerror.c (__xpg_strerror_r): Fill buffer even if error
	is returned.

	* string/_strerror.c (__strerror_r): Print negative errors as signed
	numbers.

	[BZ #12777]
	* iconvdata/cp1258.c (comp_table_data): Remove entry 0x00A5 0xEC.
	(decomp_table): Change U0385 entry to emit 0xA5 0xEC.
	* iconvdata/CP1258.irreversible: Adjust entry 0xA8EC.

	* configure.in: Fix typo in redirection and correct removal of test
	files in two cases.

	[BZ #12788]
	* locale/setlocale.c (new_composite_name): Fix test to check for
	identical name of all categories.

	[BZ #12792]
	* libio/filedoalloc.c (local_isatty): New function.
	(_IO_file_doallocate): Use local_isatty.
	* stdio-common/perror.c (perror): In case a new stream is used
	forward the stream error.
	* stdio-common/vfprintf.c (ARGCHECK): For read-only streams also set
	error flag.

2011-05-20  Ulrich Drepper  <drepper@gmail.com>

	[BZ #11869]
	* sysdeps/posix/getaddrinfo.c (gaih_inet): Don't unconditionally use
	alloca.
	* include/alloca.h (extend_alloca_account): Define.

	[BZ #11857]
	* posix/regex.h: Fix comments with documentation of user-accessible
	fields after compilation and describe correct free'ing of pattern
	after re_compile_pattern.
	Patch by Reuben Thomas <rrt@sc3d.org>.

2011-05-18  Ryan S. Arnold  <rsa@us.ibm.com>

	* sysdeps/powerpc/powerpc64/Makefile (no-special-regs): Add -mno-vsx
	and -mno-altivec to prevent the compiler from using Altivec and/or
	VSX instructions when the corresponding registers are not available.

2011-05-19  Andreas Schwab  <schwab@redhat.com>

	* grp/compat-initgroups.c (__libc_use_alloca): Don't define.

2011-05-19  Ulrich Drepper  <drepper@gmail.com>

	* libio/freopen.c (freopen): Use __dup2, not dup2.
	* libio/freopen64.c (freopen64): Likewise.

2011-05-17  H.J. Lu  <hongjiu.lu@intel.com>

	[BZ #12775]
	* sysdeps/x86_64/fpu/e_powl.S: Fix a typo.
	* math/Makefile (tests): Add test-powl.
	(CFLAGS-test-powl.c): Define.
	* math/test-powl.c: New file.

2011-05-16  H.J. Lu  <hongjiu.lu@intel.com>

	* fileops.c (_IO_new_file_fopen): Get fd from _IO_fileno.

2011-05-17  Ulrich Drepper  <drepper@gmail.com>

	[BZ #11837]
	* iconvdata/gb18030.c: Update to GB18020-2005.

2011-05-16  Ulrich Drepper  <drepper@gmail.com>

	* posix/regex.h (RE_SYNTAX_AWK, RE_SYNTAX_GNU_AWK,
	RE_SYNTAX_POSIX_AWK): Update to match recent development.
	Patch by Aharon Robbins <arnold@skeeve.com>.

	[BZ #11892]
	* stdlib/putenv.c (putenv): Don't always create copy of the variable
	on the stack.

	[BZ #11895]
	* misc/pselect.c (__pselect): Handle timeout value errors hidden
	through underflows.

	[BZ #12766]
	* misc/error.c (error_at_line): Ensure file_name and old_file_name
	point to strings before performing equality test for error_one_per_line
	mode.

	[BZ #11697]
	* login/programs/pt_chown.c (do_pt_chown): Always call chown.

	[BZ #11820]
	* sysdeps/unix/sysv/linux/x86_64/sys/user.h
	(struct user_fpregs_struct): Avoid __uint*_t types.

	[BZ #6420]
	* malloc/mtrace.c (tr_where): Add additional parameter to point to
	symbol info.  Use it instead of calling _dl_addr locally.
	(lock_and_info): New function.
	(tr_freehook): Call lock_and_info and pass symbol info as additional
	parameter to tr_where.
	(tr_mallochook): Likewise.
	(tr_reallochook): Likewise.
	(tr_memalignhook): Likewise.

	* malloc/mtrace.c: Remove support for USE_MTRACE_FILE.  It is not
	used and couldn't be at all thread-safe.

2011-05-15  Ulrich Drepper  <drepper@gmail.com>

	* libio/freopen.c (freopen): Don't close old file descriptor
	before the new one is opened.  Instead dup the new file descriptor
	to the old one after the new stream is created.
	* libio/freopen64.c (freopen64): Likewise.
	* libio/libio.h: Define _IO_FLAGS2_NOCLOSE and _IO_FLAGS2_CLOEXEC.
	* libio/fileops.c (_IO_new_file_close_it): Handle new
	_IO_FLAGS2_NOCLOSE flag.
	(_IO_new_file_fopen): Set _IO_FLAGS2_CLOEXEC for "e" mode.
	If _IO_file_open didn't set FD_CLOEXEC do it after the call.
	* libio/oldfileops.c (_IO_old_file_close_it): Handle new
	_IO_FLAGS2_NOCLOSE flag.
	* include/unistd.h: Add hidden_proto for dup3.
	Define __have_dup3.
	* io/dup3.c: Define hidden symbol.
	* sysdeps/unix/sysv/linux/kernel-features.h: Define __ASSUME_DUP3.

	[BZ #7101]
	* posix/getopt.c (_getopt_internal_r): List all ambigious possibilities
	when an incomplete long option is used.
	* posix/tst-getopt_long1.c: New file.
	* posix/Makefile (tests): Add tst-getopt_long1.

	[BZ #10138]
	* scripts/config.guess: Update from autoconf-2.68.
	* scripts/config.sub: Likewise.

	[BZ #10157]
	* sysdeps/unix/sysv/linux/sysconf.c (__sysconf): Split out CPUTIME
	tests into ...
	(has_cpuclock): ...this.  New function.
	* sysdeps/unix/sysv/linux/ia64/sysconf.c: Just define HAS_CPUCLOCK
	macro here based on has_cpuclock code.

	[BZ #10149]
	* sysdeps/unix/sysv/linux/dl-osinfo.h (_dl_setup_stack_chk_guard):
	First byte (not low byte) is now always NUL.
	* sysdeps/generic/dl-osinfo.h (_dl_setup_stack_chk_guard): Likewise.

	* sysdeps/unix/sysv/linux/dl-osinfo.h (_dl_setup_stack_chk_guard):
	Use non-cancelable interfaces.

	[BZ #9809]
	* locale/iso-639.def: Add entry for Sorani.

	[BZ #11901]
	* include/stdlib.h: Move include protection to the right place.
	Define abort_msg_s.  Declare __abort_msg with it.
	* stdlib/abort.c (__abort_msg): Adjust type.
	* assert/assert.c (__assert_fail_base): New function.  Majority
	of code from __assert_fail.  Allocate memory for __abort_msg with
	mmap.
	(__assert_fail): Now call __assert_fail_base.
	* assert/assert-perr.c: Remove bulk of implementation.  Use
	__assert_fail_base.
	* include/assert.hL Declare __assert_fail_base.
	* sysdeps/posix/libc_fatal.c: Allocate memory for __abort_msg with
	mmap.
	* sysdeps/unix/sysv/linux/libc_fatal.c: Likewise.

2011-05-14  Ulrich Drepper  <drepper@gmail.com>

	[BZ #11952]
	[BZ #12453]
	* elf/dl-open.c (dl_open_worker): Delay calls to _dl_update_slotinfo
	until all modules are registered in the DTV.
	* elf/Makefile: Add rules to build and run tst-tls19.
	* elf/tst-tls19.c: New file.
	* elf/tst-tls19mod1.c: New file.
	* elf/tst-tls19mod2.c: New file.
	* elf/tst-tls19mod3.c: New file.
	Patch mostly by Martin von Gagern <Martin.vGagern@gmx.net>.

	[BZ #12083]
	* sysdeps/pthread/aio_misc.c (__aio_init): Compute optim.aio_num
	correctly.

	[BZ #12601]
	* iconvdata/cp932.c (BODY to UCS4): Fix incrementing inptr in case of
	two-byte sequence errors.
	* iconvdata/Makefile (tests): Add bug-iconv8.
	* iconvdata/bug-iconv8.c: New file.

	[BZ #12626]
	* sysdeps/generic/elf/backtracesymsfd.c (__backtrace_symbols_fd): Move
	buf2 definition.

	* libio/fileops.c (_IO_new_file_close_it): Initialize write_status.

	[BZ #12432]
	* sysdeps/ia64/backtrace.c (struct trace_reg): Add cfa element.
	(dummy_getcfa): New function.
	(init): Get _Unwind_GetCFA address, use dummy if not found.
	(backtrace_helper): In recursion check, also check whether CFA changes.
	(__backtrace): Completely initialize arg.

	* iconv/loop.c (SINGLE) [STORE_REST]: Add input bytes to bytebuf before
	storing incomplete byte sequence in state object.  Avoid testing for
	guaranteed too small input if we know there is enough data available.

2011-05-11  Andreas Schwab  <schwab@redhat.com>

	* Makeconfig (+link-pie): Indent.
	* Rules (binaries-pie): Define if $(have-fpie) and
	$(build-shared).
	(binaries-shared): Also filter out $(binaries-pie).
	($(addprefix $(objpfx),$(binaries-pie))): New rule.
	* nscd/Makefile (others-pie): Add nscd.
	(LDFLAGS-nscd): Set this instead of relro-LDFLAGS.
	($(objpfx)nscd): Remove command override.
	* login/Makefile (others-pie): Add pt_chown.
	($(objpfx)pt_chown): Remove command override.
	* elf/Makefile: Add PIE tests to tests and tests-pie variables and
	remove command overrides.

2011-05-13  Ulrich Drepper  <drepper@gmail.com>

	* libio/tst_putwc.c: Fix error messages.

	[BZ #12724]
	* libio/fileops.c (_IO_new_file_close_it): Always flush when
	currently writing and seek to current position when not.
	* libio/Makefile (tests): Add bug-fclose1.
	* libio/bug-fclose1.c: New file.

2011-05-12  Ulrich Drepper  <drepper@gmail.com>

	[BZ #12511]
	* elf/dl-lookup.c (enter): Don't test for copy relocation here and
	don't set DF_1_NODELETE here.
	(do_lookup_x): When entering new entry test for copy relocation
	and if necessary set DF_1_NODELETE flag.
	* elf/tst-unique4.cc: New file.
	* elf/tst-unique4.h: New file.
	* elf/tst-unique4lib.cc: New file.
	* elf/Makefile: Add rules to build and run tst-unique4.
	Patch by Piotr Bury <pbury@goahead.com>.

2011-05-11  Ulrich Drepper  <drepper@gmail.com>

	[BZ #12052]
	* sysdeps/posix/spawni.c (__spawni): Fix sched_setscheduler call.

	[BZ #12625]
	* misc/mntent_r.c (addmntent): Flush the stream after the output

	[BZ #12393]
	* elf/dl-load.c (is_trusted_path): Remove unnecessary test.
	(is_trusted_path_normalize): Skip initial colon.  Append slash
	to empty buffer.  Duplicate is_trusted_path code but allow
	constructed patch to be prefix.
	(is_dst): Allow $ORIGIN followed by /.
	(_dl_dst_substitute): Correct clearing of check_for_trusted.
	Correct testing of result of is_trusted_path_normalize
	(decompose_rpath): Fix warning.

2011-05-10  Ulrich Drepper  <drepper@gmail.com>

	[BZ #11257]
	* grp/initgroups.c (internal_getgrouplist): When we found the service
	list through the initgroups entry in nsswitch.conf do not always
	continue on a successful lookup.  Don't always use the
	__nss_group_database value if it is set.
	* nss/nsswitch.conf (initgroups): Change action for successful db
	lookup to continue for compatibility.

2011-05-09  Ulrich Drepper  <drepper@gmail.com>

	[BZ #11532]
	* iconvdata/Makefile: Add rules to build CP770, CP771, CP772, CP773,
	and CP774 modules.
	* iconvdata/gconv-modules: Add entries for CP770, CP771, CP772, CP773,
	and CP774 modules.
	* iconvdata/tst-tables.sh: Likewise.
	* iconvdata/cp770.c: New file.
	* iconvdata/cp771.c: New file.
	* iconvdata/cp772.c: New file.
	* iconvdata/cp773.c: New file.
	* iconvdata/cp774.c: New file.
	* iconvdata/testdata/CP770: New file.
	* iconvdata/testdata/CP770..UTF8: New file.
	* iconvdata/testdata/CP771: New file.
	* iconvdata/testdata/CP771..UTF8: New file.
	* iconvdata/testdata/CP772: New file.
	* iconvdata/testdata/CP772..UTF8: New file.
	* iconvdata/testdata/CP773: New file.
	* iconvdata/testdata/CP773..UTF8: New file.
	* iconvdata/testdata/CP774: New file.
	* iconvdata/testdata/CP774..UTF8: New file.

	* iconvdata/gen-8bit-gap-1.sh: End reading of charmap file at
	END CHARMAP line.
	* iconvdata/gen-8bit-gap.sh: Likewise.
	* iconvdata/gen-8bit.sh: Likewise.

	* locale/iso-639.def: Add ary entry.

	[BZ #11258]
	* locale/C-translit.h.in: Add U20A1 transliteration.

	[BZ #12178]
	* locale/iso-639.def: Add wae entry.
	Patch by Kevin Bortis <bortis@translate-wae.ch>.

	[BZ #12545]
	* locale/programs/localedef.c (construct_output_path): Use ssize_t
	for n.

	[BZ #12711]
	* locale/C-translit.h.in: Add entry for U20B9.
	Patch by pravin.d.s@gmail.com.

2011-05-08  Ulrich Drepper  <drepper@gmail.com>

	[BZ #12713]
	* sysdeps/unix/sysv/linux/getcwd.c: If getcwd syscall report
	ENAMETOOLONG use generic getcwd.
	* sysdeps/posix/getcwd.c: Add support to use openat.  Make usable
	in rtld.  Use *stat64.
	* sysdeps/unix/sysv/linux/Makefile [subdir=elf] (sysdep-rtld-routines):
	Add dl-getcwd, dl-openat64, dl-opendir, dl-fxstatat64.
	* sysdeps/unix/sysv/linux/dl-getcwd.c: New file.
	* sysdeps/unix/sysv/linux/dl-openat64.c: New file.
	* sysdeps/unix/sysv/linux/dl-opendir.c: New file.
	* sysdeps/unix/sysv/linux/dl-fxstat64.c: New file.
	* include/sys/stat.h: Define __fstatat, __lstat64, __fstat64, and
	__fstatat64 macros.
	* include/dirent.h: Add libc_hidden_proto for rewinddir.
	* dirent/rewinddir.c: Add libc_hidden_def.
	* sysdeps/mach/hurd/rewinddir.c: Likewise.
	* sysdeps/unix/rewinddir.c: Likewise.  Don't do locking outside libc.

	* include/dirent.h (__alloc_dir): Add flags parameter.
	* sysdeps/unix/fdopendir.c (__fdopendir): Pass flags to __alloc_dir.
	* sysdeps/unix/opendir.c (__opendir): Pass 0 in new parameter to
	__alloc_dir.
	(__alloc_dir): Take new parameter.  Don't call fcntl for invocations
	from fdopendir if O_CLOEXEC is already set.

2011-03-15  Alan Modra  <amodra@gmail.com>

	* elf/dl-reloc.c (_dl_try_allocate_static_tls <TLS_DTV_AT_TP>): Handle
	l_tls_firstbyte_offset non-zero.  Save padding offset in
	l_tls_firstbyte_offset for later use.
	* elf/dl-close.c (_dl_close_worker <TLS_DTV_AT_TP>): Correct code
	freeing static tls block.

2011-03-05  Jonathan Nieder  <jrnieder@gmail.com>

	* sysdeps/unix/sysv/linux/sys/param.h: Fix an #ifndef __undef_ARG_MAX
	where #ifdef was intended.  The intent is to prevent ARG_MAX from
	being defined by the kernel headers.

2011-05-07  Ulrich Drepper  <drepper@gmail.com>

	[BZ #12734]
	* resolv/resolv.h: Define RES_NOTLDQUERY.
	* resolv/res_init.c (res_setoptions): Recognize no_tld_query and
	no-tld-query and set RES_NOTLDQUERY.
	* resolv/res_debug.c (p_option): Handle RES_NOTLDQUERY.
	* resolv/res_query.c (__libc_res_nsearch): Backport changes from
	modern BIND to search name as TLD unless forbidden.

2011-05-07  Petr Baudis  <pasky@suse.cz>
	    Ulrich Drepper  <drepper@gmail.com>

	[BZ #12393]
	* elf/dl-load.c (fillin_rpath): Move trusted path check...
	(is_trusted_path): ...to here.
	(is_trusted_path_normalize): Wrapper for /../ and /./ normalization.
	(_dl_dst_substitute): Verify expanded $ORIGIN path elements
	using is_trusted_path_normalize() in setuid scripts.

2011-05-06  Paul Pluzhnikov  <ppluzhnikov@google.com>

	* sysdeps/unix/sysv/linux/sys/sysmacros.h: Add missing
	__BEGIN/__END_DECLS.

2011-05-06  Ulrich Drepper  <drepper@gmail.com>

	* nss/nss_files/files-initgroups.c (_nss_files_initgroups_dyn): Return
	NSS_STATUS_NOTFOUND if no record was found.

2011-05-05  Andreas Schwab  <schwab@redhat.com>

	* sunrpc/Makefile (headers): Add rpc/netdb.h.
	(headers-not-in-tirpc): Remove rpc/netdb.h
	* resolv/netdb.h: Revert last change.

2011-05-05  Paul Pluzhnikov  <ppluzhnikov@google.com>

	* Makeconfig (link-libc-static): Use --{start,end}-group to handle
	circular dependency between libgcc.a and libc.a.

2011-05-05  Andreas Schwab  <schwab@redhat.com>

	* resolv/netdb.h: Don't include <rpc/netdb.h>.
	* nis/Makefile: Don't install rpcsvc/*.
	* inet/protocols/timed.h: Include <sys/types.h> and <sys/time.h>
	instead of <rpc/types.h>.
	(MAXHOSTNAMELEN): Define.

2011-05-03  Andreas Schwab  <schwab@redhat.com>

	* elf/ldconfig.c (add_dir): Don't crash on empty path.

2011-04-28  Maciej Babinski  <mbabinski@google.com>

	[BZ #12714]
	* sysdeps/posix/getaddrinfo.c (gaih_inet): Don't bypass
	gethostbyname4_r when IPv6 results are possible.

2011-05-02  Ulrich Drepper  <drepper@gmail.com>

	[BZ #12723]
	* sysdeps/unix/sysv/linux/pathconf.c (__pathconf): Implement
	_PC_PIPE_BUF handling.

2011-04-30  Bruno Haible  <bruno@clisp.org>

	[BZ #12717]
	* conform/data/netdb.h-data (getnameinfo): Make POSIX compliant.
	* resolv/netdb.h (getnameinfo): Change type of flags parameter
	to 'int'.
	* inet/getnameinfo.c (getnameinfo): Likewise.

2011-04-29  Ulrich Drepper  <drepper@gmail.com>

	* grp/initgroups.c (internal_getgrouplist): Prefer initgroups setting
	to groups setting in database lookup.
	* nss/nsswitch.conf: Add initgroups entry.

2011-04-22  Ulrich Drepper  <drepper@gmail.com>

	[BZ #12685]
	* libio/fileops.c (_IO_new_file_fopen): Scan up to 7 bytes of the
	mode string.
	Patch by Eric Blake <eblake@redhat.com>.

2011-04-20  H.J. Lu  <hongjiu.lu@intel.com>

	* sunrpc/Makefile (need-export-routines): Add svc_run.
	(routines): Remove svc_run.
	($(objpfx)thrsvc): Add $(common-objpfx)linkobj/libc.so.
	* sunrpc/clnt_perr.c (clnt_perrno): Export.
	* sunrpc/svc_run.c (svc_run): Likewise.
	* sunrpc/svc_udp.c (svcudp_create): Likewise.

2011-04-21  Ulrich Drepper  <drepper@gmail.com>

	* nss/nss_files/files-initgroups.c (_nss_files_initgroups_dyn): Fix
	problem in reallocation in last patch.

2011-04-20  Ulrich Drepper  <drepper@gmail.com>

	* sunrpc/Makefile: Move inclusion of Rules.

2011-04-19  Ulrich Drepper  <drepper@gmail.com>

	* nss/nss_files/files-initgroups.c: New file.
	* nss/Makefile (libnss_files-routines): Add files-initgroups.
	* nss/Versions (libnss_files) [GLIBC_PRIVATE]: Export
	_nss_files_initgroups_dyn.

2011-03-31  Richard Sandiford  <richard.sandiford@linaro.org>

	* elf/elf.h (R_ARM_IRELATIVE): Define.

2011-04-19  Ulrich Drepper  <drepper@gmail.com>

	* po/ru.po: Update from translation team.

2011-04-17  Ulrich Drepper  <drepper@gmail.com>

	* sunrpc/Makefile ($(rpc-compat-routines.os)): Add before-compile to
	dependencies.

2011-02-06  Mike Frysinger  <vapier@gentoo.org>

	[BZ #12653]
	* sysdeps/i386/i686/multiarch/memcpy-ssse3-rep.S: Only protect
	MEMCPY_CHK with USE_AS_BCOPY ifdef check.
	* sysdeps/i386/i686/multiarch/memcpy-ssse3.S: Likewise.
	* sysdeps/x86_64/multiarch/memcpy-ssse3.S: Likewise.
	* sysdeps/x86_64/multiarch/memcpy-ssse3-back.S: Likewise.

2011-03-28  Andreas Schwab  <schwab@linux-m68k.org>

	* sysdeps/powerpc/powerpc32/power4/strncmp.S: Don't read past
	differing bytes.
	* sysdeps/powerpc/powerpc64/power4/strncmp.S: Likewise.
	* sysdeps/powerpc/powerpc32/power7/strncmp.S: Likewise.
	* sysdeps/powerpc/powerpc64/power7/strncmp.S: Likewise.

2011-04-17  Ulrich Drepper  <drepper@gmail.com>

	[BZ #12420]
	* sysdeps/unix/sysv/linux/x86_64/getcontext.S: Reload context after
	storing it.
	* stdlib/bug-getcontext.c: New file.
	* stdlib/Makefile: Add rules to build and run bug-getcontext.

2011-04-13  Andreas Krebbel  <Andreas.Krebbel@de.ibm.com>

	* sysdeps/s390/s390-64/utf16-utf32-z9.c: Wrap the z9-109
	instructions into .machine "z9-109".
	* sysdeps/s390/s390-64/utf8-utf16-z9.c: Likewise.
	* sysdeps/s390/s390-64/utf8-utf32-z9.c: Likewise.

2011-04-11  Andreas Krebbel  <Andreas.Krebbel@de.ibm.com>

	* sysdeps/s390/s390-32/elf/start.S (_start): Skip extra zeroes
	between environment variables and auxiliary vector.

2011-04-16  Ulrich Drepper  <drepper@gmail.com>

	* Makefile: Add rules to build linkobj/libc.so.
	* include/libc-symbols.h: Define libc_hidden_nolink.
	* include/rpc/auth.h: Mark functions which are to be hidden.
	* include/rpc/auth_des.h: Likewise.
	* include/rpc/auth_unix.h: Likewise.
	* include/rpc/clnt.h: Likewise.
	* include/rpc/des_crypt.h: Likewise.
	* include/rpc/key_prot.h: Likewise.
	* include/rpc/pmap_clnt.h: Likewise.
	* include/rpc/pmap_prot.h: Likewise.
	* include/rpc/pmap_rmt.h: Likewise.
	* include/rpc/rpc_msg.h: Likewise.
	* include/rpc/svc.h: Likewise.
	* include/rpc/svc_auth.h: Likewise.
	* include/rpc/xdr.h: Likewise.
	* nis/Makefile: Link all DSOs against linkobj/libc.so.
	* nss/Makefile: Likewise.
	* sunrpc/Makefile: Don't install headers.  Build library with normal
	entry points.  Don't build rpcinfo.  Link RPC tests appropriately.
	* sunrpc/auth_des.c: Hide exported symbols by default, export some
	for the compat linking library.  Remove use of INTDEF/INTUSE.
	* sunrpc/auth_none.c: Likewise.
	* sunrpc/auth_unix.c: Likewise.
	* sunrpc/authdes_prot.c: Likewise.
	* sunrpc/authuxprot.c: Likewise.
	* sunrpc/clnt_gen.c: Likewise.
	* sunrpc/clnt_perr.c: Likewise.
	* sunrpc/clnt_raw.c: Likewise.
	* sunrpc/clnt_simp.c: Likewise.
	* sunrpc/clnt_tcp.c: Likewise.
	* sunrpc/clnt_udp.c: Likewise.
	* sunrpc/clnt_unix.c: Likewise.
	* sunrpc/des_crypt.c: Likewise.
	* sunrpc/des_soft.c: Likewise.
	* sunrpc/get_myaddr.c: Likewise.
	* sunrpc/key_call.c: Likewise.
	* sunrpc/key_prot.c: Likewise.
	* sunrpc/netname.c: Likewise.
	* sunrpc/pm_getmaps.c: Likewise.
	* sunrpc/pm_getport.c: Likewise.
	* sunrpc/pmap_clnt.c: Likewise.
	* sunrpc/pmap_prot.c: Likewise.
	* sunrpc/pmap_prot2.c: Likewise.
	* sunrpc/pmap_rmt.c: Likewise.
	* sunrpc/publickey.c: Likewise.
	* sunrpc/rpc_cmsg.c: Likewise.
	* sunrpc/rpc_common.c: Likewise.
	* sunrpc/rpc_dtable.c: Likewise.
	* sunrpc/rpc_prot.c: Likewise.
	* sunrpc/rpc_thread.c: Likewise.
	* sunrpc/rtime.c: Likewise.
	* sunrpc/svc.c: Likewise.
	* sunrpc/svc_auth.c: Likewise.
	* sunrpc/svc_authux.c: Likewise.
	* sunrpc/svc_raw.c: Likewise.
	* sunrpc/svc_run.c: Likewise.
	* sunrpc/svc_simple.c: Likewise.
	* sunrpc/svc_tcp.c: Likewise.
	* sunrpc/svc_udp.c: Likewise.
	* sunrpc/svc_unix.c: Likewise.
	* sunrpc/svcauth_des.c: Likewise.
	* sunrpc/xcrypt.c: Likewise.
	* sunrpc/xdr.c: Likewise.
	* sunrpc/xdr_array.c: Likewise.
	* sunrpc/xdr_float.c: Likewise.
	* sunrpc/xdr_intXX_t.c: Likewise.
	* sunrpc/xdr_mem.c: Likewise.
	* sunrpc/xdr_rec.c: Likewise.
	* sunrpc/xdr_ref.c: Likewise.
	* sunrpc/xdr_sizeof.c: Likewise.
	* sunrpc/xdr_stdio.c: Likewise.

2011-04-10  Ulrich Drepper  <drepper@gmail.com>

	[BZ #12650]
	* sysdeps/i386/dl-tls.h: Define TLS_DTV_UNALLOCATED.
	* sysdeps/ia64/dl-tls.h: Likewise.
	* sysdeps/powerpc/dl-tls.h: Likewise.
	* sysdeps/s390/dl-tls.h: Likewise.
	* sysdeps/sh/dl-tls.h: Likewise.
	* sysdeps/sparc/dl-tls.h: Likewise.
	* sysdeps/x86_64/dl-tls.h: Likewise.
	* elf/dl-tls.c: Don't define TLS_DTV_UNALLOCATED here.

2011-03-14  Andreas Schwab  <schwab@redhat.com>

	* elf/dl-load.c (_dl_dst_substitute): When skipping the first
	rpath element also skip the following colon.
	(expand_dynamic_string_token): Add is_path parameter and pass
	down to DL_DST_REQUIRED and _dl_dst_substitute.
	(decompose_rpath): Call expand_dynamic_string_token with
	non-zero is_path.  Ignore empty rpaths.
	(_dl_map_object_from_fd): Call expand_dynamic_string_token
	with zero is_path.

2011-04-08  Andreas Schwab  <schwab@linux-m68k.org>

	* sysdeps/unix/sysv/linux/powerpc/powerpc64/sync_file_range.c:
	Make cancelable.

2011-04-09  Ulrich Drepper  <drepper@gmail.com>

	[BZ #12655]
	* sysdeps/unix/sysv/linux/sys/syscall.h: Fix comment.
	Patch by Filipe David Manana <fdmanana@apache.org>.

2011-04-07  Andreas Schwab  <schwab@redhat.com>

	* sysdeps/unix/sysv/linux/x86_64/____longjmp_chk.S (CALL_FAIL):
	Maintain aligned stack.
	(CHECK_RSP): Remove unused macro.

2011-04-03  Ulrich Drepper  <drepper@gmail.com>

	* sysdeps/x86_64/cacheinfo.c (intel_02_known): Fix typo in table.
	* sysdeps/unix/sysv/linux/i386/sysconf.c (intel_02_known): Likewise.

2011-04-02  Ulrich Drepper  <drepper@gmail.com>

	* sysdeps/unix/sysv/linux/bits/time.h (CLOCK_BOOTTIME): Define.

	* include/features.h: Mention __USE_XOPEN2K8 in comment.

2011-03-26  H.J. Lu  <hongjiu.lu@intel.com>

	[BZ #12518]
	* sysdeps/x86_64/Versions: Add memcpy to GLIBC_2.14.
	* sysdeps/x86_64/memcpy.S: Provide GLIBC_2_14 memcpy.
	* sysdeps/x86_64/memmove.c: New file.
	* sysdeps/x86_64/multiarch/memcpy.S: Include <shlib-compat.h>.
	(memcpy): Renamed to ...
	(__new_memcpy): This.
	(memcpy): Provide GLIBC_2_14 memcpy.
	* sysdeps/x86_64/multiarch/memmove.c: Include <shlib-compat.h>.
	(memcpy): Provide GLIBC_2_2_5 memcpy.

2011-04-01  Ulrich Drepper  <drepper@gmail.com>

	[BZ #12631]
	* wcsmbs/wchar.h: Make wcpcpy and wcpncpy visible for __USE_XOPEN2K8.

2011-03-30  Andreas Schwab  <schwab@redhat.com>

	* misc/syncfs.c: New file.
	* misc/Makefile (routines): Add syncfs.
	* posix/unistd.h: Declare syncfs.
	* sysdeps/unix/syscalls.list: Add syncfs.

2011-04-01  Andreas Schwab  <schwab@redhat.com>

	* sysdeps/unix/sysv/linux/Versions: Rename open_by_handle to
	open_by_handle_at.
	* sysdeps/unix/sysv/linux/i386/bits/fcntl.h: Likewise.
	* sysdeps/unix/sysv/linux/ia64/bits/fcntl.h: Likewise.
	* sysdeps/unix/sysv/linux/s390/bits/fcntl.h: Likewise.
	* sysdeps/unix/sysv/linux/sh/bits/fcntl.h: Likewise.
	* sysdeps/unix/sysv/linux/sparc/bits/fcntl.h: Likewise.
	* sysdeps/unix/sysv/linux/syscalls.list: Likewise.
	* sysdeps/unix/sysv/linux/x86_64/bits/fcntl.h: Likewise.

2011-04-01  Ulrich Drepper  <drepper@gmail.com>

	* sysdeps/unix/sysv/linux/i386/bits/fcntl.h: Define O_PATH.
	* sysdeps/unix/sysv/linux/ia64/bits/fcntl.h: Likewise.
	* sysdeps/unix/sysv/linux/powerpc/bits/fcntl.h: Likewise.
	* sysdeps/unix/sysv/linux/s390/bits/fcntl.h: Likewise.
	* sysdeps/unix/sysv/linux/sh/bits/fcntl.h: Likewise.
	* sysdeps/unix/sysv/linux/sparc/bits/fcntl.h: Likewise.
	* sysdeps/unix/sysv/linux/x86_64/bits/fcntl.h: Likewise.

	* io/Makefile: Compile fallocate.c, fallocate64.c, and
	sync_file_range.c with -fexceptions.
	* sysdeps/unix/sysv/linux/fallocate.c: Make cancelable.
	* sysdeps/unix/sysv/linux/fallocate64.c: Likewise.
	* sysdeps/unix/sysv/linux/i386/fallocate.c: Likewise.
	* sysdeps/unix/sysv/linux/i386/fallocate64.c: Likewise.
	* sysdeps/unix/sysv/linux/wordsize-64/fallocate.c: Likewise.
	* sysdeps/unix/sysv/linux/sync_file_range.c: Likewise.
	* sysdeps/unix/sysv/linux/wordsize-64/syscalls.list: Mark
	sync_file_range as cancellation point
	* sysdeps/unix/sysv/linux/i386/sync_file_range.c: New file.  This is
	now a wrapper around __call_sync_file_range with cancellation handling.
	* sysdeps/unix/sysv/linux/i386/sync_file_range.S: Renamed to ...
	* sysdeps/unix/sysv/linux/i386/call_sync_file_range.S: ...this.  Change
	function name to __call_sync_file_range.
	* sysdeps/unix/sysv/linux/i386/Makefile [subdir=io] (sysdep_routines):
	Add call_sync_file_range.

2011-04-01  Andreas Schwab  <schwab@redhat.com>

	* sysdeps/unix/sysv/linux/Makefile (sysdep_headers): Add
	bits/timex.h.

2011-04-01  Ulrich Drepper  <drepper@gmail.com>

	* iconv/iconv.h: Fix typo in comment.
	* io/fcntl.h: Likewise.
	* libio/stdio.h: Likewise.
	* posix/spawn.h: Likewise.
	* posix/unistd.h: Likewise.
	* stdlib/stdlib.h: Likewise.
	* time/time.h: Likewise.
	* wcsmbs/wchar.h: Likewise.

	* sysdeps/unix/sysv/linux/Versions [GLIBC_2.14] (name_to_handle_at,
	open_by_handle): Add.
	* sysdeps/unix/sysv/linux/i386/bits/fcntl.h: Define struct file_handle
	and MAX_HANDLE_SZ.  Declare name_to_handle_at and open_by_handle.
	Augment a few comments.
	* sysdeps/unix/sysv/linux/ia64/bits/fcntl.h: Likewise.
	* sysdeps/unix/sysv/linux/s390/bits/fcntl.h: Likewise.
	* sysdeps/unix/sysv/linux/sh/bits/fcntl.h: Likewise.
	* sysdeps/unix/sysv/linux/sparc/bits/fcntl.h: Likewise.
	* sysdeps/unix/sysv/linux/x86_64/bits/fcntl.h: Likewise.
	* sysdeps/unix/sysv/linux/syscalls.list: Add name_to_handle_at and
	open_by_handle.

	* io/fcntl.h (AT_EMPTY_PATH): Define.

2011-03-30  Ulrich Drepper  <drepper@gmail.com>

	* sysdeps/unix/sysv/linux/syscalls.list: Add clock_adjtime.
	* sysdeps/unix/sysv/linux/bits/time.h: New file.
	* sysdeps/unix/sysv/linux/sys/timex.h: Move struct timex definition
	to...
	* sysdeps/unix/sysv/linux/bits/timex.h: ...here.  New file.
	* Versions.def: Add GLIBC_2.14.
	* sysdeps/unix/sysv/linux/Versions [GLIBC_2.14] (clock_adjtime):
	Export.

2011-03-22  Ulrich Drepper  <drepper@gmail.com>

	* sysdeps/unix/sysv/linux/i386/sysconf.c (intel_check_word): Increment
	round counter.
	* sysdeps/x86_64/cacheinfo.c (intel_check_word): Likewise.

2011-03-20  H.J. Lu  <hongjiu.lu@intel.com>

	[BZ #12597]
	* string/test-strncmp.c (do_page_test): New function.
	(check2): Likewise.
	(test_main): Call check2.
	* sysdeps/x86_64/multiarch/strcmp.S: Properly cross page boundary.

2011-03-20  Ulrich Drepper  <drepper@gmail.com>

	[BZ #12587]
	* sysdeps/unix/sysv/linux/i386/sysconf.c (intel_check_word):
	Handle cache information in CPU leaf 4.
	* sysdeps/x86_64/cacheinfo.c (intel_check_word): Likewise.

2011-03-18  Ulrich Drepper  <drepper@gmail.com>

	[BZ #12583]
	* posix/fnmatch.c (fnmatch): Check size of pattern in wide
	character representation.
	Partly based on a patch by Tomas Hoger <thoger@redhat.com>.

2011-03-16  Ryan S. Arnold  <rsa@us.ibm.com>

	* sysdeps/powerpc/powerpc32/power6/fpu/s_isnanf.S (isnanf): Fix
	END(__isnan) to END(__isnanf) to match function entry point/label
	EALIGN(__isnanf,...).

2011-03-10  Jakub Jelinek  <jakub@redhat.com>

	* wcsmbs/wchar.h (wmemcmp): Remove __restrict qualifiers.

2011-03-10  Ulrich Drepper  <drepper@gmail.com>

	[BZ #12510]
	* elf/dl-lookup.c (do_lookup_x): For copy relocations of unique objects
	copy from the symbol referenced in the relocation to initialize the
	used variable.
	Patch by Piotr Bury <pbury@goahead.com>.
	* elf/Makefile: Add rules to build and tst-unique3.
	* include/bits/dlfcn.h: Remove _dl_mcount_wrapper_check declaration.
	* elf/tst-unique3.cc: New file.
	* elf/tst-unique3.h: New file.
	* elf/tst-unique3lib.cc: New file.
	* elf/tst-unique3lib2.cc: New file.

	* elf/Makefile: Don't run tst-execstack* tests of SELinux is enabled.

2011-03-10  Mike Frysinger  <vapier@gentoo.org>

	* sysdeps/sparc/sparc64/elf/configure.in (libc_cv_sparc64_tls): Add
	$LDFLAGS and -nostdlib -nostartfiles to linking step.  Change main
	to _start.

2011-03-06  Ulrich Drepper  <drepper@gmail.com>

	* elf/dl-load.c (_dl_map_object): If we are looking for the first
	to-be-loaded object along a path to loader is ld.so.

2011-03-02  Harsha Jagasia  <harsha.jagasia@amd.com>
	    Ulrich Drepper  <drepper@gmail.com>

	* sysdeps/x86_64/memset.S: After aligning destination, code
	branches to different locations depending on the value of
	misalignment, when multiarch is enabled. Fix this.

2011-03-02  Harsha Jagasia  <harsha.jagasia@amd.com>

	* sysdeps/x86_64/cacheinfo.c (init_cacheinfo):
	Set _x86_64_preferred_memory_instruction for AMD processsors.
	* sysdeps/x86_64/multiarch/init-arch.c (__init_cpu_features):
	Set bit_Prefer_SSE_for_memop for AMD processors.

2011-03-04  Ulrich Drepper  <drepper@gmail.com>

	* libio/fmemopen.c (fmemopen): Optimize a bit.

2011-03-03  Andreas Schwab  <schwab@redhat.com>

	* libio/fmemopen.c (fmemopen): Don't read past end of buffer.

2011-03-03  Roland McGrath  <roland@redhat.com>

	* setjmp/bits/setjmp2.h: Canonicalize comment formatting.

2011-02-28  Aurelien Jarno  <aurelien@aurel32.net>

	* sysdeps/sparc/sparc64/multiarch/memset.S(__bzero): Call
	__bzero_ultra1 instead of __memset_ultra1.

2011-02-23  Andreas Schwab  <schwab@redhat.com>
	    Ulrich Drepper  <drepper@gmail.com>

	[BZ #12509]
	* include/link.h (struct link_map): Add l_orig_initfini.
	* elf/dl-load.c (_dl_map_object_from_fd): Free realname before
	returning unsuccessfully.
	* elf/dl-close.c (_dl_close_worker): If this is the last explicit
	close of a file loaded at startup, restore the original l_initfini
	list.
	* elf/dl-deps.c (_dl_map_object_deps): Don't free old l_initfini
	list, store the pointer.
	* elf/Makefile ($(objpfx)noload-mem): New rule.
	(noload-ENV): Define.
	(tests): Add $(objpfx)noload-mem.
	* elf/noload.c: Include <memcheck.h>.
	(main): Call mtrace.  Close all opened handles.

2011-02-17  Andreas Schwab  <schwab@redhat.com>

	[BZ #12454]
	* elf/dl-deps.c (_dl_map_object_deps): Signal error early when
	dependencies are missing.

2011-02-22  Samuel Thibault  <samuel.thibault@ens-lyon.org>

	Fix __if_freereq crash: Unlike the generic version which uses free,
	Hurd needs munmap.
	* sysdeps/mach/hurd/ifreq.h: New file.

2011-01-27  Petr Baudis  <pasky@suse.cz>
	    Ulrich Drepper  <drepper@gmail.com>

	[BZ 12445]#
	* stdio-common/vfprintf.c (vfprintf): Pass correct newlen
	to extend_alloca().
	* stdio-common/bug23.c: New file.
	* stdio-common/Makefile (tests): Add bug23.

2010-09-28  Andreas Schwab  <schwab@redhat.com>
	    Ulrich Drepper  <drepper@gmail.com>

	[BZ #12489]
	* elf/rtld.c (dl_main): Move setting of GLRO(dl_init_all_dirs)
	before performing relro protection.  At old place add assertion
	to make sure nothing changed.

2011-02-17  Nathan Sidwell  <nathan@codesourcery.com>
	    Glauber de Oliveira Costa  <glommer@gmail.com>

	* elf/elf.h: Add new ARM TLS relocs.

2011-02-16  Ryan S. Arnold  <rsa@us.ibm.com>

	* sysdeps/unix/sysv/linux/powerpc/powerpc64/sysdep.h:
	(INTERNAL_VSYSCALL_NCS INTERNAL_SYSCALL_NCS): Remove erroneous (int)
	cast from r3.
	* sysdeps/wordsize-64/Makefile: New file.  Add tst-writev to
	'tests' variable.
	* sysdeps/wordsize-64/tst-writev.c: New file.

2011-02-15  Ryan S. Arnold  <rsa@us.ibm.com>

	* sysdeps/powerpc/powerpc64/power7/Makefile: New file which adds
	-mno-vsx to the CFLAGS-rtld.c variable to avoid using VSX registers and
	insns in _dl_start to prevent a TOC reference before relocs are
	resolved.

2011-02-15  Ulrich Drepper  <drepper@gmail.com>

	[BZ #12469]
	* Makeconfig: Remove RANLIB definition.
	* Makerules: Don't use RANLIB.
	* aclocal.m4: Remove ranlib test.
	* configure.in: No need to check for ranlib.
	* elf/rtld-Rules: Don't use RANLIB.

2011-02-16  Samuel Thibault  <samuel.thibault@ens-lyon.org>

	* sysdeps/mach/i386/sysdep.h: Add _MACH_I386_SYSDEP_H inclusion
	protection macro.
	* sysdeps/mach/i386/thread_state.h: Add _MACH_I386_THREAD_STATE_H
	inclusion protection macro.

	* stdio-common/psiginfo.c (psiginfo): Check pinfo->si_signo against
	SIGRTMIN and SIGRTMAX and print information in that case only when
	SIGRTMIN is defined.

2011-02-11  Jakub Jelinek  <jakub@redhat.com>

	* stdio-common/printf-parsemb.c (__parse_one_specmb): Handle
	arginfo fn returning -1.

	* stdio-common/_i18n_number.h (_i18n_number_rewrite): Ensure decimal
	and thousands string is zero terminated.

2011-02-03  Andreas Schwab  <schwab@redhat.com>

	* sysdeps/unix/sysv/linux/sparc/bits/socket.h: Sync with
	sysdeps/unix/sysv/linux/bits/socket.h.

2011-01-30  Samuel Thibault  <samuel.thibault@ens-lyon.org>

	* bits/sched.h (__CPU_ZERO, __CPU_SET, __CPU_CLR, __CPU_ISSET)
	(__CPU_COUNT): Remove old macros.
	(__CPU_ZERO_S, __CPU_SET_S, __CPU_CLR_S, __CPU_ISSET_S)
	(__CPU_COUNT, __CPU_EQUAL_S, __CPU_OP_S, __CPU_ALLOC_SIZE)
	(__CPU_ALLOC, __CPU_FREE): Add macros.
	(__sched_cpualloc, __sched_cpufree): Add declarations.

2011-02-05  Ulrich Drepper  <drepper@gmail.com>

	* nscd/nscd-client.h: Define MAX_TIMEOUT_VALUE.
	(struct datahead): Reuse 32 bits of the alignment for a TTL field.
	* nscd/aicache.c (addhstaiX): Return timeout of added value.
	(readdhstai): Return value of addhstaiX call.
	* nscd/grpcache.c (cache_addgr): Return timeout of added value.
	(addgrbyX): Return value returned by cache_addgr.
	(readdgrbyname): Return value returned by addgrbyX.
	(readdgrbygid): Likewise.
	* nscd/pwdcache.c (cache_addpw): Return timeout of added value.
	(addpwbyX): Return value returned by cache_addpw.
	(readdpwbyname): Return value returned by addhstbyX.
	(readdpwbyuid): Likewise.
	* nscd/servicescache.c (cache_addserv): Return timeout of added value.
	(addservbyX): Return value returned by cache_addserv.
	(readdservbyname): Return value returned by addservbyX:
	(readdservbyport): Likewise.
	* nscd/hstcache.c (cache_addhst): Return timeout of added value.
	(addhstbyX): Return value returned by cache_addhst.
	(readdhstbyname): Return value returned by addhstbyX.
	(readdhstbyaddr): Likewise.
	(readdhstbynamev6): Likewise.
	(readdhstbyaddrv6): Likewise.
	* nscd/initgrcache.c (addinitgroupsX): Return timeout of added value.
	(readdinitgroups): Return value returned by addinitgroupsX.
	* nscd/cache.c (readdfcts): Change return value of functions to time_t.
	(prune_cache): Keep track of timeout value of re-added entries.
	* nscd/connections.c (nscd_run_prune): Use MAX_TIMEOUT_VALUE.
	* nscd/nscd.h: Adjust prototypes of readd* functions.

2011-02-04  Roland McGrath  <roland@redhat.com>

	* nis/nis_server.c (nis_servstate): Use the right name for 0.
	(nis_stats): Likewise.
	* nis/nis_modify.c (nis_modify): Likewise.
	* nis/nis_remove.c (nis_remove): Likewise.
	* nis/nis_add.c (nis_add): Likewise.

	* elf/dl-object.c (_dl_new_object): Remove unused variable L.

	* posix/fnmatch_loop.c: Add some consts.

	* sysdeps/x86_64/multiarch/memset-x86-64.S: Add an #undef.

2011-02-02  H.J. Lu  <hongjiu.lu@intel.com>

	[BZ #12460]
	* config.make.in (config-cflags-novzeroupper): Define.
	* configure.in: Substitute libc_cv_cc_novzeroupper.
	* elf/Makefile (AVX-CFLAGS): Define.
	(CFLAGS-tst-audit4.c): Replace -mavx with $(AVX-CFLAGS).
	(CFLAGS-tst-auditmod4a.c): Likewise.
	(CFLAGS-tst-auditmod4b.c): Likewise.
	(CFLAGS-tst-auditmod6b.c): Likewise.
	(CFLAGS-tst-auditmod6c.c): Likewise.
	(CFLAGS-tst-auditmod7b.c): Likewise.
	* sysdeps/i386/configure.in: Check -mno-vzeroupper.

2011-02-02  Ulrich Drepper  <drepper@gmail.com>

	* elf/dl-runtime.c (_dl_call_pltexit): Pass correct address of the
	function to the callback.
	Patch partly by Jiri Olsa <jolsa@redhat.com>.

2011-02-02  Andreas Schwab  <schwab@redhat.com>

	* shadow/sgetspent.c: Check return value of __sgetspent_r instead
	of errno.

2011-01-19  Ulrich Drepper  <drepper@gmail.com>

	[BZ #11724]
	* elf/dl-deps.c (_dl_map_object_deps): Rewrite sorting determining order
	of constructors.
	* elf/dl-fini.c (_dl_sort_fini): Rewrite sorting determining order
	of destructors.
	(_dl_fini): Don't call _dl_sort_fini if there is only one object.

	[BZ #11724]
	* elf/Makefile: Add rules to build and run new test.
	* elf/tst-initorder.c: New file.
	* elf/tst-initorder.exp: New file.
	* elf/tst-initordera1.c: New file.
	* elf/tst-initordera2.c: New file.
	* elf/tst-initordera3.c: New file.
	* elf/tst-initordera4.c: New file.
	* elf/tst-initorderb1.c: New file.
	* elf/tst-initorderb2.c: New file.
	* elf/tst-order-a1.c: New file.
	* elf/tst-order-a2.c: New file.
	* elf/tst-order-a3.c: New file.
	* elf/tst-order-a4.c: New file.
	* elf/tst-order-b1.c: New file.
	* elf/tst-order-b2.c: New file.
	* elf/tst-order-main.c: New file.
	New test case by George Gensure <werkt0@gmail.com>.

2010-10-01  Andreas Schwab  <schwab@redhat.com>

	* sysdeps/posix/getaddrinfo.c (gaih_inet): Don't discard result of
	decoding ACE if AI_CANONIDN.

2011-01-18  Ulrich Drepper  <drepper@gmail.com>

	* elf/Makefile: Build IFUNC tests unless multi-arch = no.

2011-01-17  Ulrich Drepper  <drepper@gmail.com>

	* version.h (RELEASE): Bump for 2.13 release.
	* include/features.h: (__GLIBC_MINOR__): Bump to 13.

	* io/fcntl.h: Define AT_NO_AUTOMOUNT.

	* sysdeps/unix/sysv/linux/i386/bits/mman.h: Define MADV_HUGEPAGE and
	MADV_NOHUGEPAGE.
	* sysdeps/unix/sysv/linux/ia64/bits/mman.h: Likewise.
	* sysdeps/unix/sysv/linux/powerpc/bits/mman.h: Likewise.
	* sysdeps/unix/sysv/linux/s390/bits/mman.h: Likewise.
	* sysdeps/unix/sysv/linux/sh/bits/mman.h: Likewise.
	* sysdeps/unix/sysv/linux/sparc/bits/mman.h: Likewise.
	* sysdeps/unix/sysv/linux/x86_64/bits/mman.h: Likewise.

	* posix/getconf.c: Update copyright year.
	* catgets/gencat.c: Likewise.
	* csu/version.c: Likewise.
	* debug/catchsegv.sh: Likewise.
	* debug/xtrace.sh: Likewise.
	* elf/ldconfig.c: Likewise.
	* elf/ldd.bash.in: Likewise.
	* elf/sprof.c (print_version): Likewise.
	* iconv/iconv_prog.c: Likewise.
	* iconv/iconvconfig.c: Likewise.
	* locale/programs/locale.c: Likewise.
	* locale/programs/localedef.c: Likewise.
	* malloc/memusage.sh: Likewise.
	* malloc/mtrace.pl: Likewise.
	* nscd/nscd.c (print_version): Likewise.
	* nss/getent.c: Likewise.

	* sysdeps/unix/sysv/linux/bits/socket.h: Define AF_CAIF, AF_ALG,
	PF_CAIF, and PF_ALG.
	* sysdeps/unix/sysv/linux/sparc/bits/socket.h: Likewise.

2011-01-16  Andreas Schwab  <schwab@linux-m68k.org>

	* elf/Makefile (tlsmod17a-modules, tlsmod18a-modules): Define.
	(modules-names): Use them.
	(ifunc-test-modules, ifunc-pie-tests): Define.
	(extra-test-objs): Add tlsmod17a-modules, tlsmod18a-modules,
	tst-pie1, ifunc-test-modules and ifunc-pie-tests objects.
	(test-extras): Likewise.
	($(patsubst %,$(objpfx)%.os,$(tlsmod17a-modules))): Use
	$(compile-command.c).
	($(patsubst %,$(objpfx)%.os,$(tlsmod18a-modules))): Likewise.
	(all-built-dso): Define.
	(check-textrel.out, check-execstack.out): Depend on it.

	* configure.in: Don't override --enable-multi-arch.

2011-01-15  Ulrich Drepper  <drepper@gmail.com>

	[BZ #6812]
	* nscd/hstcache.c (tryagain): Define.
	(cache_addhst): Return tryagain not notfound for temporary errors.
	(addhstbyX): Also set h_errno to TRY_AGAIN when memory allocation
	failed.

2011-01-14  Ulrich Drepper  <drepper@gmail.com>

	[BZ #10563]
	* sysdeps/unix/sysv/linux/i386/setgroups.c: Use INLINE_SETXID_SYSCALL
	to make the syscall.
	* sysdeps/unix/sysv/linux/setgroups.c: New file.

	[BZ #12378]
	* posix/fnmatch_loop.c (FCT): When matching '[' keep track of beginning
	and fall back to matching as normal character if the string ends before
	the matching ']' is found.  This is what POSIX requires.
	* posix/testfnm.c: Adjust test result.
	* posix/globtest.sh: Adjust test result.  Add new test.
	* posix/tst-fnmatch.input: Likewise.
	* posix/tst-fnmatch2.c: Add new test.

2010-12-28  Andreas Schwab  <schwab@linux-m68k.org>

	* elf/Makefile (check-execstack): Revert last change.  Depend on
	check-execstack.h.
	(check-execstack.h): New target.
	(generated): Add check-execstack.h.
	* elf/check-execstack.c: Include "check-execstack.h".
	(main): Revert last change.
	(handle_file): Return zero if GNU_STACK is absent and
	DEFAULT_STACK_PERMS doesn't include PF_X.

2011-01-13  Ulrich Drepper  <drepper@gmail.com>

	* sysdeps/posix/spawni.c (__spawni): Don't fail if close file action
	in child fails because the descriptor is already closed.
	* include/sys/resource.h: Add libc_hidden_proto for getrlimit64.
	* sysdeps/unix/sysv/linux/getrlimit64.c: Add libc_hidden_def.
	* sysdeps/unix/sysv/linux/i386/getrlimit64.c: Likewise.

	[BZ #12397]
	* sysdeps/unix/sysv/linux/mkdirat.c (mkdirat): Fix handling of missing
	syscall.

	[BZ #10484]
	* nss/nss_files/files-hosts.c (HOST_DB_LOOKUP): Handle overflows of
	temporary buffer used to handle multi lookups locally.
	* include/alloca.h: Add libc_hidden_proto for __libc_alloca_cutoff.

2011-01-12  Ulrich Drepper  <drepper@gmail.com>

	* elf/dl-dst.h (DL_DST_REQUIRED): Allow l_origin to be NULL when
	loader is ld.so.

2011-01-10  Paul Pluzhnikov  <ppluzhnikov@google.com>

	* sysdeps/i386/Makefile: stdlib/cxa_finalize.c needs 16-byte stack
	alignment for SSE2.

2011-01-12  Ulrich Drepper  <drepper@gmail.com>

	[BZ #12394]
	* stdio-common/printf_fp.c (__printf_fp): Add more room for grouping
	characters.  When rounding increased number of integer digits recompute
	number of groups.
	* stdio-common/tst-grouping.c: New file.
	* stdio-common/Makefile: Add rules to build and run tst-grouping.

2011-01-09  Ulrich Drepper  <drepper@gmail.com>

	* sysdeps/i386/bits/select.h: Don't use asm code for __FD_SET,
	__FD_CLR, and __FS_ISSET.  gcc generates better code on its own.

	* sysdeps/x86_64/bits/select.h: Mark value of __FD_SET and __FD_CLR as
	void.
	* bits/select.h: Likewise.

2011-01-08  Ulrich Drepper  <drepper@gmail.com>

	* po/ja.po: Update from translation team.

2011-01-04  David S. Miller  <davem@sunset.davemloft.net>

	[BZ #11155]
	* sysdeps/unix/sysv/linux/sparc/sparc64/fxstat.c: Use i386's
	implementation just like for lxstat, fxstatat, et al.

2010-12-27  Jim Meyering  <meyering@redhat.com>

	[BZ #12348]
	* posix/regexec.c (build_trtable): Return failure indication upon
	calloc failure.  Otherwise, re_search_internal could infloop on OOM.

2010-12-25  Ulrich Drepper  <drepper@gmail.com>

	[BZ #12201]
	* sysdeps/unix/sysv/linux/getrlimit64.c: New file.
	* sysdeps/unix/sysv/linux/setrlimit64.c: New file.
	* sysdeps/unix/sysv/linux/i386/getrlimit64.c: Use ../getrlimit64.c.
	* sysdeps/unix/sysv/linux/kernel-features.h: Define __ASSUME_PRLIMIT64.

	[BZ #12207]
	* malloc/malloc.c (do_check_malloc_state): Use fastbin macro.

	[BZ #12204]
	* string/xpg-strerror.c (__xpg_strerror_r): Return error code, not -1.
	* sysdeps/mach/xpg-strerror.c (__xpg_strerror_r): Likewise.

2010-12-15  H.J. Lu  <hongjiu.lu@intel.com>

	* config.h.in (NO_CTORS_DTORS_SECTIONS): Define.
	* configure.in: Define NO_CTORS_DTORS_SECTIONS if linker
	script has SORT_BY_INIT_PRIORITY.
	* elf/sofini.c: Remove `.ctors' and `.dtors' sections if
	NO_CTORS_DTORS_SECTIONS is defined.
	* elf/soinit.c: Likewise.
	* sysdeps/i386/init-first.c: Don't call __libc_global_ctors if
	NO_CTORS_DTORS_SECTIONS is defined.
	* sysdeps/mach/hurd/i386/init-first.c: Likewise.
	* sysdeps/mach/hurd/powerpc/init-first.c: Likewise.
	* sysdeps/sh/init-first.c: Likewise.
	* sysdeps/unix/sysv/linux/init-first.c: Likewise.

2010-12-24  Ulrich Drepper  <drepper@gmail.com>

	* stdio-common/vfprintf.c (vfprintf): If printf handlers are installed
	always use the slow path.

2010-12-15  Ryan S. Arnold  <rsa@us.ibm.com>

	* elf/Makefile: (check-execstack): Replace $(native-compile) with a
	similar rule which adds the sysdep directories to the header search in
	order to pick up the correct platform stackinfo.h.
	* elf/check-execstack.c (main): Check DEFAULT_STACK_PERMS for PF_X and
	perform test if it is, otherwise return successfully without testing.
	* elf/dl-load.c (_dl_map_object_from_fd): Source stack_flags from
	DEFAULT_STACK_PERMS define in stackinfo.h.
	* elf/dl-support.c (_dl_stack_flags): Source from DEFAULT_STACK_PERMS
	defined in stackinfo.h.
	* elf/rtld.c (_dl_starting_up): Source ._dl_stack_flags from
	DEFAULT_STACK_PERMS defined in stackinfo.h.
	* sysdeps/i386/stackinfo.h: Define DEFAULT_STACK_PERMS with PF_X.
	* sysdeps/ia64/stackinfo.h: Likewise.
	* sysdeps/s390/stackinfo.h: Likewise.
	* sysdeps/sh/stackinfo.h: Likewise.
	* sysdeps/sparc/stackinfo.h: Likewise.
	* sysdeps/x86_64/stackinfo.h: Likewise.
	* sysdeps/powerpc/stackinfo.h: Define DEFAULT_STACK_PERMS without
	PF_X for powerpc64.  Retain PF_X for powerpc32.

2010-12-19  Ulrich Drepper  <drepper@gmail.com>

	* sysdeps/unix/readdir_r.c (__READDIR_R): Compute reclen more
	accurately.
	* sysdeps/unix/sysv/linux/wordsize-64/readdir_r.c: Define
	GETDENTS_64BIT_ALIGNED.

2010-12-14  Ulrich Drepper  <dreper@gmail.com>

	* sysdeps/i386/i686/multiarch/strcmp.S: Undo accidental checkin.

2010-12-10  Andreas Schwab  <schwab@redhat.com>

	* wcsmbs/wchar.h (wcpcpy, wcpncpy): Only declare under
	_GNU_SOURCE.

	* wcsmbs/wchar.h (wcpcpy, wcpncpy): Add __restrict.
	* wcsmbs/bits/wchar2.h (__wmemmove_chk_warn, wmemmove, wmemset):
	Remove __restrict.
	(wcscpy, __wcpcpy_chk, __wcpcpy_alias, wcpcpy, wcsncpy, wcpncpy)
	(wcscat, wcsncat, __wcrtomb_chk, wcrtomb): Add __restrict.

2010-12-09  Ulrich Drepper  <drepper@gmail.com>

	[BZ #11655]
	* stdlib/msort.c (qsort_r): Make sure both phys_pages and pagesize
	are initialized.

2010-12-09  Jakub Jelinek  <jakub@redhat.com>

	* string/bits/string3.h (memmove, bcopy): Remove __restrict.

2010-12-03  Ulrich Drepper  <drepper@gmail.com>

	* po/it.po: Update from translation team.

2010-12-01  H.J. Lu  <hongjiu.lu@intel.com>

	* sysdeps/i386/i686/multiarch/strcmp-ssse3.S (STRCMP): Remove
	unused codes.

2010-11-30  Ulrich Drepper  <drepper@gmail.com>

	* sysdeps/i386/fpu/libm-test-ulps: Relax ynf(10,0.75) test expectations.

2010-11-24  Andreas Schwab  <schwab@redhat.com>

	* resolv/nss_dns/dns-host.c (getanswer_r): Don't handle ttl == 0
	specially.
	(gaih_getanswer_slice): Likewise.

2010-10-20  Jakub Jelinek  <jakub@redhat.com>

	* sysdeps/ieee754/ldbl-128/s_fmal.c (__fmal): Fix up inline asm.

2010-05-31  Petr Baudis  <pasky@suse.cz>

	[BZ #11149]
	* elf/ldconfig.c (main): Allow aux_cache_file open()ing to fail
	silently even in the chroot mode.

2010-11-22  Ulrich Drepper  <drepper@gmail.com>

	* nis/nss_compat/compat-initgroups.c (internal_getgrent_r): Optimize
	last patch a bit.  Pretty printing

2010-05-31  Petr Baudis <pasky@suse.cz>

	[BZ #10085]
	* nis/nss_compat/compat-initgroups.c (internal_getgrent_r): Fix
	initialization of skip_initgroups_dyn.

2010-11-19  Ulrich Drepper  <drepper@gmail.com>

	* sysdeps/unix/sysv/linux/i386/bits/mman.h: Define MAP_HUGETLB.
	* sysdeps/unix/sysv/linux/x86_64/bits/mman.h: Likewise.

2010-11-16  Ulrich Drepper  <drepper@gmail.com>

	* sysdeps/unix/sysv/linux/sys/swap.h (SWAP_FLAG_DISCARD): Define.

2010-11-11  Andreas Schwab  <schwab@redhat.com>

	* posix/fnmatch_loop.c (NEW_PATTERN): Fix use of alloca.
	* posix/Makefile (tests): Add $(objpfx)tst-fnmatch-mem.
	(tst-fnmatch-ENV): Set MALLOC_TRACE.
	($(objpfx)tst-fnmatch-mem): New rule.
	(generated): Add tst-fnmatch-mem and tst-fnmatch.mtrace.
	* posix/tst-fnmatch.c (main): Call mtrace.

2010-11-11  H.J. Lu  <hongjiu.lu@intel.com>

	* sysdeps/x86_64/multiarch/init-arch.c (__init_cpu_features):
	Support Intel processor model 6 and model 0x2c.

2010-11-10  Luis Machado  <luisgpm@br.ibm.com>

	* sysdeps/ieee754/ldbl-128ibm/e_sqrtl.c (__ieee754_sqrtl): Force
	  signed comparison.

2010-11-09  H.J. Lu  <hongjiu.lu@intel.com>

	[BZ #12205]
	* string/test-strncasecmp.c (check_result): New function.
	(do_one_test): Use it.
	(check1): New function.
	(test_main): Use it.
	* sysdeps/i386/i686/multiarch/strcmp.S (nibble_ashr_use_sse4_2_exit):
	Support strcasecmp and strncasecmp.

2010-11-08  Ulrich Drepper  <drepper@gmail.com>

	[BZ #12194]
	* sysdeps/i386/bits/byteswap.h: Avoid warning in __bswap_16.
	* sysdeps/x86_64/bits/byteswap.h: Likewise.

2010-11-07  H.J. Lu  <hongjiu.lu@intel.com>

	* sysdeps/x86_64/memset.S: Check USE_MULTIARCH and USE_SSE2 for
	IFUNC support.
	* sysdeps/x86_64/multiarch/Makefile (sysdep_routines): Add
	memset-x86-64.
	* sysdeps/x86_64/multiarch/bzero.S: New file.
	* sysdeps/x86_64/multiarch/cacheinfo.c: New file.
	* sysdeps/x86_64/multiarch/memset-x86-64.S: New file.
	* sysdeps/x86_64/multiarch/memset.S: New file.
	* sysdeps/x86_64/multiarch/memset_chk.S: New file.
	* sysdeps/x86_64/multiarch/init-arch.c (__init_cpu_features):
	Set bit_Prefer_SSE_for_memop for Intel processors.
	* sysdeps/x86_64/multiarch/init-arch.h (bit_Prefer_SSE_for_memop):
	Define.
	(index_Prefer_SSE_for_memop): Define.
	(HAS_PREFER_SSE_FOR_MEMOP): Define.

2010-11-04  Luis Machado  <luisgpm@br.ibm.com>

	* sysdeps/powerpc/powerpc32/power7/mempcpy.S: New file.
	* sysdeps/powerpc/powerpc64/power7/mempcpy.S: New file.

2010-11-03  H.J. Lu  <hongjiu.lu@intel.com>

	[BZ #12191]
	* sysdeps/i386/i686/cacheinfo.c (__x86_64_raw_data_cache_size): New.
	(__x86_64_raw_data_cache_size_half): Likewise.
	(__x86_64_raw_shared_cache_size): Likewise.
	(__x86_64_raw_shared_cache_size_half): Likewise.

	* sysdeps/x86_64/cacheinfo.c (__x86_64_raw_data_cache_size): New.
	(__x86_64_raw_data_cache_size_half): Likewise.
	(__x86_64_raw_shared_cache_size): Likewise.
	(__x86_64_raw_shared_cache_size_half): Likewise.
	(init_cacheinfo): Set __x86_64_raw_data_cache_size,
	__x86_64_raw_data_cache_size_half, __x86_64_raw_shared_cache_size
	and __x86_64_raw_shared_cache_size_half.  Round
	__x86_64_data_cache_size_half, __x86_64_data_cache_size
	__x86_64_shared_cache_size_half and __x86_64_shared_cache_size,
	to multiple of 256 bytes.

2010-11-03  Ulrich Drepper  <drepper@gmail.com>

	[BZ #12167]
	* sysdeps/unix/sysv/linux/ttyname.c (ttyname): Recognize new mangling
	of inacessible symlinks.  Verify result of symlink before returning it.
	* sysdeps/unix/sysv/linux/ttyname_r.c (__ttyname_r): Likewise.
	Patch mostly by Miklos Szeredi <miklos@szeredi.hu>.

2010-10-28  Erich Ritz  <erichritz@gmail.com>

	* math/math.h (isinf): Fix typo in comment.

2010-11-01  Ulrich Drepper  <drepper@gmail.com>

	* po/da.po: Update from translation team.

2010-10-26  Ulrich Drepper  <drepper@gmail.com>

	* elf/rtld.c (dl_main): Move assertion after the point where rtld map
	is added to the list.

2010-10-20  Andreas Krebbel  <Andreas.Krebbel@de.ibm.com>
	    Ulrich Drepper  <drepper@gmail.com>

	* elf/dl-object.c (_dl_new_object): Don't append the new object to
	the global list here.  Move code to...
	(_dl_add_to_namespace_list): ...here.  New function.
	* elf/rtld.c (dl_main): Invoke _dl_add_to_namespace_list.
	* sysdeps/generic/ldsodefs.h (_dl_add_to_namespace_list): Declare.
	* elf/dl-load.c (lose): Don't remove the element from the list.
	(_dl_map_object_from_fd): Invoke _dl_add_to_namespace_list.
	(_dl_map_object): Likewise.

2010-10-25  Ulrich Drepper  <drepper@gmail.com>

	[BZ #12159]
	* sysdeps/x86_64/multiarch/strchr.S: Fix propagation of search byte
	into all bytes of SSE register.
	Patch by Richard Li <richardpku@gmail.com>.

2010-10-24  Ulrich Drepper  <drepper@gmail.com>

	[BZ #12140]
	* malloc/malloc.c (_int_free): Fill correct number of bytes when
	perturbing.

2010-10-20  Michael B. Brutman  <brutman@us.ibm.com>

	* sysdeps/powerpc/dl-procinfo.c: Add support for ppca2 platform
	* sysdeps/powerpc/dl-procinfo.h: Add support for ppca2 platform
	* sysdeps/powerpc/powerpc32/a2/memcpy.S: New file.
	* sysdeps/powerpc/powerpc64/a2/memcpy.S: Likewise.
	* sysdeps/unix/sysv/linux/powerpc/powerpc32/a2/Implies: New
	submachine.
	* sysdeps/unix/sysv/linux/powerpc/powerpc64/a2/Implies: Likewise.

2010-10-22  Andreas Schwab  <schwab@redhat.com>

	* include/dlfcn.h (__RTLD_SECURE): Define.
	* elf/dl-load.c (_dl_map_object): Remove preloaded parameter.  Use
	mode & __RTLD_SECURE instead.
	(open_path): Rename preloaded parameter to secure.
	* sysdeps/generic/ldsodefs.h (_dl_map_object): Adjust declaration.
	* elf/dl-open.c (dl_open_worker): Adjust call to _dl_map_object.
	* elf/dl-deps.c (openaux): Likewise.
	* elf/rtld.c (struct map_args): Remove is_preloaded.
	(map_doit): Don't use it.
	(dl_main): Likewise.
	(do_preload): Use __RTLD_SECURE instead of is_preloaded.
	(dlmopen_doit): Add __RTLD_SECURE to mode bits.

2010-09-09  Andreas Schwab  <schwab@redhat.com>

	* Makeconfig (sysd-rules-patterns): Add rtld-%:rtld-%.
	(sysd-rules-targets): Remove duplicates.
	* elf/rtld-Rules ($(objpfx)rtld-%.os): Add pattern rules with
	rtld-%.$o dependency.

2010-10-18  Andreas Schwab  <schwab@redhat.com>

	* elf/dl-open.c (dl_open_worker): Don't expand DST here, let
	_dl_map_object do it.

2010-10-19  Ulrich Drepper  <drepper@gmail.com>

	* sysdeps/i386/bits/mathdef.h (FP_FAST_FMA): If the GCC 4.6 port has
	fast fma builtins, define the macros in the C99 standard.
	(FP_FAST_FMAF): Likewise.
	(FP_FAST_FMAL): Likewise.
	* sysdeps/x86_64/bits/mathdef.h: Likewise.

	* bits/mathdef.h: Update copyright year.
	* sysdeps/powerpc/bits/mathdef.h: Likewise.

2010-10-19  Michael Meissner  <meissner@linux.vnet.ibm.com>

	* bits/mathdef.h (FP_FAST_FMA): If the GCC 4.6 port has fast fma
	builtins, define the macros in the C99 standard.
	(FP_FAST_FMAF): Likewise.
	(FP_FAST_FMAL): Likewise.
	* sysdeps/powerpc/bits/mathdef.h (FP_FAST_FMA): Define, ppc as
	multiply/add.
	(FP_FAST_FMAF): Likewise.

2010-10-15  Jakub Jelinek  <jakub@redhat.com>

	[BZ #3268]
	* math/libm-test.inc (fma_test): Some new testcases.
	* sysdeps/ieee754/ldbl-128/s_fmal.c: New file.
	* sysdeps/ieee754/ldbl-96/s_fma.c (__fma): Fix fma with finite x and
	y and infinite z.  Do multiplication by C already in long double.
	* sysdeps/ieee754/ldbl-96/s_fmal.c: New file.
	* sysdeps/ieee754/dbl-64/s_fma.c (__fma): Fix fma with finite x and
	y and infinite z.  Do bitwise or of inexact bit into u.d.
	* sysdeps/ieee754/ldbl-64-128/s_fmal.c: New file.
	* sysdeps/i386/fpu/s_fmaf.S: Removed.
	* sysdeps/i386/fpu/s_fma.S: Removed.
	* sysdeps/i386/fpu/s_fmal.S: Removed.

2010-10-16  Jakub Jelinek  <jakub@redhat.com>

	[BZ #3268]
	* math/libm-test.inc (fma_test): Add IEEE quad long double fmal tests.
	* sysdeps/ieee754/ldbl-128/s_fmal.c (__fmal): Ensure a1 + u.d
	computation is not scheduled after fetestexcept.  Fix value
	of minimum denormal long double.

2010-10-14  Jakub Jelinek  <jakub@redhat.com>

	[BZ #3268]
	* math/libm-test.inc (fma_test): Add some more tests.
	* sysdeps/ieee754/dbl-64/s_fma.c (__fma): Handle underflows
	correctly.

2010-10-15  Andreas Schwab  <schwab@redhat.com>

	* scripts/data/localplt-s390-linux-gnu.data: New file.
	* scripts/data/localplt-s390x-linux-gnu.data: New file.

2010-10-13  Jakub Jelinek  <jakub@redhat.com>

	[BZ #3268]
	* math/libm-test.inc (fma_test): Some more fmaf and fma tests.
	* sysdeps/i386/i686/multiarch/s_fma.c: Include ldbl-96 version
	instead of dbl-64.
	* sysdeps/i386/fpu/bits/mathinline.h (fma, fmaf, fmal): Remove
	inlines.
	* sysdeps/ieee754/ldbl-96/s_fma.c: New file.
	* sysdeps/ieee754/dbl-64/s_fma.c (__fma): Fix exponent adjustment
	if one of x and y is very large and the other is subnormal.
	* sysdeps/s390/fpu/s_fmaf.c: New file.
	* sysdeps/s390/fpu/s_fma.c: New file.
	* sysdeps/powerpc/fpu/s_fmaf.S: New file.
	* sysdeps/powerpc/fpu/s_fma.S: New file.
	* sysdeps/powerpc/powerpc32/fpu/s_fma.S: New file.
	* sysdeps/powerpc/powerpc64/fpu/s_fma.S: New file.
	* sysdeps/unix/sysv/linux/s390/fpu/s_fma.c: New file.

2010-10-12  Jakub Jelinek  <jakub@redhat.com>

	[BZ #3268]
	* math/libm-test.inc (fma_test): Add some more fmaf tests, add
	fma tests.
	* sysdeps/ieee754/dbl-64/s_fmaf.c (__fmaf): Fix Inf/Nan check.
	* sysdeps/ieee754/dbl-64/s_fma.c: New file.
	* sysdeps/i386/i686/multiarch/s_fma.c: Include
	sysdeps/ieee754/dbl-64/s_fma.c instead of math/s_fma.c.
	* sysdeps/x86_64/multiarch/s_fma.c: Likewise.
	* sysdeps/ieee754/ldbl-opt/s_fma.c: Likewise.
	* sysdeps/ieee754/ldbl-128/s_fma.c: New file.

2010-10-12  Ulrich Drepper  <drepper@redhat.com>

	[BZ #12078]
	* posix/regcomp.c (parse_branch): One more memory leak plugged.
	* posix/bug-regex31.input: Add test case.

2010-10-11  Ulrich Drepper  <drepper@gmail.com>

	* posix/bug-regex31.c: Rewrite to run multiple tests from stdin.
	* posix/bug-regex31.input: New file.

	[BZ #12078]
	* posix/regcomp.c (parse_branch): Free memory when allocation failed.
	(parse_sub_exp): Fix last change, use postorder.

	* posix/bug-regex31.c: New file.
	* posix/Makefile: Add rules to build and run bug-regex31.

	* posix/regcomp.c (parse_bracket_exp): Add missing re_free calls.

	[BZ #12078]
	* posix/regcomp.c (parse_sub_exp): Free tree data when it is not used.

	[BZ #12108]
	* stdio-common/psiginfo.c (psiginfo): Don't expext SIGRTMIN..SIGRTMAX
	to have entries in sys_siglist.

	[BZ #12093]
	* sysdeps/unix/sysv/linux/check_pf.c (__check_pf): ->ifa_addr might
	be NULL.

2010-10-07  Jakub Jelinek  <jakub@redhat.com>

	[BZ #3268]
	* math/libm-test.inc (fma_test): Add 2 fmaf tests.
	* sysdeps/ieee754/dbl-64/s_fmaf.c: New file.
	* sysdeps/i386/i686/multiarch/s_fmaf.c: Include
	sysdeps/ieee754/dbl-64/s_fmaf.c instead of math/s_fmaf.c.
	* sysdeps/x86_64/multiarch/s_fmaf.c: Likewise.
	* include/fenv.h (feupdateenv, fetestexcept): Add libm_hidden_proto.
	* math/feupdateenv.c (feupdateenv): Add libm_hidden_ver.
	* sysdeps/i386/fpu/feupdateenv.c (feupdateenv): Likewise.
	* sysdeps/powerpc/fpu/feupdateenv.c (feupdateenv): Likewise.
	* sysdeps/x86_64/fpu/feupdateenv.c (feupdateenv): Likewise.
	* sysdeps/sparc/fpu/feupdateenv.c (feupdateenv): Likewise.
	* sysdeps/ia64/fpu/feupdateenv.c (feupdateenv): Add libm_hidden_def.
	* sysdeps/s390/fpu/feupdateenv.c (feupdateenv): Likewise.
	* math/ftestexcept.c (fetestexcept): Likewise.
	* sysdeps/ia64/fpu/ftestexcept.c (fetestexcept): Likewise.
	* sysdeps/i386/fpu/ftestexcept.c (fetestexcept): Likewise.
	* sysdeps/s390/fpu/ftestexcept.c (fetestexcept): Likewise.
	* sysdeps/powerpc/fpu/ftestexcept.c (fetestexcept): Likewise.
	* sysdeps/x86_64/fpu/ftestexcept.c (fetestexcept): Likewise.
	* sysdeps/sparc/fpu/ftestexcept.c (fetestexcept): Likewise.
	* sysdeps/sh/sh4/fpu/ftestexcept.c (fetestexcept): Likewise.

2010-10-11  Ulrich Drepper  <drepper@gmail.com>

	[BZ #12107]
	* stdio-common/psiginfo.c (psiginfo): Terminate all strings with
	newline.

2010-10-06  Ulrich Drepper  <drepper@gmail.com>

	* string/bug-strstr1.c: New file.
	* string/Makefile: Add rules to build and run bug-strstr1.

2010-10-05  Eric Blake  <eblake@redhat.com>

	[BZ #12092]
	* string/str-two-way.h (two_way_long_needle): Always clear memory
	when skipping input due to the shift table.

2010-10-03  Ulrich Drepper  <drepper@gmail.com>

	[BZ #12005]
	* malloc/mcheck.c: Handle large requests.

	[BZ #12077]
	* sysdeps/x86_64/strcmp.S: Fix handling of remaining bytes in buffer
	for strncmp and strncasecmp.
	* string/stratcliff.c: Add tests for strcmp and strncmp.
	* wcsmbs/wcsatcliff.c: Adjust for stratcliff change.

2010-09-28  Nobuhiro Iwamatsu  <iwamatsu@nigauri.org>

	* sysdeps/sh/sh4/fpu/fpu_control.h: Add 'extern "C"' protection to
	__set_fpscr.

2010-09-30  Andreas Jaeger  <aj@suse.de>

	* sysdeps/unix/sysv/linux_fsinfo.h (BTRFS_SUPER_MAGIC): Define.
	(CGROUP_SUPER_MAGIC): Define.
	* sysdeps/unix/sysv/linux/internal_statvfs.c (__statvfs_getflags):
	Handle btrfs and cgroup file systems.
	* sysdeps/unix/sysv/linux/pathconf.c (__statfs_filesize_max):
	Likewise.

2010-09-27  Luis Machado  <luisgpm@br.ibm.com>

	* sysdeps/powerpc/powerpc32/rtld-memset.c: New file.
	* sysdeps/powerpc/powerpc64/rtld-memset.c: New file.

2010-09-29  Andreas Krebbel  <Andreas.Krebbel@de.ibm.com>

	[BZ #12067]
	* sysdeps/s390/s390-32/elf/start.S: Fix address calculation when
	trying to locate the ELF header.

2010-09-27  Andreas Schwab  <schwab@redhat.com>

	[BZ #11611]
	* sysdeps/unix/sysv/linux/internal_statvfs.c (INTERNAL_STATVFS):
	Mask out sign-bit copies when constructing f_fsid.

2010-09-24  Petr Baudis <pasky@suse.cz>

	* debug/stack_chk_fail_local.c: Add missing licence exception.
	* debug/warning-nop.c: Likewise.

2010-09-15  Joseph Myers  <joseph@codesourcery.com>

	* sysdeps/unix/sysv/linux/getdents.c (__GETDENTS): When
	implementing getdents64 using getdents syscall, set d_type if
	__ASSUME_GETDENTS32_D_TYPE.

2010-09-16  Andreas Schwab  <schwab@redhat.com>

	* elf/dl-close.c (free_slotinfo, free_mem): Move to...
	* elf/dl-libc.c (free_slotinfo, free_mem): ... here.

2010-09-21  Ulrich Drepper  <drepper@redhat.com>

	[BZ #12037]
	* posix/unistd.h: Undo change of feature selection for ftruncate from
	2010-01-11.

2010-09-20  Ulrich Drepper  <drepper@redhat.com>

	* sysdeps/x86_64/strcmp.S: Fix another typo in x86-64 strncasecmp limit
	detection.

2010-09-20  Andreas Schwab  <schwab@redhat.com>

	* sysdeps/unix/sysv/linux/sparc/sparc32/syscalls.list: Add
	fanotify_mark.
	* sysdeps/unix/sysv/linux/s390/s390-32/syscalls.list: Likewise.

2010-09-14  Andreas Schwab  <schwab@redhat.com>

	* sysdeps/s390/s390-32/__longjmp.c (__longjmp): Define register
	variables after CHECK_SP call.
	* sysdeps/s390/s390-64/__longjmp.c (__longjmp): Likewise.

2010-09-13  Andreas Schwab  <schwab@redhat.com>
	    Ulrich Drepper  <drepper@redhat.com>

	* elf/rtld.c (dl_main): Set GLRO(dl_init_all_dirs) just before
	re-relocationg ld.so.
	* elf/dl-support.c (_dl_non_dynamic_init): And here after the
	_dl_init_paths call.
	* elf/dl-load.c (_dl_init_paths).  Don't set GLRO(dl_init_all_dirs)
	here anymore.

2010-09-14  Ulrich Drepper  <drepper@redhat.com>

	* resolv/res_init.c (__res_vinit): Count the default server we added.

2010-09-08  Chung-Lin Tang  <cltang@codesourcery.com>
	    Ulrich Drepper  <drepper@redhat.com>

	[BZ #11968]
	* sysdeps/unix/sysv/linux/x86_64/____longjmp_chk.S
	(____longjmp_chk): Use %ebx for saving value across system call.
	Add unwind info.

2010-09-06  Andreas Schwab  <schwab@redhat.com>

	* manual/Makefile: Don't mix pattern rules with normal rules.

2010-09-05  Andreas Schwab  <schwab@linux-m68k.org>

	* debug/vdprintf_chk.c (__vdprintf_chk): Remove undefined
	operation.
	* libio/iofdopen.c (_IO_new_fdopen): Likewise.
	* libio/iofopncook.c (_IO_cookie_init): Likewise.
	* libio/iovdprintf.c (_IO_vdprintf): Likewise.
	* libio/oldiofdopen.c (_IO_old_fdopen): Likewise.
	* sysdeps/powerpc/powerpc64/dl-machine.h (elf_machine_rela):
	Likewise.

2010-09-04  Ulrich Drepper  <drepper@redhat.com>

	[BZ #11979]
	* iconvdata/gconv-modules: Remove EBCDIC-CP-AR2 alias from
	IBM-930, IBM-933, IBM-935, IBM-937, and IBM-939.

2010-09-02  Ulrich Drepper  <drepper@redhat.com>

	* sysdeps/x86_64/add_n.S: Update from GMP 5.0.1.
	* sysdeps/x86_64/addmul_1.S: Likewise.
	* sysdeps/x86_64/lshift.S: Likewise.
	* sysdeps/x86_64/mul_1.S: Likewise.
	* sysdeps/x86_64/rshift.S: Likewise.
	* sysdeps/x86_64/sub_n.S: Likewise.
	* sysdeps/x86_64/submul_1.S: Likewise.

2010-09-01  Samuel Thibault  <samuel.thibault@ens-lyon.org>

	This aligns bits/sched.h onto sysdeps/unix/sysv/linux/bits/sched.h:
	Define __sched_param instead of SCHED_* and sched_param when
	<bits/sched.h> is included with __need_schedparam defined.
	* bits/sched.h [__need_schedparam]
	(SCHED_OTHER, SCHED_FIFO, SCHED_RR, sched_param): Do not define.
	[!__defined_schedparam && (__need_schedparam || _SCHED_H)]
	(__defined_schedparam): Define to 1.
	(__sched_param): New structure, identical to sched_param.
	(__need_schedparam): Undefine.

2010-08-31  Mike Frysinger  <vapier@gentoo.org>

	* sysdeps/unix/sysv/linux/sparc/sys/epoll.h (epoll_create2): Delete.
	(epoll_create1): Declare.

	* sysdeps/unix/sysv/linux/x86_64/sys/epoll.h: Fix typo.

2010-08-31  Andreas Schwab  <schwab@redhat.com>

	[BZ #7066]
	* stdlib/strtod_l.c (____STRTOF_INTERNAL): Fix array overflow when
	shifting retval into place.

2010-09-01  Ulrich Drepper  <drepper@redhat.com>

	* nis/rpcsvc/nis.h: Update copyright notice.
	* nis/rpcsvc/nis.x: Likewise.
	* nis/rpcsvc/nis_callback.h: Likewise.
	* nis/rpcsvc/nis_callback.x: Likewise.
	* nis/rpcsvc/nis_object.x: Likewise.
	* nis/rpcsvc/nis_tags.h: Likewise.
	* nis/rpcsvc/yp.h: Likewise.
	* nis/rpcsvc/yp.x: Likewise.
	* nis/rpcsvc/ypupd.h: Likewise.
	* nis/yp_xdr.c: Likewise.
	* nis/ypupdate_xdr.c: Likewise.

	* sunrpc/pm_getport.c (__libc_rpc_getport): New function.  This is
	mainly the body of pmap_getport.  Add parameters to specify timeouts.
	(pmap_getport): Use __libc_rpc_getport.
	* sunrpc/Versions: Export __libc_rpc_getport with GLIBC_PRIVATE.
	* include/rpc/pmap_clnt.h: Declare __libc_rpc_getport.
	* nis/nis_findserv.c: Remove pmap_getport copy. Use __libc_rpc_getport.

2010-08-31  Andreas Schwab  <schwab@linux-m68k.org>

	* sysdeps/unix/sysv/linux/powerpc/powerpc32/syscalls.list: Add
	fanotify_mark.

2010-08-27  Roland McGrath  <roland@redhat.com>

	* sysdeps/i386/i686/multiarch/Makefile
	(CFLAGS-varshift.c): New variable.

2010-08-27  Ulrich Drepper  <drepper@redhat.com>

	* sysdeps/i386/i686/multiarch/varshift.S: File removed.
	* sysdeps/i386/i686/multiarch/varshift.c: New file.

	* sysdeps/x86_64/multiarch/strlen-no-bsf.S: Move to .text.slow section.

	* sysdeps/x86_64/strlen.S: Minimal code improvement.

2010-08-26  H.J. Lu  <hongjiu.lu@intel.com>

	* sysdeps/x86_64/strlen.S: Unroll the loop.
	* sysdeps/x86_64/multiarch/Makefile (sysdep_routines): Add
	strlen-sse2 strlen-sse2-bsf.
	* sysdeps/x86_64/multiarch/strlen.S ((strlen): Return
	__strlen_no_bsf if bit_Slow_BSF is set.
	(__strlen_sse42): Removed.
	* sysdeps/x86_64/multiarch/strlen-no-bsf.S: New file.
	* sysdeps/x86_64/multiarch/strlen-sse4.S: New file.

2010-08-25  Roland McGrath  <roland@redhat.com>

	* sysdeps/x86_64/multiarch/varshift.S: File removed.
	* sysdeps/x86_64/multiarch/varshift.c: New file.
	* sysdeps/x86_64/multiarch/Makefile (CFLAGS-varshift.c): New variable.
	* sysdeps/x86_64/multiarch/varshift.h: Clean up decls, fix a cast.
	* sysdeps/x86_64/multiarch/memmove.c: Move decls around.
	* sysdeps/x86_64/multiarch/memmove_chk.c: Likewise.

2010-08-25  H.J. Lu  <hongjiu.lu@intel.com>

	* sysdeps/i386/i686/multiarch/Makefile (sysdep_routines): Add
	strlen-sse2 strlen-sse2-bsf.
	* sysdeps/i386/i686/multiarch/strlen.S (strlen): Return
	__strlen_sse2_bsf if bit_Slow_BSF is unset.
	(__strlen_sse2): Removed.
	* sysdeps/i386/i686/multiarch/strlen-sse2-bsf.S: New file.
	* sysdeps/i386/i686/multiarch/strlen-sse2.S: New file.
	* sysdeps/x86_64/multiarch/init-arch.c (__init_cpu_features): Set
	bit_Slow_BSF for Atom.
	* sysdeps/x86_64/multiarch/init-arch.h (bit_Slow_BSF): Define.
	(index_Slow_BSF): Define.
	(HAS_SLOW_BSF): Define.

2010-08-25  Ulrich Drepper  <drepper@redhat.com>

	[BZ #10851]
	* resolv/res_init.c (__res_vinit): When no server address at all
	is given default to loopback.

2010-08-24  Roland McGrath  <roland@redhat.com>

	* configure.in: Remove config-name.h generation.
	* configure: Regenerated.
	* config-name.in: File removed.
	* scripts/config-uname.sh: New file.
	* posix/Makefile (uname.c): Depend on $(objdir)config-name.h.
	($(objdir)config-name.h): New target.

	* sunrpc/rpc_parse.h: Avoid nested comment.

2010-08-24  Richard Henderson  <rth@redhat.com>
	    Ulrich Drepper  <drepper@redhat.com>
	    H.J. Lu  <hongjiu.lu@intel.com>

	* sysdeps/i386/i686/multiarch/Makefile (sysdep_routines): Add varshift.
	* sysdeps/x86_64/multiarch/Makefile (sysdep_routines): Likewise.
	* sysdeps/x86_64/multiarch/strcspn-c.c: Include "varshift.h".
	Replace _mm_srli_si128 with __m128i_shift_right.  Replace
	_mm_alignr_epi8 with _mm_loadu_si128.
	* sysdeps/x86_64/multiarch/strspn-c.c: Likewise.
	* sysdeps/x86_64/multiarch/strstr.c: Include "varshift.h".
	(__m128i_shift_right): Removed.
	* sysdeps/i386/i686/multiarch/varshift.h: New file.
	* sysdeps/i386/i686/multiarch/varshift.S: New file.
	* sysdeps/x86_64/multiarch/varshift.h: New file.
	* sysdeps/x86_64/multiarch/varshift.S: New file.

2010-08-21  Mike Frysinger  <vapier@gentoo.org>

	* configure.in: Move assembler checks to before sysdep dir checking.

2010-08-20  Petr Baudis  <pasky@suse.cz>

	* LICENSES: Sync the sunrpc license.

2010-08-19  Ulrich Drepper  <drepper@redhat.com>

	* sunrpc/auth_des.c: Update copyright notice once again.
	* sunrpc/auth_none.c: Likewise.
	* sunrpc/auth_unix.c: Likewise.
	* sunrpc/authdes_prot.c: Likewise.
	* sunrpc/authuxprot.c: Likewise.
	* sunrpc/bindrsvprt.c: Likewise.
	* sunrpc/clnt_gen.c: Likewise.
	* sunrpc/clnt_perr.c: Likewise.
	* sunrpc/clnt_raw.c: Likewise.
	* sunrpc/clnt_simp.c: Likewise.
	* sunrpc/clnt_tcp.c: Likewise.
	* sunrpc/clnt_udp.c: Likewise.
	* sunrpc/clnt_unix.c: Likewise.
	* sunrpc/des_crypt.c: Likewise.
	* sunrpc/des_soft.c: Likewise.
	* sunrpc/get_myaddr.c: Likewise.
	* sunrpc/getrpcport.c: Likewise.
	* sunrpc/key_call.c: Likewise.
	* sunrpc/key_prot.c: Likewise.
	* sunrpc/openchild.c: Likewise.
	* sunrpc/pm_getmaps.c: Likewise.
	* sunrpc/pm_getport.c: Likewise.
	* sunrpc/pmap_clnt.c: Likewise.
	* sunrpc/pmap_prot.c: Likewise.
	* sunrpc/pmap_prot2.c: Likewise.
	* sunrpc/pmap_rmt.c: Likewise.
	* sunrpc/rpc/auth.h: Likewise.
	* sunrpc/rpc/auth_unix.h: Likewise.
	* sunrpc/rpc/clnt.h: Likewise.
	* sunrpc/rpc/des_crypt.h: Likewise.
	* sunrpc/rpc/key_prot.h: Likewise.
	* sunrpc/rpc/netdb.h: Likewise.
	* sunrpc/rpc/pmap_clnt.h: Likewise.
	* sunrpc/rpc/pmap_prot.h: Likewise.
	* sunrpc/rpc/pmap_rmt.h: Likewise.
	* sunrpc/rpc/rpc.h: Likewise.
	* sunrpc/rpc/rpc_des.h: Likewise.
	* sunrpc/rpc/rpc_msg.h: Likewise.
	* sunrpc/rpc/svc.h: Likewise.
	* sunrpc/rpc/svc_auth.h: Likewise.
	* sunrpc/rpc/types.h: Likewise.
	* sunrpc/rpc/xdr.h: Likewise.
	* sunrpc/rpc_clntout.c: Likewise.
	* sunrpc/rpc_cmsg.c: Likewise.
	* sunrpc/rpc_common.c: Likewise.
	* sunrpc/rpc_cout.c: Likewise.
	* sunrpc/rpc_dtable.c: Likewise.
	* sunrpc/rpc_hout.c: Likewise.
	* sunrpc/rpc_main.c: Likewise.
	* sunrpc/rpc_parse.c: Likewise.
	* sunrpc/rpc_parse.h: Likewise.
	* sunrpc/rpc_prot.c: Likewise.
	* sunrpc/rpc_sample.c: Likewise.
	* sunrpc/rpc_scan.c: Likewise.
	* sunrpc/rpc_scan.h: Likewise.
	* sunrpc/rpc_svcout.c: Likewise.
	* sunrpc/rpc_tblout.c: Likewise.
	* sunrpc/rpc_util.c: Likewise.
	* sunrpc/rpc_util.h: Likewise.
	* sunrpc/rpcinfo.c: Likewise.
	* sunrpc/rpcsvc/bootparam_prot.x: Likewise.
	* sunrpc/rpcsvc/key_prot.x: Likewise.
	* sunrpc/rpcsvc/klm_prot.x: Likewise.
	* sunrpc/rpcsvc/mount.x: Likewise.
	* sunrpc/rpcsvc/nfs_prot.x: Likewise.
	* sunrpc/rpcsvc/nlm_prot.x: Likewise.
	* sunrpc/rpcsvc/rex.x: Likewise.
	* sunrpc/rpcsvc/rstat.x: Likewise.
	* sunrpc/rpcsvc/rusers.x: Likewise.
	* sunrpc/rpcsvc/sm_inter.x: Likewise.
	* sunrpc/rpcsvc/spray.x: Likewise.
	* sunrpc/rpcsvc/yppasswd.x: Likewise.
	* sunrpc/rtime.c: Likewise.
	* sunrpc/svc.c: Likewise.
	* sunrpc/svc_auth.c: Likewise.
	* sunrpc/svc_authux.c: Likewise.
	* sunrpc/svc_raw.c: Likewise.
	* sunrpc/svc_run.c: Likewise.
	* sunrpc/svc_simple.c: Likewise.
	* sunrpc/svc_tcp.c: Likewise.
	* sunrpc/svc_udp.c: Likewise.
	* sunrpc/svc_unix.c: Likewise.
	* sunrpc/svcauth_des.c: Likewise.
	* sunrpc/xcrypt.c: Likewise.
	* sunrpc/xdr.c: Likewise.
	* sunrpc/xdr_array.c: Likewise.
	* sunrpc/xdr_float.c: Likewise.
	* sunrpc/xdr_mem.c: Likewise.
	* sunrpc/xdr_rec.c: Likewise.
	* sunrpc/xdr_ref.c: Likewise.
	* sunrpc/xdr_sizeof.c: Likewise.
	* sunrpc/xdr_stdio.c: Likewise.

	* sysdeps/x86_64/multiarch/strcmp.S: Fix two typos in strncasecmp
	handling.

2010-08-19  Andreas Schwab  <schwab@redhat.com>

	* sysdeps/i386/i686/multiarch/strspn.S [!SHARED]: Fix SSE4.2 check.

2010-08-19  Luis Machado  <luisgpm@br.ibm.com>

	* sysdeps/powerpc/powerpc32/power7/memchr.S: New file.
	* sysdeps/powerpc/powerpc32/power7/memrchr.S: New file.
	* sysdeps/powerpc/powerpc32/power7/rawmemchr.S: New file.
	* sysdeps/powerpc/powerpc32/power7/strchr.S: New file.
	* sysdeps/powerpc/powerpc32/power7/strchrnul.S: New file.
	* sysdeps/powerpc/powerpc32/power7/strlen.S: New file.
	* sysdeps/powerpc/powerpc32/power7/strnlen.S: New file.
	* sysdeps/powerpc/powerpc64/power7/memchr.S: New file.
	* sysdeps/powerpc/powerpc64/power7/memrchr.S: New file.
	* sysdeps/powerpc/powerpc64/power7/rawmemchr.S: New file.
	* sysdeps/powerpc/powerpc64/power7/strchr.S: New file.
	* sysdeps/powerpc/powerpc64/power7/strchrnul.S: New file.
	* sysdeps/powerpc/powerpc64/power7/strlen.S: New file.
	* sysdeps/powerpc/powerpc64/power7/strnlen.S: New file.

2010-07-26  Anton Blanchard  <anton@samba.org>

	* malloc/malloc.c (sYSTRIm): Replace divide and multiply with mask.
	* malloc/arena.c (heap_trim): Likewise.

2010-08-16  Ulrich Drepper  <drepper@redhat.com>

	* sysdeps/unix/sysv/linux/syscalls.list: Add entry for fanotify_init
	here.  Not...
	* sysdeps/unix/sysv/linux/wordsize-64/syscalls.list: ...here...
	* sysdeps/unix/sysv/linux/i386/syscalls.list: ... orhere.

2010-08-12  H.J. Lu  <hongjiu.lu@intel.com>

	* sysdeps/i386/elf/Makefile: New file.

2010-08-14  Andreas Schwab  <schwab@linux-m68k.org>

	* sysdeps/unix/sysv/linux/sys/fanotify.h: Remove third argument
	from fanotify_init.
	* sysdeps/unix/sysv/linux/i386/syscalls.list: Likewise.
	* sysdeps/unix/sysv/linux/wordsize-64/syscalls.list: Likewise.

2010-08-15  Ulrich Drepper  <drepper@redhat.com>

	* sysdeps/x86_64/strcmp.S: Use correct register for fourth parameter
	of strncasecmp_l.
	* sysdeps/multiarch/strcmp.S: Likewise.

2010-08-14  Ulrich Drepper  <drepper@redhat.com>

	* sysdeps/x86_64/Makefile [subdir=string] (sysdep_routines): Add
	strncase_l-nonascii.
	* sysdeps/x86_64/multiarch/Makefile [subdir=string] (sysdep_routines):
	Add strncase_l-ssse3.
	* sysdeps/x86_64/multiarch/strcmp.S: Prepare for use as strncasecmp.
	* sysdeps/x86_64/strcmp.S: Likewise.
	* sysdeps/x86_64/multiarch/strncase_l-ssse3.S: New file.
	* sysdeps/x86_64/multiarch/strncase_l.S: New file.
	* sysdeps/x86_64/strncase.S: New file.
	* sysdeps/x86_64/strncase_l-nonascii.c: New file.
	* sysdeps/x86_64/strncase_l.S: New file.
	* string/Makefile (strop-tests): Add strncasecmp.
	* string/test-strncasecmp.c: New file.

	* sysdeps/x86_64/strcasecmp_l-nonascii.c: Add prototype to avoid
	warning.

	* sysdeps/x86_64/strcmp.S: Move definition of NO_NOLOCALE_ALIAS to...
	* sysdeps/x86_64/multiarch/strcasecmp_l-ssse3.S: ... here.

2010-08-14  Andreas Schwab  <schwab@linux-m68k.org>

	* sysdeps/unix/sysv/linux/prlimit.c: Make it compile.

2010-08-12  Ulrich Drepper  <drepper@redhat.com>

	* sysdeps/unix/sysv/linux/bits/termios.h: Define EXTPROC.
	* sysdeps/unix/sysv/linux/powerpc/bits/termios.h: Likewise.
	* sysdeps/unix/sysv/linux/sparc/bits/termios.h: Likewise.

2010-05-01  Alan Modra  <amodra@gmail.com>

	* sysdeps/powerpc/powerpc32/power4/memcmp.S: Correct cfi for r24.
	* sysdeps/powerpc/powerpc64/bsd-_setjmp.S: Move contents..
	* sysdeps/powerpc/powerpc64/bsd-setjmp.S: ..and these too..
	* sysdeps/powerpc/powerpc64/setjmp.S: ..to here..
	* sysdeps/powerpc/powerpc64/setjmp-common.S: ..and here, with some
	tidying.  Don't tail-call __sigjmp_save for static lib.
	* sysdeps/powerpc/powerpc64/sysdep.h (SAVE_ARG, REST_ARG): Correct
	save location.
	(CFI_SAVE_ARG, CFI_REST_ARG): New macros.
	(CALL_MCOUNT): Add eh info, and nop after bl.
	(TAIL_CALL_SYSCALL_ERROR): New macro.
	(PSEUDO_RET): Use it.
	* sysdeps/powerpc/powerpc64/dl-trampoline.S (_dl_runtime_resolve):
	Correct save location of integer regs and cr.
	(_dl_profile_resolve): Correct cr save location.  Delete nops
	after bl when SHARED.  Reduce cfi size a little by better
	placement of cfi directives.
	* sysdeps/powerpc/powerpc64/fpu/s_copysign.S (__copysign): Don't
	make a stack frame.  Instead use parm save area as a temp.
	* sysdeps/unix/sysv/linux/powerpc/powerpc64/brk.S (__brk): Don't
	make a stack frame.  Use TAIL_CALL_SYSCALL_ERROR.
	* sysdeps/unix/sysv/linux/powerpc/powerpc64/clone.S (__clone):
	Don't make a stack frame for parent, use parm save area.
	Increase child stack frame to 112 bytes.  Don't save unused reg,
	and adjust reg usage.  Set up cfi on error recovery and
	epilogue of parent, and use TAIL_CALL_SYSCALL_ERROR, PSEUDO_RET.
	* sysdeps/unix/sysv/linux/powerpc/powerpc64/makecontext.S
	(__makecontext): Add dummy nop after jump to exit.
	* sysdeps/unix/sysv/linux/powerpc/powerpc64/socket.S (__socket):
	Use correct parm save area and cr save, reduce stack frame.
	Correct cfi for possible PSEUDO_RET frame setup.
	* sysdeps/unix/sysv/linux/powerpc/powerpc64/vfork.S (__vfork):
	Branch to local label emitted by PSEUDO_RET rather than
	__syscall_error.

2010-08-12  Andreas Schwab  <schwab@redhat.com>

	[BZ #11904]
	* locale/programs/locale.c (print_assignment): New function.
	(show_locale_vars): Use it.

2010-08-11  Ulrich Drepper  <drepper@redhat.com>

	* sysdeps/unix/sysv/linux/bits/statfs.h (struct statfs): Add f_flags
	field.
	(struct statfs64): Likewise.
	(_STATFS_F_FLAGS): Define.
	* sysdeps/unix/sysv/linux/s390/bits/statfs.h: Likewise.
	* sysdeps/unix/sysv/linux/internal_statvfs.c (__statvfs_getflags):
	Don't define if __ASSUME_STATFS_F_FLAGS is defined.
	(ST_VALID): Define locally.
	(INTERNAL_STATVFS): If f_flags has ST_VALID set don't call
	__statvfs_getflags, use the provided value.
	* sysdeps/unix/sysv/linux/kernel-features.h: Define
	__ASSUME_STATFS_F_FLAGS.

	* sysdeps/unix/sysv/linux/sys/inotify.h (IN_EXCL_UNLINK): Define.

	* sysdeps/unix/sysv/linux/Makefile [subdir=misc] (sysdep_headers):
	Add sys/fanotify.h.
	* sysdeps/unix/sysv/linux/Versions [libc]: Export fanotify_init and
	fanotify_mask for GLIBC_2.13.
	* sysdeps/unix/sysv/linux/i386/syscalls.list: Add entries for
	fanotify_init and fanotify_mark.
	* sysdeps/unix/sysv/linux/wordsize-64/syscalls.list: Likewise.
	* sysdeps/unix/sysv/linux/sys/fanotify.h: New file.

	* sysdeps/unix/sysv/linux/Makefile [subdir=misc] (sysdep_routines):
	Add prlimit.
	* sysdeps/unix/sysv/linux/Versions [libc]: Export prlimit and
	prlimit64 for GLIBC_2.13.
	* sysdeps/unix/sysv/linux/bits/resource.h: Declare prlimit and
	prlimit64.
	* sysdeps/unix/sysv/linux/i386/syscalls.list: Add entry for prlimit64
	syscall.
	* sysdeps/unix/sysv/linux/powerpc/powerpc32/syscalls.list: Likewise.
	* sysdeps/unix/sysv/linux/s390/s390-32/syscalls.list: Likewise.
	* sysdeps/unix/sysv/linux/sh/syscalls.list: Likewise.
	* sysdeps/unix/sysv/linux/sparc/sparc32/syscalls.lis: Likewise.
	* sysdeps/unix/sysv/linux/wordsize-64/syscalls.list: Likewise.  Also
	add prlimit alias.
	* sysdeps/unix/sysv/linux/prlimit.c: New file.

	[BZ #11903]
	* sysdeps/generic/netinet/ip.h (IPTOS_CLASS): Fix definition.
	Patch by Evgeni Bikov <bikovevg@iitp.ru>.

	* nss/Makefile: Add rules to build and run tst-nss-test1.
	* shlib-versions: Add entry for libnss_test1.
	* nss/nss_test1.c: New file.
	* nss/tst-nss-test1.c: New file.

	* nss/nsswitch.c (__nss_database_custom): Define new variable.
	(__nss_configure_lookup): Set appropriate entry in
	__nss_configure_lookup to true.
	* nss/nsswitch.h: Define enum with indeces of databases in
	databases and __nss_database_custom arrays.  Declare
	__nss_database_custom.
	* grp/initgroups.c (internal_getgrouplist): Use __nss_database_custom
	to avoid using nscd when custom rules are installed.
	* nss/getXXbyYY_r.c: Likewise.
	* sysdeps/posix/getaddrinfo.c (gaih_inet): Likewise.

	* nss/nss_files/files-parse.c: Whitespace fixes.

2010-08-09  Ulrich Drepper  <drepper@redhat.com>

	[BZ #11883]
	* posix/fnmatch.c: Keep track of alloca use and fall back on malloc.
	* posix/fnmatch_loop.c: Likewise.

2010-07-17  Andi Kleen  <ak@linux.intel.com>

	* sysdeps/i386/i386-mcount.S (__fentry__): Define.
	* sysdeps/x86_64/_mcount.S (__fentry__): Define.
	* stdlib/Versions (__fentry__): Add for GLIBC 2.13
	* Versions.def [GLIBC_2.13]: Add.

2010-08-06  Ulrich Drepper  <drepper@redhat.com>

	* sysdeps/unix/sysv/linux/getlogin_r.c (__getlogin_r_loginuid):
	Also fail if tpwd after pwuid call is NULL.

2010-07-31  Samuel Thibault  <samuel.thibault@ens-lyon.org>

	* hurd/hurdselect.c (_hurd_select): Round timeout up instead of down
	when converting to ms.

2010-06-06  Samuel Thibault  <samuel.thibault@ens-lyon.org>

	* sysdeps/mach/hurd/ttyname.c (ttyname): Replace MIG_BAD_ID and
	EOPNOTSUPP errors with ENOTTY.
	* sysdeps/mach/hurd/ttyname_r.c (__ttyname_r): Replace MIG_BAD_ID and
	EOPNOTSUPP errors with ENOTTY.

2010-07-31  Ulrich Drepper  <drepper@redhat.com>

	* sysdeps/x86_64/multiarch/Makefile [subdir=string] (sysdep_routines):
	Add strcasecmp_l-ssse3.
	* sysdeps/x86_64/multiarch/strcmp.S: Add support to compile for
	strcasecmp.
	* sysdeps/x86_64/strcmp.S: Allow more flexible compiling of strcasecmp.
	* sysdeps/x86_64/multiarch/strcasecmp_l.S: New file.
	* sysdeps/x86_64/multiarch/strcasecmp_l-ssse3.S: New file.

2010-07-30  Ulrich Drepper  <drepper@redhat.com>

	* sysdeps/x86_64/multiarch/strcmp.S: Pretty printing.

	* string/Makefile (strop-tests): Add strcasecmp.
	* sysdeps/x86_64/Makefile [subdir=string] (sysdep_routines): Add
	strcasecmp_l-nonascii.
	(gen-as-const-headers): Add locale-defines.sym.
	* sysdeps/x86_64/strcmp.S: Add support for strcasecmp implementation.
	* sysdeps/x86_64/strcasecmp.S: New file.
	* sysdeps/x86_64/strcasecmp_l.S: New file.
	* sysdeps/x86_64/strcasecmp_l-nonascii.c: New file.
	* sysdeps/x86_64/locale-defines.sym: New file.
	* string/test-strcasecmp.c: New file.

	* string/test-strcasestr.c: Test both ends of the range of characters.
	* sysdeps/x86_64/multiarch/strstr.c: Fix UCHIGH definition.

2010-07-29  Roland McGrath  <roland@redhat.com>

	[BZ #11856]
	* manual/locale.texi (Yes-or-No Questions): Fix example code.

2010-07-27  Ulrich Drepper  <drepper@redhat.com>

	* sysdeps/x86_64/multiarch/strcmp-ssse3.S: Avoid compiling the file
	for ld.so.

2010-07-27  Andreas Schwab  <schwab@redhat.com>

	* manual/memory.texi (Malloc Tunable Parameters): Document
	M_PERTURB.

2010-07-26  Roland McGrath  <roland@redhat.com>

	[BZ #11840]
	* configure.in (-fgnu89-inline check): Set and substitute
	gnu89_inline, not libc_cv_gnu89_inline.
	* configure: Regenerated.
	* config.make.in (gnu89-inline-CFLAGS): Use @gnu89_inline@.

2010-07-26  Ulrich Drepper  <drepper@redhat.com>

	* string/test-strnlen.c: New file.
	* string/Makefile (strop-tests): Add strnlen.
	* string/tester.c (test_strnlen): Add a few more test cases.
	* string/tst-strlen.c: Better error reporting.

	* sysdeps/x86_64/strnlen.S: New file.

2010-07-24  Ulrich Drepper  <drepper@redhat.com>

	* sysdeps/x86_64/multiarch/strstr.c (__m128i_strloadu_tolower): Use
	lower-latency instructions.

2010-07-23  Ulrich Drepper  <drepper@redhat.com>

	* string/test-strcasestr.c: New file.
	* string/test-strstr.c: New file.
	* string/Makefile (strop-tests): Add strstr and strcasestr.
	* string/str-two-way.h: Don't undefine MAX.
	* string/strcasestr.c: Don't define alias if NO_ALIAS is defined.

2010-07-21  Andreas Schwab  <schwab@redhat.com>

	* sysdeps/i386/i686/multiarch/Makefile (sysdep_routines): Add
	strcasestr-nonascii.
	(CFLAGS-strcasestr-nonascii.c): Define.
	* sysdeps/i386/i686/multiarch/strcasestr-nonascii.c: New file.
	* sysdeps/x86_64/multiarch/strcasestr-nonascii.c (STRSTR_SSE42):
	Remove unused attribute.

2010-07-20  Roland McGrath  <roland@redhat.com>

	* elf/dl-sysdep.c (_dl_important_hwcaps): Add dsocaps mask to
	dl_hwcap_mask as well as dl_hwcap.  Without this, dsocaps matching in
	ld.so.cache was broken.  With it, there is no way to disable dsocaps
	like LD_HWCAP_MASK can disable hwcaps.

2010-06-02  Emilio Pozuelo Monfort  <pochu27@gmail.com>

	* sysdeps/mach/hurd/sendmsg.c (__libc_sendmsg): Fix memory leaks.

2010-07-16  Ulrich Drepper  <drepper@redhat.com>

	* sysdeps/x86_64/multiarch/strstr.c: Rewrite to avoid indirect function
	call in strcasestr.
	* sysdeps/x86_64/multiarch/strcasestr.c: Declare
	__strcasestr_sse42_nonascii.
	* sysdeps/x86_64/multiarch/Makefile: Add rules to build
	strcasestr-nonascii.c.
	* sysdeps/x86_64/multiarch/strcasestr-nonascii.c: New file.

2010-06-15  Luis Machado  <luisgpm@br.ibm.com>

	* sysdeps/powerpc/powerpc32/power6/fpu/s_copysign.S: New file.
	* sysdeps/powerpc/powerpc32/power6/fpu/s_copysignf.S: New file.
	* sysdeps/powerpc/powerpc64/power6/fpu/s_copysign.S: New file.
	* sysdeps/powerpc/powerpc64/power6/fpu/s_copysignf.S: New file.

2010-07-09  Ulrich Drepper  <drepper@redhat.com>

	* sysdeps/unix/sysv/linux/fpathconf.c (__fpathconf): Use __fcntl not
	fcntl.

2010-07-06  Andreas Schwab  <schwab@redhat.com>

	[BZ #11577]
	* elf/dl-version.c (match_symbol): Don't pass NULL occation to
	dl_signal_cerror.

2010-07-06  Ulrich Drepper  <drepper@redhat.com>

	* sysdeps/unix/sysv/linux/fpathconf.c (__fpathconf): Implement
	_PC_PIPE_BUF using F_GETPIPE_SZ.

2010-07-05  Roland McGrath  <roland@redhat.com>

	* manual/arith.texi (Rounding Functions): Fix rint description
	implicit in round description.

2010-07-02  Ulrich Drepper  <drepper@redhat.com>

	* elf/Makefile: Fix linking for a few tests to make recent linker
	happy.

2010-06-30  Andreas Schwab  <schwab@redhat.com>

	* dlfcn/Makefile (LDLIBS-bug-atexit3-lib.so): Readd
	$(common-objpfx)libc_nonshared.a.

2010-06-21  Luis Machado  <luisgpm@br.ibm.com>

	* sysdeps/powerpc/powerpc32/970/fpu/Implies: Remove.
	* sysdeps/powerpc/powerpc32/power5/fpu/Implies: Remove.
	* sysdeps/powerpc/powerpc32/power5+/fpu/Implies: Remove.
	* sysdeps/powerpc/powerpc32/power6x/fpu/Implies: Remove.
	* sysdeps/powerpc/powerpc64/970/fpu/Implies: Remove.
	* sysdeps/powerpc/powerpc64/power5/fpu/Implies: Remove.
	* sysdeps/powerpc/powerpc64/power5+/fpu/Implies: Remove.
	* sysdeps/powerpc/powerpc64/power6x/fpu/Implies: Remove.
	* sysdeps/unix/sysv/linux/powerpc/powerpc32/970/fpu/Implies: Remove.
	* sysdeps/unix/sysv/linux/powerpc/powerpc32/power4/fpu/Implies: Remove.
	* sysdeps/unix/sysv/linux/powerpc/powerpc32/power5/fpu/Implies: Remove.
	* sysdeps/unix/sysv/linux/powerpc/powerpc32/power5+/fpu/Implies: Remove.
	* sysdeps/unix/sysv/linux/powerpc/powerpc32/power6/fpu/Implies: Remove.
	* sysdeps/unix/sysv/linux/powerpc/powerpc32/power6x/fpu/Implies: Remove.
	* sysdeps/unix/sysv/linux/powerpc/powerpc32/power7/fpu/Implies: Remove.
	* sysdeps/unix/sysv/linux/powerpc/powerpc64/970/fpu/Implies: Remove.
	* sysdeps/unix/sysv/linux/powerpc/powerpc64/power4/fpu/Implies: Remove.
	* sysdeps/unix/sysv/linux/powerpc/powerpc64/power5/fpu/Implies: Remove.
	* sysdeps/unix/sysv/linux/powerpc/powerpc64/power5+/fpu/Implies: Remove.
	* sysdeps/unix/sysv/linux/powerpc/powerpc64/power6/fpu/Implies: Remove.
	* sysdeps/unix/sysv/linux/powerpc/powerpc64/power6x/fpu/Implies: Remove.
	* sysdeps/unix/sysv/linux/powerpc/powerpc64/power7/fpu/Implies: Remove.
	* sysdeps/powerpc/powerpc32/970/Implies: Point to power4.
	* sysdeps/powerpc/powerpc32/power5/Implies: Point to power4.
	* sysdeps/powerpc/powerpc32/power5+/Implies: Point to power5.
	* sysdeps/powerpc/powerpc32/power6/Implies: Point to power5+.
	* sysdeps/powerpc/powerpc32/power6x/Implies: Point to power6.
	* sysdeps/powerpc/powerpc64/970/Implies: Point to power4.
	* sysdeps/powerpc/powerpc64/power5/Implies: Point to power4.
	* sysdeps/powerpc/powerpc64/power5+/Implies: Point to power5.
	* sysdeps/powerpc/powerpc64/power6/Implies: Point to power5+.
	* sysdeps/powerpc/powerpc64/power6x/Implies: Point to power6.
	* sysdeps/powerpc/powerpc32/power7/Implies: New file.
	* sysdeps/powerpc/powerpc64/power7/Implies: New file.
	* sysdeps/unix/sysv/linux/powerpc/powerpc32/970/Implies: New file.
	* sysdeps/unix/sysv/linux/powerpc/powerpc32/cell/Implies: New file.
	* sysdeps/unix/sysv/linux/powerpc/powerpc32/power4/Implies: New file.
	* sysdeps/unix/sysv/linux/powerpc/powerpc32/power5/Implies: New file.
	* sysdeps/unix/sysv/linux/powerpc/powerpc32/power6/Implies: New file.
	* sysdeps/unix/sysv/linux/powerpc/powerpc32/power6x/Implies: New file.
	* sysdeps/unix/sysv/linux/powerpc/powerpc32/power7/Implies: New file.
	* sysdeps/unix/sysv/linux/powerpc/powerpc64/970/Implies: New file.
	* sysdeps/unix/sysv/linux/powerpc/powerpc64/cell/Implies: New file.
	* sysdeps/unix/sysv/linux/powerpc/powerpc64/power4/Implies: New file.
	* sysdeps/unix/sysv/linux/powerpc/powerpc64/power5/Implies: New file.
	* sysdeps/unix/sysv/linux/powerpc/powerpc64/power6/Implies: New file.
	* sysdeps/unix/sysv/linux/powerpc/powerpc64/power6x/Implies: New file.
	* sysdeps/unix/sysv/linux/powerpc/powerpc64/power7/Implies: New file.

2010-06-25  H.J. Lu  <hongjiu.lu@intel.com>

	* debug/memmove_chk.c (__memmove_chk): Renamed to ...
	(MEMMOVE_CHK): ...this.  Default to __memmove_chk.
	* string/memmove.c (memmove): Renamed to ...
	(MEMMOVE): ...this.  Default to memmove.
	* sysdeps/x86_64/memcpy.S: Use ENTRY_CHK and END_CHK.
	* sysdeps/x86_64/sysdep.h (ENTRY_CHK): Define.
	(END_CHK): Define.
	* sysdeps/x86_64/multiarch/Makefile (sysdep_routines): Add
	memcpy-ssse3 mempcpy-ssse3 memmove-ssse3 memcpy-ssse3-back
	mempcpy-ssse3-back memmove-ssse3-back.
	* sysdeps/x86_64/multiarch/bcopy.S: New file .
	* sysdeps/x86_64/multiarch/memcpy-ssse3-back.S: New file.
	* sysdeps/x86_64/multiarch/memcpy-ssse3.S: New file.
	* sysdeps/x86_64/multiarch/memcpy.S: New file.
	* sysdeps/x86_64/multiarch/memcpy_chk.S: New file.
	* sysdeps/x86_64/multiarch/memmove-ssse3-back.S: New file.
	* sysdeps/x86_64/multiarch/memmove-ssse3.S: New file.
	* sysdeps/x86_64/multiarch/memmove.c: New file.
	* sysdeps/x86_64/multiarch/memmove_chk.c: New file.
	* sysdeps/x86_64/multiarch/mempcpy-ssse3-back.S: New file.
	* sysdeps/x86_64/multiarch/mempcpy-ssse3.S: New file.
	* sysdeps/x86_64/multiarch/mempcpy.S: New file.
	* sysdeps/x86_64/multiarch/mempcpy_chk.S: New file.
	* sysdeps/x86_64/multiarch/init-arch.h (bit_Fast_Copy_Backward):
	Define.
	(index_Fast_Copy_Backward): Define.
	(HAS_ARCH_FEATURE): Define.
	(HAS_FAST_REP_STRING): Define.
	(HAS_FAST_COPY_BACKWARD): Define.

2010-06-21  Andreas Schwab  <schwab@redhat.com>

	* sysdeps/unix/sysv/linux/getlogin_r.c (__getlogin_r_loginuid):
	Restore proper fallback handling.

2010-06-19  Ulrich Drepper  <drepper@redhat.com>

	[BZ #11701]
	* posix/group_member.c (__group_member): Correct checking loop.

	* sysdeps/unix/sysv/linux/getlogin_r.c (__getlogin_r_loginuid): Handle
	OOM in getpwuid_r correctly.  Return error number when the caller
	should return, otherwise -1.
	(getlogin_r): Adjust to return also for result of __getlogin_r_loginuid
	call returning > 0 value.
	* sysdeps/unix/sysv/linux/getlogin.c (getlogin): Likewise.

2010-06-07  Andreas Schwab  <schwab@redhat.com>

	* dlfcn/Makefile: Remove explicit dependencies on libc.so and
	libc_nonshared.a from targets in modules-names.

2010-06-02  Kirill A. Shutemov  <kirill@shutemov.name>

	* elf/dl-reloc.c: Flush cache after solving TEXTRELs if arch
	requires it.

2010-06-10  Luis Machado  <luisgpm@br.ibm.com>

	* sysdeps/powerpc/powerpc32/power7/memcmp.S: New file
	* sysdeps/powerpc/powerpc64/power7/memcmp.S: New file.
	* sysdeps/powerpc/powerpc32/power7/strncmp.S: New file.
	* sysdeps/powerpc/powerpc64/power7/strncmp.S: New file.

2010-06-02  Andreas Schwab  <schwab@redhat.com>

	* nis/nss_nis/nis-initgroups.c (get_uid): Properly resize buffer.

2010-06-14  Ulrich Drepper  <drepper@redhat.com>

	* sysdeps/unix/sysv/linux/powerpc/bits/fcntl.h: Define F_SETPIPE_SZ
	and F_GETPIPE_SZ.
	* sysdeps/unix/sysv/linux/i386/bits/fcntl.h: Likewise.
	* sysdeps/unix/sysv/linux/x86_64/bits/fcntl.h: Likewise.
	* sysdeps/unix/sysv/linux/s390/bits/fcntl.h: Likewise.
	* sysdeps/unix/sysv/linux/sparc/bits/fcntl.h: Likewise.
	* sysdeps/unix/sysv/linux/sh/bits/fcntl.h: Likewise.
	* sysdeps/unix/sysv/linux/ia64/bits/fcntl.h: Likewise

2010-06-14  Roland McGrath  <roland@redhat.com>

	* manual/libc.texinfo (@copying): Change to GFDL v1.3.

2010-06-07  Jakub Jelinek  <jakub@redhat.com>

	* libio/stdio.h (sscanf, vsscanf): Use __REDIRECT_NTH instead of
	__REDIRECT followed by __THROW.
	* wcsmbs/wchar.h (swscanf, vswscanf): Likewise.
	* posix/getopt.h (getopt): Likewise.

2010-06-02  Emilio Pozuelo Monfort  <pochu27@gmail.com>

	* hurd/lookup-at.c (__file_name_lookup_at): Accept
	AT_SYMLINK_FOLLOW in AT_FLAGS.  Fail with EINVAL if both
	AT_SYMLINK_FOLLOW and AT_SYMLINK_NOFOLLOW are present
	in AT_FLAGS.
	* hurd/hurd/fd.h (__file_name_lookup_at): Update comment.
	* sysdeps/mach/hurd/linkat.c (linkat): Pass O_NOLINK in FLAGS.

2010-05-28  Luis Machado  <luisgpm@br.ibm.com>

	* sysdeps/powerpc/powerpc32/power7/memcpy.S: Exchange srdi for srwi.

2010-05-26  H.J. Lu  <hongjiu.lu@intel.com>

	[BZ #11640]
	* sysdeps/x86_64/multiarch/init-arch.c (__init_cpu_features):
	Properly check family and model.

2010-05-26  Takashi Yoshii  <takashi.yoshii.zj@renesas.com>

	* sysdeps/unix/sysv/linux/sh/sh4/register-dump.h: Fix iov[] size.

2010-05-24  Luis Machado  <luisgpm@br.ibm.com>

	* sysdeps/powerpc/powerpc32/power7/memset.S: POWER7 32-bit memset fix.

2010-05-21  Ulrich Drepper  <drepper@redhat.com>

	* elf/dl-runtime.c (_dl_profile_fixup): Don't crash on unresolved weak
	symbol reference.

2010-05-19  Andreas Schwab  <schwab@redhat.com>

	* elf/dl-runtime.c (_dl_fixup): Don't crash on unresolved weak
	symbol reference.

2010-05-21  Andreas Schwab  <schwab@redhat.com>

	* sysdeps/unix/sysv/linux/Makefile (sysdep_routines): Add recvmmsg
	and internal_recvmmsg.
	* sysdeps/unix/sysv/linux/recvmmsg.c: New file.
	* sysdeps/unix/sysv/linux/internal_recvmmsg.S: New file.
	* sysdeps/unix/sysv/linux/socketcall.h (SOCKOP_recvmmsg): Define.
	* sysdeps/unix/sysv/linux/syscalls.list (recvmmsg): Remove.

	* sunrpc/clnt_tcp.c (clnttcp_control): Add missing break.
	* sunrpc/clnt_udp.c (clntudp_control): Likewise.
	* sunrpc/clnt_unix.c (clntunix_control): Likewise.

2010-05-20  Andreas Schwab  <schwab@redhat.com>

	* sysdeps/unix/sysv/linux/sys/timex.h: Use __REDIRECT_NTH.

2010-05-17  Luis Machado  <luisgpm@br.ibm.com>

	POWER7 optimizations.
	* sysdeps/powerpc/powerpc64/power7/memset.S: New file.
	* sysdeps/powerpc/powerpc32/power7/memset.S: New file.

2010-05-19  Ulrich Drepper  <drepper@redhat.com>

	* version.h: Update for 2.13 development version.

2010-05-12  Andrew Stubbs  <ams@codesourcery.com>

	* sysdeps/sh/sh4/fpu/feholdexcpt.c (feholdexcept): Really disable all
	exceptions.  Return 0.

2010-05-07  Roland McGrath  <roland@redhat.com>

	* elf/ldconfig.c (main): Add a const.

2010-05-06  Ulrich Drepper  <drepper@redhat.com>

	* nss/getent.c (idn_flags): Default to AI_IDN|AI_CANONIDN.
	(args_options): Add no-idn option.
	(ahosts_keys_int): Add idn_flags to ai_flags.
	(parse_option): Handle 'i' option to clear idn_flags.

	* malloc/malloc.c (_int_free): Possible race in the most recently
	added check.  Only act on the data if no current modification
	happened.

See ChangeLog.17 for earlier changes.<|MERGE_RESOLUTION|>--- conflicted
+++ resolved
@@ -1,4 +1,3 @@
-<<<<<<< HEAD
 2012-01-27  Ulrich Drepper  <drepper@gmail.com>
 
 	[BZ #13618]
@@ -9,7 +8,7 @@
 	* elf/tst-relsort1.c: New file.
 	* elf/tst-relsort1mod1.c: New file.
 	* elf/tst-relsort1mod2.c: New file.
-=======
+
 2012-01-27  Joseph Myers  <joseph@codesourcery.com>
 
 	* math/s_ldexp.c: Remove __STDC__ conditionals.
@@ -146,7 +145,6 @@
 	* sysdeps/powerpc/fpu/w_sqrtf.c: Likewise.
 	* sysdeps/powerpc/powerpc64/power4/fpu/w_sqrt.c: Likewise.
 	* sysdeps/powerpc/powerpc64/power4/fpu/w_sqrtf.c: Likewise.
->>>>>>> 8db21882
 
 2012-01-26  Joseph Myers  <joseph@codesourcery.com>
 
