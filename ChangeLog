<<<<<<< HEAD
2011-06-29  Ulrich Drepper  <drepper@gmail.com>

	* nscd/grpcache.c (cache_addgr): Don't write notfound reply if we
	are re-adding the entry.
	* nscd/servicescache.c (cache_addserv): Likewise.
=======
2011-06-30  Aurelien Jarno  <aurelien@aurel32.net>

	* sysdeps/generic/dl-irel.h: fix protection against multiple
	inclusions.
	* sysdeps/generic/dl-irel.h (elf_ifunc_invoke): New.
>>>>>>> 751626f9

2011-06-28  Ulrich Drepper  <drepper@gmail.com>

	[BZ #12935]
	* malloc/memusage.sh: Fix quoting in message.
	* debug/xtrace.sh: Likewise.

	* configure.in: Remove support for --experimental-malloc option, make
	it the default.
	* config.make.in: Likewise.
	* malloc/Makefile: Likewise.

2011-06-27  Andreas Schwab  <schwab@redhat.com>

	* iconvdata/gb18030.c (BODY for TO_LOOP): Fix encoding of non-BMP
	two-byte characters.

2011-06-27  Roland McGrath  <roland@hack.frob.com>

	* configure.in (NO_CTORS_DTORS_SECTIONS): Give this check its own
	AC_CACHE_CHECK invocation.
	* configure: Regenerated.

	* elf/soinit.c (__CTOR_LIST__, __DTOR_LIST__): Add used attribute.

2011-06-27  Ulrich Drepper  <drepper@gmail.com>

	[BZ #12350]
	* nscd/aicache.c (addhstaiX):  Restore only RES_USE_INET6
	bit from old_res_options.

	* sysdeps/unix/sysv/linux/Makefile (CFLAGS-servicescache.c): Define.

	* inet/getnetgrent_r.c (innetgr): Minimal cleanup, use correct return
	value type for setfct.

2011-06-23  H.J. Lu  <hongjiu.lu@intel.com>

	* sysdeps/unix/sysv/linux/getsysstats.c (__get_nprocs): Use
	__gettimeofday instead of gettimeofday.

2011-06-26  Ulrich Drepper  <drepper@gmail.com>

	* elf/Makefile (all-built-dso): No need to check linkobj/libc.so.

2011-06-24  H.J. Lu  <hongjiu.lu@intel.com>

	* sysdeps/i386/i686/multiarch/strcpy-sse2.S (RETURN): Fix a typo.

	* sysdeps/i386/i686/multiarch/strcpy-ssse3.S: Correct unwind
	info.

2011-06-22  H.J. Lu  <hongjiu.lu@intel.com>

	* sysdeps/x86_64/multiarch/Makefile (sysdep_routines): Add
	strcpy-ssse3 strncpy-ssse3 stpcpy-ssse3 stpncpy-ssse3
	strcpy-sse2-unaligned strncpy-sse2-unaligned
	stpcpy-sse2-unaligned stpncpy-sse2-unaligned.
	* sysdeps/x86_64/multiarch/stpcpy-sse2-unaligned.S: New file.
	* sysdeps/x86_64/multiarch/stpcpy-ssse3.S: New file.
	* sysdeps/x86_64/multiarch/stpncpy-sse2-unaligned.S: New file.
	* sysdeps/x86_64/multiarch/stpncpy-ssse3.S: New file.
	* sysdeps/x86_64/multiarch/strcpy-sse2-unaligned.S: New file.
	* sysdeps/x86_64/multiarch/strcpy-ssse3.S: New file.
	* sysdeps/x86_64/multiarch/strncpy-sse2-unaligned.S: New file.
	* sysdeps/x86_64/multiarch/strncpy-ssse3.S: New file.
	* sysdeps/x86_64/multiarch/strcpy.S: Remove strcpy with SSSE3.
	(STRCPY): Support SSE2 and SSSE3 versions.

2011-06-24  Ulrich Drepper  <drepper@gmail.com>

	[BZ #12874]
	* sysdeps/unix/sysv/linux/Makefile (CFLAGS-tst-writev.c): Define.
	* sysdeps/wordsize-64/tst-writev.c: Work around problem with 2.6.38+
	kernels which artificially limit size of requests.

2011-06-22  H.J. Lu  <hongjiu.lu@intel.com>

	* sysdeps/i386/i686/multiarch/Makefile (sysdep_routines): Add
	strncpy-c strcpy-ssse3 strncpy-ssse3 stpcpy-ssse3 stpncpy-ssse3
	strcpy-sse2 strncpy-sse2 stpcpy-sse2 stpncpy-sse2.
	* sysdeps/i386/i686/multiarch/stpcpy-sse2.S: New file.
	* sysdeps/i386/i686/multiarch/stpcpy-ssse3.S: New file.
	* sysdeps/i386/i686/multiarch/stpncpy-sse2.S: New file.
	* sysdeps/i386/i686/multiarch/stpncpy-ssse3.S: New file.
	* sysdeps/i386/i686/multiarch/stpncpy.S : New file.
	* sysdeps/i386/i686/multiarch/strcpy-sse2.S : New file.
	* sysdeps/i386/i686/multiarch/strcpy-ssse3.S: New file.
	* sysdeps/i386/i686/multiarch/strcpy.S: New file.
	* sysdeps/i386/i686/multiarch/strncpy-c.c: New file.
	* sysdeps/i386/i686/multiarch/strncpy-sse2.S: New file.
	* sysdeps/i386/i686/multiarch/strncpy-ssse3.S: New file.
	* sysdeps/i386/i686/multiarch/strncpy.S: New file.
	* sysdeps/x86_64/multiarch/init-arch.c (__init_cpu_features):
	Enable unaligned load optimization for Intel Core i3, i5 and i7
	processors.
	* sysdeps/x86_64/multiarch/init-arch.h (bit_Fast_Unaligned_Load):
	Define.
	(index_Fast_Unaligned_Load): Define.
	(HAS_FAST_UNALIGNED_LOAD): Define.

2011-06-23  Marek Polacek  <mpolacek@redhat.com>

	* nss/nss_db/db-open.c: Include <unistd.h> for read declaration.

2011-06-22  Ulrich Drepper  <drepper@gmail.com>

	[BZ #12907]
	* sysdeps/posix/getaddrinfo.c (getaddrinfo): Avoid calling __check_pf
	until it is clear that the information is realy needed.
	Patch mostly by David Hanisch <david.hanisch@nsn.com>.

2011-06-22  Andreas Schwab  <schwab@redhat.com>

	* sysdeps/posix/getaddrinfo.c (gaih_inet): Fix last change.

2011-06-22  Ulrich Drepper  <drepper@gmail.com>

	* sysdeps/unix/sysv/linux/getsysstats.c (__get_nprocs): Use
	/sys/devices/system/cpu/online if it is usable.

	* sysdeps/unix/sysv/linux/getsysstats.c (__get_nprocs): Rate limit
	reading the information from the /proc filesystem to once a second.

2011-06-21  Andreas Jaeger  <aj@suse.de>

	* sysdeps/unix/sysv/linux/bits/sigcontext.h: Fix definition of
	NULL after inclusion of kernel headers.

2011-06-21  Ulrich Drepper  <drepper@gmail.com>

	* nss/nss_db/db-XXX.c (nss_db_setENT): Only set entidx for successful
	calls to internal_setent.

	[BZ #12885]
	* sysdeps/posix/getaddrinfo.c (gaih_inet): When looking up only IPv6
	addresses using gethostbyname4_r ignore IPv4 addresses.

	* sysdeps/posix/getaddrinfo.c (gaih_inet): After the last change the
	branch using gethostbyname2 is only for AF_INET.  Optimize accordingly.

	* inet/getnetgrent_r.c: Use DL_CALL_FCT in several places.

2011-06-20  David S. Miller  <davem@davemloft.net>

	* sysdeps/sparc/sparc32/dl-plt.h: Protect against multiple
	inclusions.
	* sysdeps/sparc/sparc64/dl-plt.h: Likewise.

	* sysdeps/i386/dl-irel.h (elf_ifunc_invoke): New.
	(elf_irel): Use it.
	* sysdeps/powerpc/powerpc32/dl-irel.h: Likewise.
	* sysdeps/powerpc/powerpc64/dl-irel.h: Likewise.
	* sysdeps/sparc/sparc32/dl-irel.h: Likewise.
	* sysdeps/sparc/sparc64/dl-irel.h: Likewise.
	* sysdeps/x86_64/dl-irel.h: Likewise.

	* elf/dl-runtime.c: Use elf_ifunc_invoke.
	* elf/dl-sym.c: Likewise.

2011-06-15  Ulrich Drepper  <drepper@gmail.com>

	* resolv/res_send.c (__libc_res_nsend): Fix typos in last patch.  We
	need to dereference resplen2.

2011-06-14  Andreas Schwab  <schwab@redhat.com>

	* sysdeps/unix/sysv/linux/wordsize-64/dl-fxstatat64.c: New file.

2011-06-15  Ulrich Drepper  <drepper@gmail.com>

	* Makeconfig: Define vardbdir and inst_vardbdir.
	* nss/Makefile: Add rules to install db-Makefile.

	* nss/nss_db/db-XXX.c: Cleanup.

	* nss/Makefile (libnss_db-dbs): Add db-initgroups.
	* nss/Versions [libnss_db]: Add _nss_db_initgroups_dyn for
	GLIBC_PRIVATE.
	* nss/db-Makefile (groups.db): Emit entries for initgroups lookups.
	* nss/makedb.c: Implement -g option to specify that value strings
	are generated and should not be added to table iterated over for
	get*ent calls.
	* nss/nss_db/db-initgroups.c: New file.

	* nss/getent.c: Add support for initgroups lookups through getgrouplist
	interface.

	* grp/initgroups.c (__nss_initgroups_database): Renamed and exported.
	(internal_getgrouplist): Adjust to name change.
	Update use_initgroups_entry if this is not the first call.
	* nss/databases.def: Add initgroups entry.

	* nss/makedb.c (compute_tables): Check result of multiple hash table
	sizes to minimize maximum chain length.

2011-06-14  Ulrich Drepper  <drepper@gmail.com>

	* Versions.def: Add entry for libnss_db.
	* shlib-versions: Likewise.
	* nss/Makefile: Add rules to build libnss_db.
	* nss/Versions: Add libnss_db information.  Organize libnss_files
	entries better.
	* nss/db-Makefile: Add gshadow support.  Change rules for the new
	makedb progra.  Some minor improvements to generate smaller files.
	* nss/nss_db/nss_db.h: Move NSS database header data structures to
	here from...
	* nss/makedb.c: ...here.
	Improve database format to be smaller and require less memory at
	runtime.
	* nss/nss_db/db-XXX.x: Adjust for new database format.  Don't use
	db anymore.
	* nss/nss_db/db-netgrp.c: Likewise.
	* nss/nss_db/db-open.c: Likewise.
	* nss/nss_files/flies-XXX.x: Adjust comments.
	* nss/nss_files/files-ethers.c: Adjust for new DB_LOOKUP definition.
	* nss/nss_files/files-grp.c: Likewise.
	* nss/nss_files/files-hosts.c: Likewise.
	* nss/nss_files/files-network.c: Likewise.
	* nss/nss_files/files-proto.c: Likewise.
	* nss/nss_files/files-pwd.c: Likewise.
	* nss/nss_files/files-rpc.c: Likewise.
	* nss/nss_files/files-service.c: Likewise.
	* nss/nss_files/files-sgrp.c: Likewise.
	* nss/nss_files/files-spwd.c: Likewise.
	* nss/nss_db/db-alias.c: Removed.
	* nss/nss_db/dummy-db.h: Removed.

2011-06-02  Ulrich Drepper  <drepper@gmail.com>

	* nss/makedb.c: Rewritten to not use database library.
	* nss/Makefile: Update to build new makedb program.

2011-06-14  Andreas Jaeger  <aj@suse.de>

	* sysdeps/unix/sysv/linux/check_native.c: Include <string.h> for
	memset declaration.

2011-06-10  Andreas Schwab  <schwab@redhat.com>

	* sysdeps/posix/getaddrinfo.c (gaih_inet): Fix logic allocating
	tmpbuf.

2011-06-10  Roland McGrath  <roland@hack.frob.com>

	* Makerules (shlib.lds): Fail if the linker script comes out empty.
	* elf/Makefile ($(objpfx)ld.so): Likewise.

	* Makefile ($(common-objpfx)linkobj/libc.so): Break long lines with \.
	Don't list ld.so twice in dependencies.

	* posix/bug-regex31.c: Include <stdlib.h>.

	* nscd/hstcache.c (cache_addhst): Remove unused variable.

	* nis/nss_compat/compat-spwd.c
	(getspent_next_nss_netgr): Remove unused variable.
	* nis/nss_compat/compat-pwd.c (getpwent_next_nss_netgr): Likewise.

	* nis/nis_print_group_entry.c (nis_print_group_entry): Fix "Implicit
	nonmembers" output to use the right array.

	* resolv/nss_dns/dns-network.c (getanswer_r): Remove unused variable.

	* elf/dl-open.c (_dl_open): Quash warnings when DL_NNS==1.

	* locale/programs/ld-ctype.c (ctype_read): Remove unused variable.
	* locale/programs/ld-collate.c (add_to_tablewc): Likewise.
	* catgets/gencat.c (read_input_file): Likewise.
	* locale/programs/locarchive.c (enlarge_archive): Likewise.

	* sunrpc/clnt_udp.c (__libc_clntudp_bufcreate): Move DONTBLOCK
	variable definition inside #if's controlling its use.

	* inet/getnetgrent_r.c (innetgr): Remove unused variable.

	* resolv/res_hconf.c (_res_hconf_reorder_addrs): Fix errno restoration.

	* misc/syslog.c (__vsyslog_chk): Remove unused variable.

	* io/fts.c (fts_build): Use if (0 && ...) rather than #if 0 for
	unreachable code.

	* stdio-common/printf_fp.c (___printf_fp): Remove unused variable.

	* configure.in (nss-crypt check): Use AC_LANG_PROGRAM.
	* configure: Regenerated.

	* Makerules: Revert last change.
	* elf/Makefile: Likewise.

2011-06-09  Roland McGrath  <roland@hack.frob.com>

	* Makerules ($(common-objpfx)libc_pic.os): Use -Wl, before -r.
	* elf/Makefile ($(objpfx)librtld.os): Likewise.
	(reloc-link): Likewise.

2011-06-09  Ulrich Drepper  <drepper@gmail.com>

	* elf/Makefile: Add rules to build pldd.
	* elf/pldd.c: New file.
	* elf/pldd-xx.c: New file.

2011-06-07  Ulrich Drepper  <drepper@gmail.com>

	* version.h: Update for 2.15 development version.

2011-06-07  David S. Miller  <davem@davemloft.net>

	* sysdeps/sparc/sparc32/dl-irel.h (elf_irela): Pass dl_hwcap to
	ifuncs.
	* sysdeps/sparc/sparc32/dl-machine.h (elf_machine_rela,
	elf_machine_lazy_rel): Likewise.
	* sysdeps/sparc/sparc64/dl-irel.h (elf_irela): Likewise.
	* sysdeps/sparc/sparc64/dl-machine.h (elf_machine_rela,
	elf_machine_lazy_rel): Likewise.
	* sysdeps/sparc/sparc64/multiarch/memcpy.S (memcpy): Fetch
	dl_hwcap via passed in argument.
	* sysdeps/sparc/sparc64/multiarch/memset.S (memset, bzero):
	Likewise.

2011-06-06  Andreas Krebbel  <Andreas.Krebbel@de.ibm.com>

	* stdlib/longlong.h: Update from GCC.  Fix smul_ppmm for S/390.

2011-06-06  Roland McGrath  <roland@hack.frob.com>

	[BZ #12849]
	* manual/fdl-1.1.texi: New file, verbatim from:
	http://www.gnu.org/licenses/old-licenses/fdl-1.1.texi
	* manual/lgpl-2.1.texi: New file, verbatim from:
	http://www.gnu.org/licenses/old-licenses/lgpl-2.1.texi
	* manual/Makefile (licenses): New variable, list those new file names.
	(texis): Use it.
	(chapters.% top-menu.%): Include $(licenses) with $(appendices).

	* manual/fdl.texi: File removed.
	* manual/lesser.texi: File removed.
	* manual/libc.texinfo (Copying, Documentation License):
	Use new @include file names, put @appendix directive before @include.

2011-06-04  Jakub Jelinek  <jakub@redhat.com>

	[BZ #12841]
	* rt/bits/mqueue2.h (__mq_open_2): Add __THROW.
	(__mq_open_alias): Use __REDIRECT_NTH instead of __REDIRECT.
	(mq_open): Add __NTH.

2011-06-02  H.J. Lu  <hongjiu.lu@intel.com>

	* sysdeps/x86_64/multiarch/init-arch.c (__init_cpu_features):
	Assume Intel Core i3/i5/i7 processor if AVX is available.

2011-05-31  Ulrich Drepper  <drepper@gmail.com>

	* sysdeps/unix/sysv/linux/dl-osinfo.h (_dl_setup_stack_chk_guard): Fix
	typo.

2011-05-31  Andreas Schwab  <schwab@redhat.com>

	* nscd/nscd_getserv_r.c (nscd_getserv_r): Don't free non-malloced
	memory.  Use alloca_account.  Fix memory leak when retrying.

2011-05-31  Ulrich Drepper  <drepper@gmail.com>

	* version.h (RELEASE): Bump for 2.14 release.
	* include/features.h (__GLIBC_MINOR__): Bump to 14.

	* config.make.in (RANLIB): Remove entry.

2011-05-30  Ulrich Drepper  <drepper@gmail.com>

	* po/Makefile (po-sed-cmd): Add ksh to extensions.
	(libc.pot): Work around missing support for .ksh extension in xgettext.

	[BZ #12684]
	* resolv/res_send.c (__libc_res_nsend): Only go to the next name server
	if both request failed.
	(send_dg): In case of server errors clear resplen or *resplen2.

	[BZ #12454]
	* elf/dl-deps.c (_dl_map_object_deps): Run initializer sorting only
	when there are multiple maps.
	* elf/dl-fini.c (_dl_sort_fini): Check for list of one.
	(_dl_fini): Remove test here.

	* elf/rtld.c (dl_main): Don't allow the loader to load itself.

2011-05-29  Ulrich Drepper  <drepper@gmail.com>

	[BZ #12350]
	* sysdeps/posix/getaddrinfo.c (gethosts): Restore only RES_USE_IENT6
	bit from old_res_options.
	(gaih_inet): Likewise.

	[BZ #11099]
	* shadow/sgetspent_r.c (LINE_PARSER): Interpret numeric field values
	as signed.

	* resolv/res_init.c (res_setoptions): Make the code more compact.

	[BZ #11558]
	* resolv/res_init.c (res_setoptions): Recognize use-vc option and
	set RES_USEVC.

	[BZ #11634]
	* elf/Makefile (tests): Don't add tst-audit[67] without working -mavx.

	* malloc/malloc.h: Mark malloc hook variables as deprecated.

	[BZ #11781]
	* malloc/malloc.h: Declare malloc hook variables as volatile.

	* locale/programs/locarchive.c (add_locale_to_archive): Fix typo
	in last patch.

	[BZ #11799]
	* sysdeps/unix/sysv/linux/bits/siginfo.h (SI_USER): Don't mention
	raise in the comment.
	* sysdeps/unix/sysv/linux/s390/bits/siginfo.h: Likewise.
	* sysdeps/unix/sysv/linux/sparc/bits/siginfo.h: Likewise.
	* sysdeps/unix/sysv/linux/ia64/bits/siginfo.h: Likewise.

2011-05-28  Ulrich Drepper  <drepper@gmail.com>

	[BZ #12811]
	* posix/regex_internal.c (build_wcs_buffer): Don't signal we have to
	grow the buffers more if it already has to be sufficient.
	(build_wcs_upper_buffer): Likewise.
	* posix/regexec.c (check_matching): Likewise.
	(clean_state_log_if_needed): Likewise.
	(extend_buffers): Don't enlarge buffers beyond size of the input
	buffer.
	Patches mostly by Emil Wojak <emil@wojak.eu>.
	* posix/bug-regex32.c: New file.
	* posix/Makefile (tests): Add bug-regex32.

	* locale/findlocale.c (_nl_find_locale): Return right away if
	_nl_explode_name failed.
	* locale/programs/locarchive.c (add_locale_to_archive): Likewise.

	* sysdeps/unix/sysv/linux/socketcall.h (SOCKOP_sendmmsg): Define.

	* debug/xtrace.sh: Unify messages.
	* malloc/memusage.sh: Likewise.

	[BZ #12813]
	* sysdeps/unix/sysv/linux/x86_64/init-first.c (__vdso_time): Retrieve
	time symbol from vDSO.  Substitute with vsyscall if not available.
	* sysdeps/unix/sysv/linux/x86_64/time.S [SHARED]: Use
	__vdso_time.

	* sysdeps/unix/sysv/linux/internal_sendmmsg.S: New file.
	* sysdeps/unix/sysv/linux/sendmmsg.c: New file.
	* sysdeps/unix/sysv/linux/Makefile [subdir=socket] (sysdep_routines):
	Add sendmmsg and internal_sendmmsg.
	* sysdeps/unix/sysv/linux/Versions [GLIBC_2.14]: Add sendmmsg.
	* sysdeps/unix/sysv/linux/bits/socket.h: Declare sendmmsg.
	* sysdeps/unix/sysv/linux/kernel-features.h: Define __ASSUME_SENDMMSG.

	* sysdeps/unix/sysv/linux/syscalls.list: Add setns entry.
	* sysdeps/unix/sysv/linux/bits/sched.h: Declare setns.
	* sysdeps/unix/sysv/linux/Versions [GLIBC_2.14]: Add setns.

2011-05-27  Ulrich Drepper  <drepper@gmail.com>

	[BZ #12813]
	* sysdeps/unix/sysv/linux/x86_64/init-first.c (__vdso_getcpu):
	Retrieve getcpu symbol from vDSO.  Substitute with vsyscall if not
	available.
	* sysdeps/unix/sysv/linux/x86_64/sched_getcpu.S [SHARED]: Use
	__vdso_getcpu.

	[BZ #12814]
	* iconvdata/Makefile (tests): Add bug-iconv9.
	* iconvdata/bug-iconv9.c: New file.

2011-05-27  Andreas Schwab  <schwab@redhat.com>

	[BZ #12814]
	* iconvdata/iso-2022-jp.c (BODY): Fix invalid variable shadowing.

2011-05-25  Jakub Jelinek  <jakub@redhat.com>

	* sysdeps/unix/sysv/linux/x86_64/sys/user.h
	(struct user_regs_struct): Change intcs field back to cs.

2011-05-25  Ulrich Drepper  <drepper@gmail.com>

	* po/ja.po: Update from translation team.

2011-05-23  Ulrich Drepper  <drepper@gmail.com>

	[BZ #12795]
	* sysdeps/unix/sysv/linux/bits/resource.h (RLIMIT_RTTIME): Define.
	* sysdeps/unix/sysv/linux/sparc/bits/resource.h: Likewise.

2011-05-20  Andreas Schwab  <schwab@redhat.com>

	* stdlib/longlong.h: Update from GCC.

2011-05-23  Andreas Schwab  <schwab@redhat.com>

	* sysdeps/unix/sysv/linux/ia64/sysconf.c (HAS_CPUCLOCK): Add
	parameter name.
	* sysdeps/unix/sysv/linux/sysconf.c (has_cpuclock, HAS_CPUCLOCK):
	Add parameter name.
	(__sysconf): Pass it down.

2011-05-22  Ulrich Drepper  <drepper@gmail.com>

	[BZ #12671]
	* nis/nss_nis/nis-alias.c (_nss_nis_getaliasbyname_r): Use malloc in
	some situations.
	* nscd/nscd_getserv_r.c (nscd_getserv_r): Likewise.
	* posix/glob.c (glob_in_dir): Take additional parameter alloca_used.
	add in in __libc_use_alloca calls.  Adjust callers.
	(glob): Use malloc in some situations.

	* elf/dl-runtime.c (_dl_profile_fixup): Also store LA_SYMB_NOPLTENTER
	and LA_SYMB_NOPLTEXIT in flags which are passed to pltenter and
	pltexit.

2011-05-21  Ulrich Drepper  <drepper@gmail.com>

	* sysdeps/unix/sysv/linux/bits/time.h: Define CLOCK_REALTIME_ALARM
	and CLOCK_BOOTTIME_ALARM.

	[BZ #12782]
	* string/xpg-strerror.c (__xpg_strerror_r): Fill buffer even if error
	is returned.

	* string/_strerror.c (__strerror_r): Print negative errors as signed
	numbers.

	[BZ #12777]
	* iconvdata/cp1258.c (comp_table_data): Remove entry 0x00A5 0xEC.
	(decomp_table): Change U0385 entry to emit 0xA5 0xEC.
	* iconvdata/CP1258.irreversible: Adjust entry 0xA8EC.

	* configure.in: Fix typo in redirection and correct removal of test
	files in two cases.

	[BZ #12788]
	* locale/setlocale.c (new_composite_name): Fix test to check for
	identical name of all categories.

	[BZ #12792]
	* libio/filedoalloc.c (local_isatty): New function.
	(_IO_file_doallocate): Use local_isatty.
	* stdio-common/perror.c (perror): In case a new stream is used
	forward the stream error.
	* stdio-common/vfprintf.c (ARGCHECK): For read-only streams also set
	error flag.

2011-05-20  Ulrich Drepper  <drepper@gmail.com>

	[BZ #11869]
	* sysdeps/posix/getaddrinfo.c (gaih_inet): Don't unconditionally use
	alloca.
	* include/alloca.h (extend_alloca_account): Define.

	[BZ #11857]
	* posix/regex.h: Fix comments with documentation of user-accessible
	fields after compilation and describe correct free'ing of pattern
	after re_compile_pattern.
	Patch by Reuben Thomas <rrt@sc3d.org>.

2011-05-18  Ryan S. Arnold  <rsa@us.ibm.com>

	* sysdeps/powerpc/powerpc64/Makefile (no-special-regs): Add -mno-vsx
	and -mno-altivec to prevent the compiler from using Altivec and/or
	VSX instructions when the corresponding registers are not available.

2011-05-19  Andreas Schwab  <schwab@redhat.com>

	* grp/compat-initgroups.c (__libc_use_alloca): Don't define.

2011-05-19  Ulrich Drepper  <drepper@gmail.com>

	* libio/freopen.c (freopen): Use __dup2, not dup2.
	* libio/freopen64.c (freopen64): Likewise.

2011-05-17  H.J. Lu  <hongjiu.lu@intel.com>

	[BZ #12775]
	* sysdeps/x86_64/fpu/e_powl.S: Fix a typo.
	* math/Makefile (tests): Add test-powl.
	(CFLAGS-test-powl.c): Define.
	* math/test-powl.c: New file.

2011-05-16  H.J. Lu  <hongjiu.lu@intel.com>

	* fileops.c (_IO_new_file_fopen): Get fd from _IO_fileno.

2011-05-17  Ulrich Drepper  <drepper@gmail.com>

	[BZ #11837]
	* iconvdata/gb18030.c: Update to GB18020-2005.

2011-05-16  Ulrich Drepper  <drepper@gmail.com>

	* posix/regex.h (RE_SYNTAX_AWK, RE_SYNTAX_GNU_AWK,
	RE_SYNTAX_POSIX_AWK): Update to match recent development.
	Patch by Aharon Robbins <arnold@skeeve.com>.

	[BZ #11892]
	* stdlib/putenv.c (putenv): Don't always create copy of the variable
	on the stack.

	[BZ #11895]
	* misc/pselect.c (__pselect): Handle timeout value errors hidden
	through underflows.

	[BZ #12766]
	* misc/error.c (error_at_line): Ensure file_name and old_file_name
	point to strings before performing equality test for error_one_per_line
	mode.

	[BZ #11697]
	* login/programs/pt_chown.c (do_pt_chown): Always call chown.

	[BZ #11820]
	* sysdeps/unix/sysv/linux/x86_64/sys/user.h
	(struct user_fpregs_struct): Avoid __uint*_t types.

	[BZ #6420]
	* malloc/mtrace.c (tr_where): Add additional parameter to point to
	symbol info.  Use it instead of calling _dl_addr locally.
	(lock_and_info): New function.
	(tr_freehook): Call lock_and_info and pass symbol info as additional
	parameter to tr_where.
	(tr_mallochook): Likewise.
	(tr_reallochook): Likewise.
	(tr_memalignhook): Likewise.

	* malloc/mtrace.c: Remove support for USE_MTRACE_FILE.  It is not
	used and couldn't be at all thread-safe.

2011-05-15  Ulrich Drepper  <drepper@gmail.com>

	* libio/freopen.c (freopen): Don't close old file descriptor
	before the new one is opened.  Instead dup the new file descriptor
	to the old one after the new stream is created.
	* libio/freopen64.c (freopen64): Likewise.
	* libio/libio.h: Define _IO_FLAGS2_NOCLOSE and _IO_FLAGS2_CLOEXEC.
	* libio/fileops.c (_IO_new_file_close_it): Handle new
	_IO_FLAGS2_NOCLOSE flag.
	(_IO_new_file_fopen): Set _IO_FLAGS2_CLOEXEC for "e" mode.
	If _IO_file_open didn't set FD_CLOEXEC do it after the call.
	* libio/oldfileops.c (_IO_old_file_close_it): Handle new
	_IO_FLAGS2_NOCLOSE flag.
	* include/unistd.h: Add hidden_proto for dup3.
	Define __have_dup3.
	* io/dup3.c: Define hidden symbol.
	* sysdeps/unix/sysv/linux/kernel-features.h: Define __ASSUME_DUP3.

	[BZ #7101]
	* posix/getopt.c (_getopt_internal_r): List all ambigious possibilities
	when an incomplete long option is used.
	* posix/tst-getopt_long1.c: New file.
	* posix/Makefile (tests): Add tst-getopt_long1.

	[BZ #10138]
	* scripts/config.guess: Update from autoconf-2.68.
	* scripts/config.sub: Likewise.

	[BZ #10157]
	* sysdeps/unix/sysv/linux/sysconf.c (__sysconf): Split out CPUTIME
	tests into ...
	(has_cpuclock): ...this.  New function.
	* sysdeps/unix/sysv/linux/ia64/sysconf.c: Just define HAS_CPUCLOCK
	macro here based on has_cpuclock code.

	[BZ #10149]
	* sysdeps/unix/sysv/linux/dl-osinfo.h (_dl_setup_stack_chk_guard):
	First byte (not low byte) is now always NUL.
	* sysdeps/generic/dl-osinfo.h (_dl_setup_stack_chk_guard): Likewise.

	* sysdeps/unix/sysv/linux/dl-osinfo.h (_dl_setup_stack_chk_guard):
	Use non-cancelable interfaces.

	[BZ #9809]
	* locale/iso-639.def: Add entry for Sorani.

	[BZ #11901]
	* include/stdlib.h: Move include protection to the right place.
	Define abort_msg_s.  Declare __abort_msg with it.
	* stdlib/abort.c (__abort_msg): Adjust type.
	* assert/assert.c (__assert_fail_base): New function.  Majority
	of code from __assert_fail.  Allocate memory for __abort_msg with
	mmap.
	(__assert_fail): Now call __assert_fail_base.
	* assert/assert-perr.c: Remove bulk of implementation.  Use
	__assert_fail_base.
	* include/assert.hL Declare __assert_fail_base.
	* sysdeps/posix/libc_fatal.c: Allocate memory for __abort_msg with
	mmap.
	* sysdeps/unix/sysv/linux/libc_fatal.c: Likewise.

2011-05-14  Ulrich Drepper  <drepper@gmail.com>

	[BZ #11952]
	[BZ #12453]
	* elf/dl-open.c (dl_open_worker): Delay calls to _dl_update_slotinfo
	until all modules are registered in the DTV.
	* elf/Makefile: Add rules to build and run tst-tls19.
	* elf/tst-tls19.c: New file.
	* elf/tst-tls19mod1.c: New file.
	* elf/tst-tls19mod2.c: New file.
	* elf/tst-tls19mod3.c: New file.
	Patch mostly by Martin von Gagern <Martin.vGagern@gmx.net>.

	[BZ #12083]
	* sysdeps/pthread/aio_misc.c (__aio_init): Compute optim.aio_num
	correctly.

	[BZ #12601]
	* iconvdata/cp932.c (BODY to UCS4): Fix incrementing inptr in case of
	two-byte sequence errors.
	* iconvdata/Makefile (tests): Add bug-iconv8.
	* iconvdata/bug-iconv8.c: New file.

	[BZ #12626]
	* sysdeps/generic/elf/backtracesymsfd.c (__backtrace_symbols_fd): Move
	buf2 definition.

	* libio/fileops.c (_IO_new_file_close_it): Initialize write_status.

	[BZ #12432]
	* sysdeps/ia64/backtrace.c (struct trace_reg): Add cfa element.
	(dummy_getcfa): New function.
	(init): Get _Unwind_GetCFA address, use dummy if not found.
	(backtrace_helper): In recursion check, also check whether CFA changes.
	(__backtrace): Completely initialize arg.

	* iconv/loop.c (SINGLE) [STORE_REST]: Add input bytes to bytebuf before
	storing incomplete byte sequence in state object.  Avoid testing for
	guaranteed too small input if we know there is enough data available.

2011-05-11  Andreas Schwab  <schwab@redhat.com>

	* Makeconfig (+link-pie): Indent.
	* Rules (binaries-pie): Define if $(have-fpie) and
	$(build-shared).
	(binaries-shared): Also filter out $(binaries-pie).
	($(addprefix $(objpfx),$(binaries-pie))): New rule.
	* nscd/Makefile (others-pie): Add nscd.
	(LDFLAGS-nscd): Set this instead of relro-LDFLAGS.
	($(objpfx)nscd): Remove command override.
	* login/Makefile (others-pie): Add pt_chown.
	($(objpfx)pt_chown): Remove command override.
	* elf/Makefile: Add PIE tests to tests and tests-pie variables and
	remove command overrides.

2011-05-13  Ulrich Drepper  <drepper@gmail.com>

	* libio/tst_putwc.c: Fix error messages.

	[BZ #12724]
	* libio/fileops.c (_IO_new_file_close_it): Always flush when
	currently writing and seek to current position when not.
	* libio/Makefile (tests): Add bug-fclose1.
	* libio/bug-fclose1.c: New file.

2011-05-12  Ulrich Drepper  <drepper@gmail.com>

	[BZ #12511]
	* elf/dl-lookup.c (enter): Don't test for copy relocation here and
	don't set DF_1_NODELETE here.
	(do_lookup_x): When entering new entry test for copy relocation
	and if necessary set DF_1_NODELETE flag.
	* elf/tst-unique4.cc: New file.
	* elf/tst-unique4.h: New file.
	* elf/tst-unique4lib.cc: New file.
	* elf/Makefile: Add rules to build and run tst-unique4.
	Patch by Piotr Bury <pbury@goahead.com>.

2011-05-11  Ulrich Drepper  <drepper@gmail.com>

	[BZ #12052]
	* sysdeps/posix/spawni.c (__spawni): Fix sched_setscheduler call.

	[BZ #12625]
	* misc/mntent_r.c (addmntent): Flush the stream after the output

	[BZ #12393]
	* elf/dl-load.c (is_trusted_path): Remove unnecessary test.
	(is_trusted_path_normalize): Skip initial colon.  Append slash
	to empty buffer.  Duplicate is_trusted_path code but allow
	constructed patch to be prefix.
	(is_dst): Allow $ORIGIN followed by /.
	(_dl_dst_substitute): Correct clearing of check_for_trusted.
	Correct testing of result of is_trusted_path_normalize
	(decompose_rpath): Fix warning.

2011-05-10  Ulrich Drepper  <drepper@gmail.com>

	[BZ #11257]
	* grp/initgroups.c (internal_getgrouplist): When we found the service
	list through the initgroups entry in nsswitch.conf do not always
	continue on a successful lookup.  Don't always use the
	__nss_group_database value if it is set.
	* nss/nsswitch.conf (initgroups): Change action for successful db
	lookup to continue for compatibility.

2011-05-09  Ulrich Drepper  <drepper@gmail.com>

	[BZ #11532]
	* iconvdata/Makefile: Add rules to build CP770, CP771, CP772, CP773,
	and CP774 modules.
	* iconvdata/gconv-modules: Add entries for CP770, CP771, CP772, CP773,
	and CP774 modules.
	* iconvdata/tst-tables.sh: Likewise.
	* iconvdata/cp770.c: New file.
	* iconvdata/cp771.c: New file.
	* iconvdata/cp772.c: New file.
	* iconvdata/cp773.c: New file.
	* iconvdata/cp774.c: New file.
	* iconvdata/testdata/CP770: New file.
	* iconvdata/testdata/CP770..UTF8: New file.
	* iconvdata/testdata/CP771: New file.
	* iconvdata/testdata/CP771..UTF8: New file.
	* iconvdata/testdata/CP772: New file.
	* iconvdata/testdata/CP772..UTF8: New file.
	* iconvdata/testdata/CP773: New file.
	* iconvdata/testdata/CP773..UTF8: New file.
	* iconvdata/testdata/CP774: New file.
	* iconvdata/testdata/CP774..UTF8: New file.

	* iconvdata/gen-8bit-gap-1.sh: End reading of charmap file at
	END CHARMAP line.
	* iconvdata/gen-8bit-gap.sh: Likewise.
	* iconvdata/gen-8bit.sh: Likewise.

	* locale/iso-639.def: Add ary entry.

	[BZ #11258]
	* locale/C-translit.h.in: Add U20A1 transliteration.

	[BZ #12178]
	* locale/iso-639.def: Add wae entry.
	Patch by Kevin Bortis <bortis@translate-wae.ch>.

	[BZ #12545]
	* locale/programs/localedef.c (construct_output_path): Use ssize_t
	for n.

	[BZ #12711]
	* locale/C-translit.h.in: Add entry for U20B9.
	Patch by pravin.d.s@gmail.com.

2011-05-08  Ulrich Drepper  <drepper@gmail.com>

	[BZ #12713]
	* sysdeps/unix/sysv/linux/getcwd.c: If getcwd syscall report
	ENAMETOOLONG use generic getcwd.
	* sysdeps/posix/getcwd.c: Add support to use openat.  Make usable
	in rtld.  Use *stat64.
	* sysdeps/unix/sysv/linux/Makefile [subdir=elf] (sysdep-rtld-routines):
	Add dl-getcwd, dl-openat64, dl-opendir, dl-fxstatat64.
	* sysdeps/unix/sysv/linux/dl-getcwd.c: New file.
	* sysdeps/unix/sysv/linux/dl-openat64.c: New file.
	* sysdeps/unix/sysv/linux/dl-opendir.c: New file.
	* sysdeps/unix/sysv/linux/dl-fxstat64.c: New file.
	* include/sys/stat.h: Define __fstatat, __lstat64, __fstat64, and
	__fstatat64 macros.
	* include/dirent.h: Add libc_hidden_proto for rewinddir.
	* dirent/rewinddir.c: Add libc_hidden_def.
	* sysdeps/mach/hurd/rewinddir.c: Likewise.
	* sysdeps/unix/rewinddir.c: Likewise.  Don't do locking outside libc.

	* include/dirent.h (__alloc_dir): Add flags parameter.
	* sysdeps/unix/fdopendir.c (__fdopendir): Pass flags to __alloc_dir.
	* sysdeps/unix/opendir.c (__opendir): Pass 0 in new parameter to
	__alloc_dir.
	(__alloc_dir): Take new parameter.  Don't call fcntl for invocations
	from fdopendir if O_CLOEXEC is already set.

2011-03-15  Alan Modra  <amodra@gmail.com>

	* elf/dl-reloc.c (_dl_try_allocate_static_tls <TLS_DTV_AT_TP>): Handle
	l_tls_firstbyte_offset non-zero.  Save padding offset in
	l_tls_firstbyte_offset for later use.
	* elf/dl-close.c (_dl_close_worker <TLS_DTV_AT_TP>): Correct code
	freeing static tls block.

2011-03-05  Jonathan Nieder  <jrnieder@gmail.com>

	* sysdeps/unix/sysv/linux/sys/param.h: Fix an #ifndef __undef_ARG_MAX
	where #ifdef was intended.  The intent is to prevent ARG_MAX from
	being defined by the kernel headers.

2011-05-07  Ulrich Drepper  <drepper@gmail.com>

	[BZ #12734]
	* resolv/resolv.h: Define RES_NOTLDQUERY.
	* resolv/res_init.c (res_setoptions): Recognize no_tld_query and
	no-tld-query and set RES_NOTLDQUERY.
	* resolv/res_debug.c (p_option): Handle RES_NOTLDQUERY.
	* resolv/res_query.c (__libc_res_nsearch): Backport changes from
	modern BIND to search name as TLD unless forbidden.

2011-05-07  Petr Baudis  <pasky@suse.cz>
	    Ulrich Drepper  <drepper@gmail.com>

	[BZ #12393]
	* elf/dl-load.c (fillin_rpath): Move trusted path check...
	(is_trusted_path): ...to here.
	(is_trusted_path_normalize): Wrapper for /../ and /./ normalization.
	(_dl_dst_substitute): Verify expanded $ORIGIN path elements
	using is_trusted_path_normalize() in setuid scripts.

2011-05-06  Paul Pluzhnikov  <ppluzhnikov@google.com>

	* sysdeps/unix/sysv/linux/sys/sysmacros.h: Add missing
	__BEGIN/__END_DECLS.

2011-05-06  Ulrich Drepper  <drepper@gmail.com>

	* nss/nss_files/files-initgroups.c (_nss_files_initgroups_dyn): Return
	NSS_STATUS_NOTFOUND if no record was found.

2011-05-05  Andreas Schwab  <schwab@redhat.com>

	* sunrpc/Makefile (headers): Add rpc/netdb.h.
	(headers-not-in-tirpc): Remove rpc/netdb.h
	* resolv/netdb.h: Revert last change.

2011-05-05  Paul Pluzhnikov  <ppluzhnikov@google.com>

	* Makeconfig (link-libc-static): Use --{start,end}-group to handle
	circular dependency between libgcc.a and libc.a.

2011-05-05  Andreas Schwab  <schwab@redhat.com>

	* resolv/netdb.h: Don't include <rpc/netdb.h>.
	* nis/Makefile: Don't install rpcsvc/*.
	* inet/protocols/timed.h: Include <sys/types.h> and <sys/time.h>
	instead of <rpc/types.h>.
	(MAXHOSTNAMELEN): Define.

2011-05-03  Andreas Schwab  <schwab@redhat.com>

	* elf/ldconfig.c (add_dir): Don't crash on empty path.

2011-04-28  Maciej Babinski  <mbabinski@google.com>

	[BZ #12714]
	* sysdeps/posix/getaddrinfo.c (gaih_inet): Don't bypass
	gethostbyname4_r when IPv6 results are possible.

2011-05-02  Ulrich Drepper  <drepper@gmail.com>

	[BZ #12723]
	* sysdeps/unix/sysv/linux/pathconf.c (__pathconf): Implement
	_PC_PIPE_BUF handling.

2011-04-30  Bruno Haible  <bruno@clisp.org>

	[BZ #12717]
	* conform/data/netdb.h-data (getnameinfo): Make POSIX compliant.
	* resolv/netdb.h (getnameinfo): Change type of flags parameter
	to 'int'.
	* inet/getnameinfo.c (getnameinfo): Likewise.

2011-04-29  Ulrich Drepper  <drepper@gmail.com>

	* grp/initgroups.c (internal_getgrouplist): Prefer initgroups setting
	to groups setting in database lookup.
	* nss/nsswitch.conf: Add initgroups entry.

2011-04-22  Ulrich Drepper  <drepper@gmail.com>

	[BZ #12685]
	* libio/fileops.c (_IO_new_file_fopen): Scan up to 7 bytes of the
	mode string.
	Patch by Eric Blake <eblake@redhat.com>.

2011-04-20  H.J. Lu  <hongjiu.lu@intel.com>

	* sunrpc/Makefile (need-export-routines): Add svc_run.
	(routines): Remove svc_run.
	($(objpfx)thrsvc): Add $(common-objpfx)linkobj/libc.so.
	* sunrpc/clnt_perr.c (clnt_perrno): Export.
	* sunrpc/svc_run.c (svc_run): Likewise.
	* sunrpc/svc_udp.c (svcudp_create): Likewise.

2011-04-21  Ulrich Drepper  <drepper@gmail.com>

	* nss/nss_files/files-initgroups.c (_nss_files_initgroups_dyn): Fix
	problem in reallocation in last patch.

2011-04-20  Ulrich Drepper  <drepper@gmail.com>

	* sunrpc/Makefile: Move inclusion of Rules.

2011-04-19  Ulrich Drepper  <drepper@gmail.com>

	* nss/nss_files/files-initgroups.c: New file.
	* nss/Makefile (libnss_files-routines): Add files-initgroups.
	* nss/Versions (libnss_files) [GLIBC_PRIVATE]: Export
	_nss_files_initgroups_dyn.

2011-03-31  Richard Sandiford  <richard.sandiford@linaro.org>

	* elf/elf.h (R_ARM_IRELATIVE): Define.

2011-04-19  Ulrich Drepper  <drepper@gmail.com>

	* po/ru.po: Update from translation team.

2011-04-17  Ulrich Drepper  <drepper@gmail.com>

	* sunrpc/Makefile ($(rpc-compat-routines.os)): Add before-compile to
	dependencies.

2011-02-06  Mike Frysinger  <vapier@gentoo.org>

	[BZ #12653]
	* sysdeps/i386/i686/multiarch/memcpy-ssse3-rep.S: Only protect
	MEMCPY_CHK with USE_AS_BCOPY ifdef check.
	* sysdeps/i386/i686/multiarch/memcpy-ssse3.S: Likewise.
	* sysdeps/x86_64/multiarch/memcpy-ssse3.S: Likewise.
	* sysdeps/x86_64/multiarch/memcpy-ssse3-back.S: Likewise.

2011-03-28  Andreas Schwab  <schwab@linux-m68k.org>

	* sysdeps/powerpc/powerpc32/power4/strncmp.S: Don't read past
	differing bytes.
	* sysdeps/powerpc/powerpc64/power4/strncmp.S: Likewise.
	* sysdeps/powerpc/powerpc32/power7/strncmp.S: Likewise.
	* sysdeps/powerpc/powerpc64/power7/strncmp.S: Likewise.

2011-04-17  Ulrich Drepper  <drepper@gmail.com>

	[BZ #12420]
	* sysdeps/unix/sysv/linux/x86_64/getcontext.S: Reload context after
	storing it.
	* stdlib/bug-getcontext.c: New file.
	* stdlib/Makefile: Add rules to build and run bug-getcontext.

2011-04-13  Andreas Krebbel  <Andreas.Krebbel@de.ibm.com>

	* sysdeps/s390/s390-64/utf16-utf32-z9.c: Wrap the z9-109
	instructions into .machine "z9-109".
	* sysdeps/s390/s390-64/utf8-utf16-z9.c: Likewise.
	* sysdeps/s390/s390-64/utf8-utf32-z9.c: Likewise.

2011-04-11  Andreas Krebbel  <Andreas.Krebbel@de.ibm.com>

	* sysdeps/s390/s390-32/elf/start.S (_start): Skip extra zeroes
	between environment variables and auxiliary vector.

2011-04-16  Ulrich Drepper  <drepper@gmail.com>

	* Makefile: Add rules to build linkobj/libc.so.
	* include/libc-symbols.h: Define libc_hidden_nolink.
	* include/rpc/auth.h: Mark functions which are to be hidden.
	* include/rpc/auth_des.h: Likewise.
	* include/rpc/auth_unix.h: Likewise.
	* include/rpc/clnt.h: Likewise.
	* include/rpc/des_crypt.h: Likewise.
	* include/rpc/key_prot.h: Likewise.
	* include/rpc/pmap_clnt.h: Likewise.
	* include/rpc/pmap_prot.h: Likewise.
	* include/rpc/pmap_rmt.h: Likewise.
	* include/rpc/rpc_msg.h: Likewise.
	* include/rpc/svc.h: Likewise.
	* include/rpc/svc_auth.h: Likewise.
	* include/rpc/xdr.h: Likewise.
	* nis/Makefile: Link all DSOs against linkobj/libc.so.
	* nss/Makefile: Likewise.
	* sunrpc/Makefile: Don't install headers.  Build library with normal
	entry points.  Don't build rpcinfo.  Link RPC tests appropriately.
	* sunrpc/auth_des.c: Hide exported symbols by default, export some
	for the compat linking library.  Remove use of INTDEF/INTUSE.
	* sunrpc/auth_none.c: Likewise.
	* sunrpc/auth_unix.c: Likewise.
	* sunrpc/authdes_prot.c: Likewise.
	* sunrpc/authuxprot.c: Likewise.
	* sunrpc/clnt_gen.c: Likewise.
	* sunrpc/clnt_perr.c: Likewise.
	* sunrpc/clnt_raw.c: Likewise.
	* sunrpc/clnt_simp.c: Likewise.
	* sunrpc/clnt_tcp.c: Likewise.
	* sunrpc/clnt_udp.c: Likewise.
	* sunrpc/clnt_unix.c: Likewise.
	* sunrpc/des_crypt.c: Likewise.
	* sunrpc/des_soft.c: Likewise.
	* sunrpc/get_myaddr.c: Likewise.
	* sunrpc/key_call.c: Likewise.
	* sunrpc/key_prot.c: Likewise.
	* sunrpc/netname.c: Likewise.
	* sunrpc/pm_getmaps.c: Likewise.
	* sunrpc/pm_getport.c: Likewise.
	* sunrpc/pmap_clnt.c: Likewise.
	* sunrpc/pmap_prot.c: Likewise.
	* sunrpc/pmap_prot2.c: Likewise.
	* sunrpc/pmap_rmt.c: Likewise.
	* sunrpc/publickey.c: Likewise.
	* sunrpc/rpc_cmsg.c: Likewise.
	* sunrpc/rpc_common.c: Likewise.
	* sunrpc/rpc_dtable.c: Likewise.
	* sunrpc/rpc_prot.c: Likewise.
	* sunrpc/rpc_thread.c: Likewise.
	* sunrpc/rtime.c: Likewise.
	* sunrpc/svc.c: Likewise.
	* sunrpc/svc_auth.c: Likewise.
	* sunrpc/svc_authux.c: Likewise.
	* sunrpc/svc_raw.c: Likewise.
	* sunrpc/svc_run.c: Likewise.
	* sunrpc/svc_simple.c: Likewise.
	* sunrpc/svc_tcp.c: Likewise.
	* sunrpc/svc_udp.c: Likewise.
	* sunrpc/svc_unix.c: Likewise.
	* sunrpc/svcauth_des.c: Likewise.
	* sunrpc/xcrypt.c: Likewise.
	* sunrpc/xdr.c: Likewise.
	* sunrpc/xdr_array.c: Likewise.
	* sunrpc/xdr_float.c: Likewise.
	* sunrpc/xdr_intXX_t.c: Likewise.
	* sunrpc/xdr_mem.c: Likewise.
	* sunrpc/xdr_rec.c: Likewise.
	* sunrpc/xdr_ref.c: Likewise.
	* sunrpc/xdr_sizeof.c: Likewise.
	* sunrpc/xdr_stdio.c: Likewise.

2011-04-10  Ulrich Drepper  <drepper@gmail.com>

	[BZ #12650]
	* sysdeps/i386/dl-tls.h: Define TLS_DTV_UNALLOCATED.
	* sysdeps/ia64/dl-tls.h: Likewise.
	* sysdeps/powerpc/dl-tls.h: Likewise.
	* sysdeps/s390/dl-tls.h: Likewise.
	* sysdeps/sh/dl-tls.h: Likewise.
	* sysdeps/sparc/dl-tls.h: Likewise.
	* sysdeps/x86_64/dl-tls.h: Likewise.
	* elf/dl-tls.c: Don't define TLS_DTV_UNALLOCATED here.

2011-03-14  Andreas Schwab  <schwab@redhat.com>

	* elf/dl-load.c (_dl_dst_substitute): When skipping the first
	rpath element also skip the following colon.
	(expand_dynamic_string_token): Add is_path parameter and pass
	down to DL_DST_REQUIRED and _dl_dst_substitute.
	(decompose_rpath): Call expand_dynamic_string_token with
	non-zero is_path.  Ignore empty rpaths.
	(_dl_map_object_from_fd): Call expand_dynamic_string_token
	with zero is_path.

2011-04-08  Andreas Schwab  <schwab@linux-m68k.org>

	* sysdeps/unix/sysv/linux/powerpc/powerpc64/sync_file_range.c:
	Make cancelable.

2011-04-09  Ulrich Drepper  <drepper@gmail.com>

	[BZ #12655]
	* sysdeps/unix/sysv/linux/sys/syscall.h: Fix comment.
	Patch by Filipe David Manana <fdmanana@apache.org>.

2011-04-07  Andreas Schwab  <schwab@redhat.com>

	* sysdeps/unix/sysv/linux/x86_64/____longjmp_chk.S (CALL_FAIL):
	Maintain aligned stack.
	(CHECK_RSP): Remove unused macro.

2011-04-03  Ulrich Drepper  <drepper@gmail.com>

	* sysdeps/x86_64/cacheinfo.c (intel_02_known): Fix typo in table.
	* sysdeps/unix/sysv/linux/i386/sysconf.c (intel_02_known): Likewise.

2011-04-02  Ulrich Drepper  <drepper@gmail.com>

	* sysdeps/unix/sysv/linux/bits/time.h (CLOCK_BOOTTIME): Define.

	* include/features.h: Mention __USE_XOPEN2K8 in comment.

2011-03-26  H.J. Lu  <hongjiu.lu@intel.com>

	[BZ #12518]
	* sysdeps/x86_64/Versions: Add memcpy to GLIBC_2.14.
	* sysdeps/x86_64/memcpy.S: Provide GLIBC_2_14 memcpy.
	* sysdeps/x86_64/memmove.c: New file.
	* sysdeps/x86_64/multiarch/memcpy.S: Include <shlib-compat.h>.
	(memcpy): Renamed to ...
	(__new_memcpy): This.
	(memcpy): Provide GLIBC_2_14 memcpy.
	* sysdeps/x86_64/multiarch/memmove.c: Include <shlib-compat.h>.
	(memcpy): Provide GLIBC_2_2_5 memcpy.

2011-04-01  Ulrich Drepper  <drepper@gmail.com>

	[BZ #12631]
	* wcsmbs/wchar.h: Make wcpcpy and wcpncpy visible for __USE_XOPEN2K8.

2011-03-30  Andreas Schwab  <schwab@redhat.com>

	* misc/syncfs.c: New file.
	* misc/Makefile (routines): Add syncfs.
	* posix/unistd.h: Declare syncfs.
	* sysdeps/unix/syscalls.list: Add syncfs.

2011-04-01  Andreas Schwab  <schwab@redhat.com>

	* sysdeps/unix/sysv/linux/Versions: Rename open_by_handle to
	open_by_handle_at.
	* sysdeps/unix/sysv/linux/i386/bits/fcntl.h: Likewise.
	* sysdeps/unix/sysv/linux/ia64/bits/fcntl.h: Likewise.
	* sysdeps/unix/sysv/linux/s390/bits/fcntl.h: Likewise.
	* sysdeps/unix/sysv/linux/sh/bits/fcntl.h: Likewise.
	* sysdeps/unix/sysv/linux/sparc/bits/fcntl.h: Likewise.
	* sysdeps/unix/sysv/linux/syscalls.list: Likewise.
	* sysdeps/unix/sysv/linux/x86_64/bits/fcntl.h: Likewise.

2011-04-01  Ulrich Drepper  <drepper@gmail.com>

	* sysdeps/unix/sysv/linux/i386/bits/fcntl.h: Define O_PATH.
	* sysdeps/unix/sysv/linux/ia64/bits/fcntl.h: Likewise.
	* sysdeps/unix/sysv/linux/powerpc/bits/fcntl.h: Likewise.
	* sysdeps/unix/sysv/linux/s390/bits/fcntl.h: Likewise.
	* sysdeps/unix/sysv/linux/sh/bits/fcntl.h: Likewise.
	* sysdeps/unix/sysv/linux/sparc/bits/fcntl.h: Likewise.
	* sysdeps/unix/sysv/linux/x86_64/bits/fcntl.h: Likewise.

	* io/Makefile: Compile fallocate.c, fallocate64.c, and
	sync_file_range.c with -fexceptions.
	* sysdeps/unix/sysv/linux/fallocate.c: Make cancelable.
	* sysdeps/unix/sysv/linux/fallocate64.c: Likewise.
	* sysdeps/unix/sysv/linux/i386/fallocate.c: Likewise.
	* sysdeps/unix/sysv/linux/i386/fallocate64.c: Likewise.
	* sysdeps/unix/sysv/linux/wordsize-64/fallocate.c: Likewise.
	* sysdeps/unix/sysv/linux/sync_file_range.c: Likewise.
	* sysdeps/unix/sysv/linux/wordsize-64/syscalls.list: Mark
	sync_file_range as cancellation point
	* sysdeps/unix/sysv/linux/i386/sync_file_range.c: New file.  This is
	now a wrapper around __call_sync_file_range with cancellation handling.
	* sysdeps/unix/sysv/linux/i386/sync_file_range.S: Renamed to ...
	* sysdeps/unix/sysv/linux/i386/call_sync_file_range.S: ...this.  Change
	function name to __call_sync_file_range.
	* sysdeps/unix/sysv/linux/i386/Makefile [subdir=io] (sysdep_routines):
	Add call_sync_file_range.

2011-04-01  Andreas Schwab  <schwab@redhat.com>

	* sysdeps/unix/sysv/linux/Makefile (sysdep_headers): Add
	bits/timex.h.

2011-04-01  Ulrich Drepper  <drepper@gmail.com>

	* iconv/iconv.h: Fix typo in comment.
	* io/fcntl.h: Likewise.
	* libio/stdio.h: Likewise.
	* posix/spawn.h: Likewise.
	* posix/unistd.h: Likewise.
	* stdlib/stdlib.h: Likewise.
	* time/time.h: Likewise.
	* wcsmbs/wchar.h: Likewise.

	* sysdeps/unix/sysv/linux/Versions [GLIBC_2.14] (name_to_handle_at,
	open_by_handle): Add.
	* sysdeps/unix/sysv/linux/i386/bits/fcntl.h: Define struct file_handle
	and MAX_HANDLE_SZ.  Declare name_to_handle_at and open_by_handle.
	Augment a few comments.
	* sysdeps/unix/sysv/linux/ia64/bits/fcntl.h: Likewise.
	* sysdeps/unix/sysv/linux/s390/bits/fcntl.h: Likewise.
	* sysdeps/unix/sysv/linux/sh/bits/fcntl.h: Likewise.
	* sysdeps/unix/sysv/linux/sparc/bits/fcntl.h: Likewise.
	* sysdeps/unix/sysv/linux/x86_64/bits/fcntl.h: Likewise.
	* sysdeps/unix/sysv/linux/syscalls.list: Add name_to_handle_at and
	open_by_handle.

	* io/fcntl.h (AT_EMPTY_PATH): Define.

2011-03-30  Ulrich Drepper  <drepper@gmail.com>

	* sysdeps/unix/sysv/linux/syscalls.list: Add clock_adjtime.
	* sysdeps/unix/sysv/linux/bits/time.h: New file.
	* sysdeps/unix/sysv/linux/sys/timex.h: Move struct timex definition
	to...
	* sysdeps/unix/sysv/linux/bits/timex.h: ...here.  New file.
	* Versions.def: Add GLIBC_2.14.
	* sysdeps/unix/sysv/linux/Versions [GLIBC_2.14] (clock_adjtime):
	Export.

2011-03-22  Ulrich Drepper  <drepper@gmail.com>

	* sysdeps/unix/sysv/linux/i386/sysconf.c (intel_check_word): Increment
	round counter.
	* sysdeps/x86_64/cacheinfo.c (intel_check_word): Likewise.

2011-03-20  H.J. Lu  <hongjiu.lu@intel.com>

	[BZ #12597]
	* string/test-strncmp.c (do_page_test): New function.
	(check2): Likewise.
	(test_main): Call check2.
	* sysdeps/x86_64/multiarch/strcmp.S: Properly cross page boundary.

2011-03-20  Ulrich Drepper  <drepper@gmail.com>

	[BZ #12587]
	* sysdeps/unix/sysv/linux/i386/sysconf.c (intel_check_word):
	Handle cache information in CPU leaf 4.
	* sysdeps/x86_64/cacheinfo.c (intel_check_word): Likewise.

2011-03-18  Ulrich Drepper  <drepper@gmail.com>

	[BZ #12583]
	* posix/fnmatch.c (fnmatch): Check size of pattern in wide
	character representation.
	Partly based on a patch by Tomas Hoger <thoger@redhat.com>.

2011-03-16  Ryan S. Arnold  <rsa@us.ibm.com>

	* sysdeps/powerpc/powerpc32/power6/fpu/s_isnanf.S (isnanf): Fix
	END(__isnan) to END(__isnanf) to match function entry point/label
	EALIGN(__isnanf,...).

2011-03-10  Jakub Jelinek  <jakub@redhat.com>

	* wcsmbs/wchar.h (wmemcmp): Remove __restrict qualifiers.

2011-03-10  Ulrich Drepper  <drepper@gmail.com>

	[BZ #12510]
	* elf/dl-lookup.c (do_lookup_x): For copy relocations of unique objects
	copy from the symbol referenced in the relocation to initialize the
	used variable.
	Patch by Piotr Bury <pbury@goahead.com>.
	* elf/Makefile: Add rules to build and tst-unique3.
	* include/bits/dlfcn.h: Remove _dl_mcount_wrapper_check declaration.
	* elf/tst-unique3.cc: New file.
	* elf/tst-unique3.h: New file.
	* elf/tst-unique3lib.cc: New file.
	* elf/tst-unique3lib2.cc: New file.

	* elf/Makefile: Don't run tst-execstack* tests of SELinux is enabled.

2011-03-10  Mike Frysinger  <vapier@gentoo.org>

	* sysdeps/sparc/sparc64/elf/configure.in (libc_cv_sparc64_tls): Add
	$LDFLAGS and -nostdlib -nostartfiles to linking step.  Change main
	to _start.

2011-03-06  Ulrich Drepper  <drepper@gmail.com>

	* elf/dl-load.c (_dl_map_object): If we are looking for the first
	to-be-loaded object along a path to loader is ld.so.

2011-03-02  Harsha Jagasia  <harsha.jagasia@amd.com>
	    Ulrich Drepper  <drepper@gmail.com>

	* sysdeps/x86_64/memset.S: After aligning destination, code
	branches to different locations depending on the value of
	misalignment, when multiarch is enabled. Fix this.

2011-03-02  Harsha Jagasia  <harsha.jagasia@amd.com>

	* sysdeps/x86_64/cacheinfo.c (init_cacheinfo):
	Set _x86_64_preferred_memory_instruction for AMD processsors.
	* sysdeps/x86_64/multiarch/init-arch.c (__init_cpu_features):
	Set bit_Prefer_SSE_for_memop for AMD processors.

2011-03-04  Ulrich Drepper  <drepper@gmail.com>

	* libio/fmemopen.c (fmemopen): Optimize a bit.

2011-03-03  Andreas Schwab  <schwab@redhat.com>

	* libio/fmemopen.c (fmemopen): Don't read past end of buffer.

2011-03-03  Roland McGrath  <roland@redhat.com>

	* setjmp/bits/setjmp2.h: Canonicalize comment formatting.

2011-02-28  Aurelien Jarno  <aurelien@aurel32.net>

	* sysdeps/sparc/sparc64/multiarch/memset.S(__bzero): Call
	__bzero_ultra1 instead of __memset_ultra1.

2011-02-23  Andreas Schwab  <schwab@redhat.com>
	    Ulrich Drepper  <drepper@gmail.com>

	[BZ #12509]
	* include/link.h (struct link_map): Add l_orig_initfini.
	* elf/dl-load.c (_dl_map_object_from_fd): Free realname before
	returning unsuccessfully.
	* elf/dl-close.c (_dl_close_worker): If this is the last explicit
	close of a file loaded at startup, restore the original l_initfini
	list.
	* elf/dl-deps.c (_dl_map_object_deps): Don't free old l_initfini
	list, store the pointer.
	* elf/Makefile ($(objpfx)noload-mem): New rule.
	(noload-ENV): Define.
	(tests): Add $(objpfx)noload-mem.
	* elf/noload.c: Include <memcheck.h>.
	(main): Call mtrace.  Close all opened handles.

2011-02-17  Andreas Schwab  <schwab@redhat.com>

	[BZ #12454]
	* elf/dl-deps.c (_dl_map_object_deps): Signal error early when
	dependencies are missing.

2011-02-22  Samuel Thibault  <samuel.thibault@ens-lyon.org>

	Fix __if_freereq crash: Unlike the generic version which uses free,
	Hurd needs munmap.
	* sysdeps/mach/hurd/ifreq.h: New file.

2011-01-27  Petr Baudis  <pasky@suse.cz>
	    Ulrich Drepper  <drepper@gmail.com>

	[BZ 12445]#
	* stdio-common/vfprintf.c (vfprintf): Pass correct newlen
	to extend_alloca().
	* stdio-common/bug23.c: New file.
	* stdio-common/Makefile (tests): Add bug23.

2010-09-28  Andreas Schwab  <schwab@redhat.com>
	    Ulrich Drepper  <drepper@gmail.com>

	[BZ #12489]
	* elf/rtld.c (dl_main): Move setting of GLRO(dl_init_all_dirs)
	before performing relro protection.  At old place add assertion
	to make sure nothing changed.

2011-02-17  Nathan Sidwell  <nathan@codesourcery.com>
	    Glauber de Oliveira Costa  <glommer@gmail.com>

	* elf/elf.h: Add new ARM TLS relocs.

2011-02-16  Ryan S. Arnold  <rsa@us.ibm.com>

	* sysdeps/unix/sysv/linux/powerpc/powerpc64/sysdep.h:
	(INTERNAL_VSYSCALL_NCS INTERNAL_SYSCALL_NCS): Remove erroneous (int)
	cast from r3.
	* sysdeps/wordsize-64/Makefile: New file.  Add tst-writev to
	'tests' variable.
	* sysdeps/wordsize-64/tst-writev.c: New file.

2011-02-15  Ryan S. Arnold  <rsa@us.ibm.com>

	* sysdeps/powerpc/powerpc64/power7/Makefile: New file which adds
	-mno-vsx to the CFLAGS-rtld.c variable to avoid using VSX registers and
	insns in _dl_start to prevent a TOC reference before relocs are
	resolved.

2011-02-15  Ulrich Drepper  <drepper@gmail.com>

	[BZ #12469]
	* Makeconfig: Remove RANLIB definition.
	* Makerules: Don't use RANLIB.
	* aclocal.m4: Remove ranlib test.
	* configure.in: No need to check for ranlib.
	* elf/rtld-Rules: Don't use RANLIB.

2011-02-16  Samuel Thibault  <samuel.thibault@ens-lyon.org>

	* sysdeps/mach/i386/sysdep.h: Add _MACH_I386_SYSDEP_H inclusion
	protection macro.
	* sysdeps/mach/i386/thread_state.h: Add _MACH_I386_THREAD_STATE_H
	inclusion protection macro.

	* stdio-common/psiginfo.c (psiginfo): Check pinfo->si_signo against
	SIGRTMIN and SIGRTMAX and print information in that case only when
	SIGRTMIN is defined.

2011-02-11  Jakub Jelinek  <jakub@redhat.com>

	* stdio-common/printf-parsemb.c (__parse_one_specmb): Handle
	arginfo fn returning -1.

	* stdio-common/_i18n_number.h (_i18n_number_rewrite): Ensure decimal
	and thousands string is zero terminated.

2011-02-03  Andreas Schwab  <schwab@redhat.com>

	* sysdeps/unix/sysv/linux/sparc/bits/socket.h: Sync with
	sysdeps/unix/sysv/linux/bits/socket.h.

2011-01-30  Samuel Thibault  <samuel.thibault@ens-lyon.org>

	* bits/sched.h (__CPU_ZERO, __CPU_SET, __CPU_CLR, __CPU_ISSET)
	(__CPU_COUNT): Remove old macros.
	(__CPU_ZERO_S, __CPU_SET_S, __CPU_CLR_S, __CPU_ISSET_S)
	(__CPU_COUNT, __CPU_EQUAL_S, __CPU_OP_S, __CPU_ALLOC_SIZE)
	(__CPU_ALLOC, __CPU_FREE): Add macros.
	(__sched_cpualloc, __sched_cpufree): Add declarations.

2011-02-05  Ulrich Drepper  <drepper@gmail.com>

	* nscd/nscd-client.h: Define MAX_TIMEOUT_VALUE.
	(struct datahead): Reuse 32 bits of the alignment for a TTL field.
	* nscd/aicache.c (addhstaiX): Return timeout of added value.
	(readdhstai): Return value of addhstaiX call.
	* nscd/grpcache.c (cache_addgr): Return timeout of added value.
	(addgrbyX): Return value returned by cache_addgr.
	(readdgrbyname): Return value returned by addgrbyX.
	(readdgrbygid): Likewise.
	* nscd/pwdcache.c (cache_addpw): Return timeout of added value.
	(addpwbyX): Return value returned by cache_addpw.
	(readdpwbyname): Return value returned by addhstbyX.
	(readdpwbyuid): Likewise.
	* nscd/servicescache.c (cache_addserv): Return timeout of added value.
	(addservbyX): Return value returned by cache_addserv.
	(readdservbyname): Return value returned by addservbyX:
	(readdservbyport): Likewise.
	* nscd/hstcache.c (cache_addhst): Return timeout of added value.
	(addhstbyX): Return value returned by cache_addhst.
	(readdhstbyname): Return value returned by addhstbyX.
	(readdhstbyaddr): Likewise.
	(readdhstbynamev6): Likewise.
	(readdhstbyaddrv6): Likewise.
	* nscd/initgrcache.c (addinitgroupsX): Return timeout of added value.
	(readdinitgroups): Return value returned by addinitgroupsX.
	* nscd/cache.c (readdfcts): Change return value of functions to time_t.
	(prune_cache): Keep track of timeout value of re-added entries.
	* nscd/connections.c (nscd_run_prune): Use MAX_TIMEOUT_VALUE.
	* nscd/nscd.h: Adjust prototypes of readd* functions.

2011-02-04  Roland McGrath  <roland@redhat.com>

	* nis/nis_server.c (nis_servstate): Use the right name for 0.
	(nis_stats): Likewise.
	* nis/nis_modify.c (nis_modify): Likewise.
	* nis/nis_remove.c (nis_remove): Likewise.
	* nis/nis_add.c (nis_add): Likewise.

	* elf/dl-object.c (_dl_new_object): Remove unused variable L.

	* posix/fnmatch_loop.c: Add some consts.

	* sysdeps/x86_64/multiarch/memset-x86-64.S: Add an #undef.

2011-02-02  H.J. Lu  <hongjiu.lu@intel.com>

	[BZ #12460]
	* config.make.in (config-cflags-novzeroupper): Define.
	* configure.in: Substitute libc_cv_cc_novzeroupper.
	* elf/Makefile (AVX-CFLAGS): Define.
	(CFLAGS-tst-audit4.c): Replace -mavx with $(AVX-CFLAGS).
	(CFLAGS-tst-auditmod4a.c): Likewise.
	(CFLAGS-tst-auditmod4b.c): Likewise.
	(CFLAGS-tst-auditmod6b.c): Likewise.
	(CFLAGS-tst-auditmod6c.c): Likewise.
	(CFLAGS-tst-auditmod7b.c): Likewise.
	* sysdeps/i386/configure.in: Check -mno-vzeroupper.

2011-02-02  Ulrich Drepper  <drepper@gmail.com>

	* elf/dl-runtime.c (_dl_call_pltexit): Pass correct address of the
	function to the callback.
	Patch partly by Jiri Olsa <jolsa@redhat.com>.

2011-02-02  Andreas Schwab  <schwab@redhat.com>

	* shadow/sgetspent.c: Check return value of __sgetspent_r instead
	of errno.

2011-01-19  Ulrich Drepper  <drepper@gmail.com>

	[BZ #11724]
	* elf/dl-deps.c (_dl_map_object_deps): Rewrite sorting determining order
	of constructors.
	* elf/dl-fini.c (_dl_sort_fini): Rewrite sorting determining order
	of destructors.
	(_dl_fini): Don't call _dl_sort_fini if there is only one object.

	[BZ #11724]
	* elf/Makefile: Add rules to build and run new test.
	* elf/tst-initorder.c: New file.
	* elf/tst-initorder.exp: New file.
	* elf/tst-initordera1.c: New file.
	* elf/tst-initordera2.c: New file.
	* elf/tst-initordera3.c: New file.
	* elf/tst-initordera4.c: New file.
	* elf/tst-initorderb1.c: New file.
	* elf/tst-initorderb2.c: New file.
	* elf/tst-order-a1.c: New file.
	* elf/tst-order-a2.c: New file.
	* elf/tst-order-a3.c: New file.
	* elf/tst-order-a4.c: New file.
	* elf/tst-order-b1.c: New file.
	* elf/tst-order-b2.c: New file.
	* elf/tst-order-main.c: New file.
	New test case by George Gensure <werkt0@gmail.com>.

2010-10-01  Andreas Schwab  <schwab@redhat.com>

	* sysdeps/posix/getaddrinfo.c (gaih_inet): Don't discard result of
	decoding ACE if AI_CANONIDN.

2011-01-18  Ulrich Drepper  <drepper@gmail.com>

	* elf/Makefile: Build IFUNC tests unless multi-arch = no.

2011-01-17  Ulrich Drepper  <drepper@gmail.com>

	* version.h (RELEASE): Bump for 2.13 release.
	* include/features.h: (__GLIBC_MINOR__): Bump to 13.

	* io/fcntl.h: Define AT_NO_AUTOMOUNT.

	* sysdeps/unix/sysv/linux/i386/bits/mman.h: Define MADV_HUGEPAGE and
	MADV_NOHUGEPAGE.
	* sysdeps/unix/sysv/linux/ia64/bits/mman.h: Likewise.
	* sysdeps/unix/sysv/linux/powerpc/bits/mman.h: Likewise.
	* sysdeps/unix/sysv/linux/s390/bits/mman.h: Likewise.
	* sysdeps/unix/sysv/linux/sh/bits/mman.h: Likewise.
	* sysdeps/unix/sysv/linux/sparc/bits/mman.h: Likewise.
	* sysdeps/unix/sysv/linux/x86_64/bits/mman.h: Likewise.

	* posix/getconf.c: Update copyright year.
	* catgets/gencat.c: Likewise.
	* csu/version.c: Likewise.
	* debug/catchsegv.sh: Likewise.
	* debug/xtrace.sh: Likewise.
	* elf/ldconfig.c: Likewise.
	* elf/ldd.bash.in: Likewise.
	* elf/sprof.c (print_version): Likewise.
	* iconv/iconv_prog.c: Likewise.
	* iconv/iconvconfig.c: Likewise.
	* locale/programs/locale.c: Likewise.
	* locale/programs/localedef.c: Likewise.
	* malloc/memusage.sh: Likewise.
	* malloc/mtrace.pl: Likewise.
	* nscd/nscd.c (print_version): Likewise.
	* nss/getent.c: Likewise.

	* sysdeps/unix/sysv/linux/bits/socket.h: Define AF_CAIF, AF_ALG,
	PF_CAIF, and PF_ALG.
	* sysdeps/unix/sysv/linux/sparc/bits/socket.h: Likewise.

2011-01-16  Andreas Schwab  <schwab@linux-m68k.org>

	* elf/Makefile (tlsmod17a-modules, tlsmod18a-modules): Define.
	(modules-names): Use them.
	(ifunc-test-modules, ifunc-pie-tests): Define.
	(extra-test-objs): Add tlsmod17a-modules, tlsmod18a-modules,
	tst-pie1, ifunc-test-modules and ifunc-pie-tests objects.
	(test-extras): Likewise.
	($(patsubst %,$(objpfx)%.os,$(tlsmod17a-modules))): Use
	$(compile-command.c).
	($(patsubst %,$(objpfx)%.os,$(tlsmod18a-modules))): Likewise.
	(all-built-dso): Define.
	(check-textrel.out, check-execstack.out): Depend on it.

	* configure.in: Don't override --enable-multi-arch.

2011-01-15  Ulrich Drepper  <drepper@gmail.com>

	[BZ #6812]
	* nscd/hstcache.c (tryagain): Define.
	(cache_addhst): Return tryagain not notfound for temporary errors.
	(addhstbyX): Also set h_errno to TRY_AGAIN when memory allocation
	failed.

2011-01-14  Ulrich Drepper  <drepper@gmail.com>

	[BZ #10563]
	* sysdeps/unix/sysv/linux/i386/setgroups.c: Use INLINE_SETXID_SYSCALL
	to make the syscall.
	* sysdeps/unix/sysv/linux/setgroups.c: New file.

	[BZ #12378]
	* posix/fnmatch_loop.c (FCT): When matching '[' keep track of beginning
	and fall back to matching as normal character if the string ends before
	the matching ']' is found.  This is what POSIX requires.
	* posix/testfnm.c: Adjust test result.
	* posix/globtest.sh: Adjust test result.  Add new test.
	* posix/tst-fnmatch.input: Likewise.
	* posix/tst-fnmatch2.c: Add new test.

2010-12-28  Andreas Schwab  <schwab@linux-m68k.org>

	* elf/Makefile (check-execstack): Revert last change.  Depend on
	check-execstack.h.
	(check-execstack.h): New target.
	(generated): Add check-execstack.h.
	* elf/check-execstack.c: Include "check-execstack.h".
	(main): Revert last change.
	(handle_file): Return zero if GNU_STACK is absent and
	DEFAULT_STACK_PERMS doesn't include PF_X.

2011-01-13  Ulrich Drepper  <drepper@gmail.com>

	* sysdeps/posix/spawni.c (__spawni): Don't fail if close file action
	in child fails because the descriptor is already closed.
	* include/sys/resource.h: Add libc_hidden_proto for getrlimit64.
	* sysdeps/unix/sysv/linux/getrlimit64.c: Add libc_hidden_def.
	* sysdeps/unix/sysv/linux/i386/getrlimit64.c: Likewise.

	[BZ #12397]
	* sysdeps/unix/sysv/linux/mkdirat.c (mkdirat): Fix handling of missing
	syscall.

	[BZ #10484]
	* nss/nss_files/files-hosts.c (HOST_DB_LOOKUP): Handle overflows of
	temporary buffer used to handle multi lookups locally.
	* include/alloca.h: Add libc_hidden_proto for __libc_alloca_cutoff.

2011-01-12  Ulrich Drepper  <drepper@gmail.com>

	* elf/dl-dst.h (DL_DST_REQUIRED): Allow l_origin to be NULL when
	loader is ld.so.

2011-01-10  Paul Pluzhnikov  <ppluzhnikov@google.com>

	* sysdeps/i386/Makefile: stdlib/cxa_finalize.c needs 16-byte stack
	alignment for SSE2.

2011-01-12  Ulrich Drepper  <drepper@gmail.com>

	[BZ #12394]
	* stdio-common/printf_fp.c (__printf_fp): Add more room for grouping
	characters.  When rounding increased number of integer digits recompute
	number of groups.
	* stdio-common/tst-grouping.c: New file.
	* stdio-common/Makefile: Add rules to build and run tst-grouping.

2011-01-09  Ulrich Drepper  <drepper@gmail.com>

	* sysdeps/i386/bits/select.h: Don't use asm code for __FD_SET,
	__FD_CLR, and __FS_ISSET.  gcc generates better code on its own.

	* sysdeps/x86_64/bits/select.h: Mark value of __FD_SET and __FD_CLR as
	void.
	* bits/select.h: Likewise.

2011-01-08  Ulrich Drepper  <drepper@gmail.com>

	* po/ja.po: Update from translation team.

2011-01-04  David S. Miller  <davem@sunset.davemloft.net>

	[BZ #11155]
	* sysdeps/unix/sysv/linux/sparc/sparc64/fxstat.c: Use i386's
	implementation just like for lxstat, fxstatat, et al.

2010-12-27  Jim Meyering  <meyering@redhat.com>

	[BZ #12348]
	* posix/regexec.c (build_trtable): Return failure indication upon
	calloc failure.  Otherwise, re_search_internal could infloop on OOM.

2010-12-25  Ulrich Drepper  <drepper@gmail.com>

	[BZ #12201]
	* sysdeps/unix/sysv/linux/getrlimit64.c: New file.
	* sysdeps/unix/sysv/linux/setrlimit64.c: New file.
	* sysdeps/unix/sysv/linux/i386/getrlimit64.c: Use ../getrlimit64.c.
	* sysdeps/unix/sysv/linux/kernel-features.h: Define __ASSUME_PRLIMIT64.

	[BZ #12207]
	* malloc/malloc.c (do_check_malloc_state): Use fastbin macro.

	[BZ #12204]
	* string/xpg-strerror.c (__xpg_strerror_r): Return error code, not -1.
	* sysdeps/mach/xpg-strerror.c (__xpg_strerror_r): Likewise.

2010-12-15  H.J. Lu  <hongjiu.lu@intel.com>

	* config.h.in (NO_CTORS_DTORS_SECTIONS): Define.
	* configure.in: Define NO_CTORS_DTORS_SECTIONS if linker
	script has SORT_BY_INIT_PRIORITY.
	* elf/sofini.c: Remove `.ctors' and `.dtors' sections if
	NO_CTORS_DTORS_SECTIONS is defined.
	* elf/soinit.c: Likewise.
	* sysdeps/i386/init-first.c: Don't call __libc_global_ctors if
	NO_CTORS_DTORS_SECTIONS is defined.
	* sysdeps/mach/hurd/i386/init-first.c: Likewise.
	* sysdeps/mach/hurd/powerpc/init-first.c: Likewise.
	* sysdeps/sh/init-first.c: Likewise.
	* sysdeps/unix/sysv/linux/init-first.c: Likewise.

2010-12-24  Ulrich Drepper  <drepper@gmail.com>

	* stdio-common/vfprintf.c (vfprintf): If printf handlers are installed
	always use the slow path.

2010-12-15  Ryan S. Arnold  <rsa@us.ibm.com>

	* elf/Makefile: (check-execstack): Replace $(native-compile) with a
	similar rule which adds the sysdep directories to the header search in
	order to pick up the correct platform stackinfo.h.
	* elf/check-execstack.c (main): Check DEFAULT_STACK_PERMS for PF_X and
	perform test if it is, otherwise return successfully without testing.
	* elf/dl-load.c (_dl_map_object_from_fd): Source stack_flags from
	DEFAULT_STACK_PERMS define in stackinfo.h.
	* elf/dl-support.c (_dl_stack_flags): Source from DEFAULT_STACK_PERMS
	defined in stackinfo.h.
	* elf/rtld.c (_dl_starting_up): Source ._dl_stack_flags from
	DEFAULT_STACK_PERMS defined in stackinfo.h.
	* sysdeps/i386/stackinfo.h: Define DEFAULT_STACK_PERMS with PF_X.
	* sysdeps/ia64/stackinfo.h: Likewise.
	* sysdeps/s390/stackinfo.h: Likewise.
	* sysdeps/sh/stackinfo.h: Likewise.
	* sysdeps/sparc/stackinfo.h: Likewise.
	* sysdeps/x86_64/stackinfo.h: Likewise.
	* sysdeps/powerpc/stackinfo.h: Define DEFAULT_STACK_PERMS without
	PF_X for powerpc64.  Retain PF_X for powerpc32.

2010-12-19  Ulrich Drepper  <drepper@gmail.com>

	* sysdeps/unix/readdir_r.c (__READDIR_R): Compute reclen more
	accurately.
	* sysdeps/unix/sysv/linux/wordsize-64/readdir_r.c: Define
	GETDENTS_64BIT_ALIGNED.

2010-12-14  Ulrich Drepper  <dreper@gmail.com>

	* sysdeps/i386/i686/multiarch/strcmp.S: Undo accidental checkin.

2010-12-10  Andreas Schwab  <schwab@redhat.com>

	* wcsmbs/wchar.h (wcpcpy, wcpncpy): Only declare under
	_GNU_SOURCE.

	* wcsmbs/wchar.h (wcpcpy, wcpncpy): Add __restrict.
	* wcsmbs/bits/wchar2.h (__wmemmove_chk_warn, wmemmove, wmemset):
	Remove __restrict.
	(wcscpy, __wcpcpy_chk, __wcpcpy_alias, wcpcpy, wcsncpy, wcpncpy)
	(wcscat, wcsncat, __wcrtomb_chk, wcrtomb): Add __restrict.

2010-12-09  Ulrich Drepper  <drepper@gmail.com>

	[BZ #11655]
	* stdlib/msort.c (qsort_r): Make sure both phys_pages and pagesize
	are initialized.

2010-12-09  Jakub Jelinek  <jakub@redhat.com>

	* string/bits/string3.h (memmove, bcopy): Remove __restrict.

2010-12-03  Ulrich Drepper  <drepper@gmail.com>

	* po/it.po: Update from translation team.

2010-12-01  H.J. Lu  <hongjiu.lu@intel.com>

	* sysdeps/i386/i686/multiarch/strcmp-ssse3.S (STRCMP): Remove
	unused codes.

2010-11-30  Ulrich Drepper  <drepper@gmail.com>

	* sysdeps/i386/fpu/libm-test-ulps: Relax ynf(10,0.75) test expectations.

2010-11-24  Andreas Schwab  <schwab@redhat.com>

	* resolv/nss_dns/dns-host.c (getanswer_r): Don't handle ttl == 0
	specially.
	(gaih_getanswer_slice): Likewise.

2010-10-20  Jakub Jelinek  <jakub@redhat.com>

	* sysdeps/ieee754/ldbl-128/s_fmal.c (__fmal): Fix up inline asm.

2010-05-31  Petr Baudis  <pasky@suse.cz>

	[BZ #11149]
	* elf/ldconfig.c (main): Allow aux_cache_file open()ing to fail
	silently even in the chroot mode.

2010-11-22  Ulrich Drepper  <drepper@gmail.com>

	* nis/nss_compat/compat-initgroups.c (internal_getgrent_r): Optimize
	last patch a bit.  Pretty printing

2010-05-31  Petr Baudis <pasky@suse.cz>

	[BZ #10085]
	* nis/nss_compat/compat-initgroups.c (internal_getgrent_r): Fix
	initialization of skip_initgroups_dyn.

2010-11-19  Ulrich Drepper  <drepper@gmail.com>

	* sysdeps/unix/sysv/linux/i386/bits/mman.h: Define MAP_HUGETLB.
	* sysdeps/unix/sysv/linux/x86_64/bits/mman.h: Likewise.

2010-11-16  Ulrich Drepper  <drepper@gmail.com>

	* sysdeps/unix/sysv/linux/sys/swap.h (SWAP_FLAG_DISCARD): Define.

2010-11-11  Andreas Schwab  <schwab@redhat.com>

	* posix/fnmatch_loop.c (NEW_PATTERN): Fix use of alloca.
	* posix/Makefile (tests): Add $(objpfx)tst-fnmatch-mem.
	(tst-fnmatch-ENV): Set MALLOC_TRACE.
	($(objpfx)tst-fnmatch-mem): New rule.
	(generated): Add tst-fnmatch-mem and tst-fnmatch.mtrace.
	* posix/tst-fnmatch.c (main): Call mtrace.

2010-11-11  H.J. Lu  <hongjiu.lu@intel.com>

	* sysdeps/x86_64/multiarch/init-arch.c (__init_cpu_features):
	Support Intel processor model 6 and model 0x2c.

2010-11-10  Luis Machado  <luisgpm@br.ibm.com>

	* sysdeps/ieee754/ldbl-128ibm/e_sqrtl.c (__ieee754_sqrtl): Force
	  signed comparison.

2010-11-09  H.J. Lu  <hongjiu.lu@intel.com>

	[BZ #12205]
	* string/test-strncasecmp.c (check_result): New function.
	(do_one_test): Use it.
	(check1): New function.
	(test_main): Use it.
	* sysdeps/i386/i686/multiarch/strcmp.S (nibble_ashr_use_sse4_2_exit):
	Support strcasecmp and strncasecmp.

2010-11-08  Ulrich Drepper  <drepper@gmail.com>

	[BZ #12194]
	* sysdeps/i386/bits/byteswap.h: Avoid warning in __bswap_16.
	* sysdeps/x86_64/bits/byteswap.h: Likewise.

2010-11-07  H.J. Lu  <hongjiu.lu@intel.com>

	* sysdeps/x86_64/memset.S: Check USE_MULTIARCH and USE_SSE2 for
	IFUNC support.
	* sysdeps/x86_64/multiarch/Makefile (sysdep_routines): Add
	memset-x86-64.
	* sysdeps/x86_64/multiarch/bzero.S: New file.
	* sysdeps/x86_64/multiarch/cacheinfo.c: New file.
	* sysdeps/x86_64/multiarch/memset-x86-64.S: New file.
	* sysdeps/x86_64/multiarch/memset.S: New file.
	* sysdeps/x86_64/multiarch/memset_chk.S: New file.
	* sysdeps/x86_64/multiarch/init-arch.c (__init_cpu_features):
	Set bit_Prefer_SSE_for_memop for Intel processors.
	* sysdeps/x86_64/multiarch/init-arch.h (bit_Prefer_SSE_for_memop):
	Define.
	(index_Prefer_SSE_for_memop): Define.
	(HAS_PREFER_SSE_FOR_MEMOP): Define.

2010-11-04  Luis Machado  <luisgpm@br.ibm.com>

	* sysdeps/powerpc/powerpc32/power7/mempcpy.S: New file.
	* sysdeps/powerpc/powerpc64/power7/mempcpy.S: New file.

2010-11-03  H.J. Lu  <hongjiu.lu@intel.com>

	[BZ #12191]
	* sysdeps/i386/i686/cacheinfo.c (__x86_64_raw_data_cache_size): New.
	(__x86_64_raw_data_cache_size_half): Likewise.
	(__x86_64_raw_shared_cache_size): Likewise.
	(__x86_64_raw_shared_cache_size_half): Likewise.

	* sysdeps/x86_64/cacheinfo.c (__x86_64_raw_data_cache_size): New.
	(__x86_64_raw_data_cache_size_half): Likewise.
	(__x86_64_raw_shared_cache_size): Likewise.
	(__x86_64_raw_shared_cache_size_half): Likewise.
	(init_cacheinfo): Set __x86_64_raw_data_cache_size,
	__x86_64_raw_data_cache_size_half, __x86_64_raw_shared_cache_size
	and __x86_64_raw_shared_cache_size_half.  Round
	__x86_64_data_cache_size_half, __x86_64_data_cache_size
	__x86_64_shared_cache_size_half and __x86_64_shared_cache_size,
	to multiple of 256 bytes.

2010-11-03  Ulrich Drepper  <drepper@gmail.com>

	[BZ #12167]
	* sysdeps/unix/sysv/linux/ttyname.c (ttyname): Recognize new mangling
	of inacessible symlinks.  Verify result of symlink before returning it.
	* sysdeps/unix/sysv/linux/ttyname_r.c (__ttyname_r): Likewise.
	Patch mostly by Miklos Szeredi <miklos@szeredi.hu>.

2010-10-28  Erich Ritz  <erichritz@gmail.com>

	* math/math.h (isinf): Fix typo in comment.

2010-11-01  Ulrich Drepper  <drepper@gmail.com>

	* po/da.po: Update from translation team.

2010-10-26  Ulrich Drepper  <drepper@gmail.com>

	* elf/rtld.c (dl_main): Move assertion after the point where rtld map
	is added to the list.

2010-10-20  Andreas Krebbel  <Andreas.Krebbel@de.ibm.com>
	    Ulrich Drepper  <drepper@gmail.com>

	* elf/dl-object.c (_dl_new_object): Don't append the new object to
	the global list here.  Move code to...
	(_dl_add_to_namespace_list): ...here.  New function.
	* elf/rtld.c (dl_main): Invoke _dl_add_to_namespace_list.
	* sysdeps/generic/ldsodefs.h (_dl_add_to_namespace_list): Declare.
	* elf/dl-load.c (lose): Don't remove the element from the list.
	(_dl_map_object_from_fd): Invoke _dl_add_to_namespace_list.
	(_dl_map_object): Likewise.

2010-10-25  Ulrich Drepper  <drepper@gmail.com>

	[BZ #12159]
	* sysdeps/x86_64/multiarch/strchr.S: Fix propagation of search byte
	into all bytes of SSE register.
	Patch by Richard Li <richardpku@gmail.com>.

2010-10-24  Ulrich Drepper  <drepper@gmail.com>

	[BZ #12140]
	* malloc/malloc.c (_int_free): Fill correct number of bytes when
	perturbing.

2010-10-20  Michael B. Brutman  <brutman@us.ibm.com>

	* sysdeps/powerpc/dl-procinfo.c: Add support for ppca2 platform
	* sysdeps/powerpc/dl-procinfo.h: Add support for ppca2 platform
	* sysdeps/powerpc/powerpc32/a2/memcpy.S: New file.
	* sysdeps/powerpc/powerpc64/a2/memcpy.S: Likewise.
	* sysdeps/unix/sysv/linux/powerpc/powerpc32/a2/Implies: New
	submachine.
	* sysdeps/unix/sysv/linux/powerpc/powerpc64/a2/Implies: Likewise.

2010-10-22  Andreas Schwab  <schwab@redhat.com>

	* include/dlfcn.h (__RTLD_SECURE): Define.
	* elf/dl-load.c (_dl_map_object): Remove preloaded parameter.  Use
	mode & __RTLD_SECURE instead.
	(open_path): Rename preloaded parameter to secure.
	* sysdeps/generic/ldsodefs.h (_dl_map_object): Adjust declaration.
	* elf/dl-open.c (dl_open_worker): Adjust call to _dl_map_object.
	* elf/dl-deps.c (openaux): Likewise.
	* elf/rtld.c (struct map_args): Remove is_preloaded.
	(map_doit): Don't use it.
	(dl_main): Likewise.
	(do_preload): Use __RTLD_SECURE instead of is_preloaded.
	(dlmopen_doit): Add __RTLD_SECURE to mode bits.

2010-09-09  Andreas Schwab  <schwab@redhat.com>

	* Makeconfig (sysd-rules-patterns): Add rtld-%:rtld-%.
	(sysd-rules-targets): Remove duplicates.
	* elf/rtld-Rules ($(objpfx)rtld-%.os): Add pattern rules with
	rtld-%.$o dependency.

2010-10-18  Andreas Schwab  <schwab@redhat.com>

	* elf/dl-open.c (dl_open_worker): Don't expand DST here, let
	_dl_map_object do it.

2010-10-19  Ulrich Drepper  <drepper@gmail.com>

	* sysdeps/i386/bits/mathdef.h (FP_FAST_FMA): If the GCC 4.6 port has
	fast fma builtins, define the macros in the C99 standard.
	(FP_FAST_FMAF): Likewise.
	(FP_FAST_FMAL): Likewise.
	* sysdeps/x86_64/bits/mathdef.h: Likewise.

	* bits/mathdef.h: Update copyright year.
	* sysdeps/powerpc/bits/mathdef.h: Likewise.

2010-10-19  Michael Meissner  <meissner@linux.vnet.ibm.com>

	* bits/mathdef.h (FP_FAST_FMA): If the GCC 4.6 port has fast fma
	builtins, define the macros in the C99 standard.
	(FP_FAST_FMAF): Likewise.
	(FP_FAST_FMAL): Likewise.
	* sysdeps/powerpc/bits/mathdef.h (FP_FAST_FMA): Define, ppc as
	multiply/add.
	(FP_FAST_FMAF): Likewise.

2010-10-15  Jakub Jelinek  <jakub@redhat.com>

	[BZ #3268]
	* math/libm-test.inc (fma_test): Some new testcases.
	* sysdeps/ieee754/ldbl-128/s_fmal.c: New file.
	* sysdeps/ieee754/ldbl-96/s_fma.c (__fma): Fix fma with finite x and
	y and infinite z.  Do multiplication by C already in long double.
	* sysdeps/ieee754/ldbl-96/s_fmal.c: New file.
	* sysdeps/ieee754/dbl-64/s_fma.c (__fma): Fix fma with finite x and
	y and infinite z.  Do bitwise or of inexact bit into u.d.
	* sysdeps/ieee754/ldbl-64-128/s_fmal.c: New file.
	* sysdeps/i386/fpu/s_fmaf.S: Removed.
	* sysdeps/i386/fpu/s_fma.S: Removed.
	* sysdeps/i386/fpu/s_fmal.S: Removed.

2010-10-16  Jakub Jelinek  <jakub@redhat.com>

	[BZ #3268]
	* math/libm-test.inc (fma_test): Add IEEE quad long double fmal tests.
	* sysdeps/ieee754/ldbl-128/s_fmal.c (__fmal): Ensure a1 + u.d
	computation is not scheduled after fetestexcept.  Fix value
	of minimum denormal long double.

2010-10-14  Jakub Jelinek  <jakub@redhat.com>

	[BZ #3268]
	* math/libm-test.inc (fma_test): Add some more tests.
	* sysdeps/ieee754/dbl-64/s_fma.c (__fma): Handle underflows
	correctly.

2010-10-15  Andreas Schwab  <schwab@redhat.com>

	* scripts/data/localplt-s390-linux-gnu.data: New file.
	* scripts/data/localplt-s390x-linux-gnu.data: New file.

2010-10-13  Jakub Jelinek  <jakub@redhat.com>

	[BZ #3268]
	* math/libm-test.inc (fma_test): Some more fmaf and fma tests.
	* sysdeps/i386/i686/multiarch/s_fma.c: Include ldbl-96 version
	instead of dbl-64.
	* sysdeps/i386/fpu/bits/mathinline.h (fma, fmaf, fmal): Remove
	inlines.
	* sysdeps/ieee754/ldbl-96/s_fma.c: New file.
	* sysdeps/ieee754/dbl-64/s_fma.c (__fma): Fix exponent adjustment
	if one of x and y is very large and the other is subnormal.
	* sysdeps/s390/fpu/s_fmaf.c: New file.
	* sysdeps/s390/fpu/s_fma.c: New file.
	* sysdeps/powerpc/fpu/s_fmaf.S: New file.
	* sysdeps/powerpc/fpu/s_fma.S: New file.
	* sysdeps/powerpc/powerpc32/fpu/s_fma.S: New file.
	* sysdeps/powerpc/powerpc64/fpu/s_fma.S: New file.
	* sysdeps/unix/sysv/linux/s390/fpu/s_fma.c: New file.

2010-10-12  Jakub Jelinek  <jakub@redhat.com>

	[BZ #3268]
	* math/libm-test.inc (fma_test): Add some more fmaf tests, add
	fma tests.
	* sysdeps/ieee754/dbl-64/s_fmaf.c (__fmaf): Fix Inf/Nan check.
	* sysdeps/ieee754/dbl-64/s_fma.c: New file.
	* sysdeps/i386/i686/multiarch/s_fma.c: Include
	sysdeps/ieee754/dbl-64/s_fma.c instead of math/s_fma.c.
	* sysdeps/x86_64/multiarch/s_fma.c: Likewise.
	* sysdeps/ieee754/ldbl-opt/s_fma.c: Likewise.
	* sysdeps/ieee754/ldbl-128/s_fma.c: New file.

2010-10-12  Ulrich Drepper  <drepper@redhat.com>

	[BZ #12078]
	* posix/regcomp.c (parse_branch): One more memory leak plugged.
	* posix/bug-regex31.input: Add test case.

2010-10-11  Ulrich Drepper  <drepper@gmail.com>

	* posix/bug-regex31.c: Rewrite to run multiple tests from stdin.
	* posix/bug-regex31.input: New file.

	[BZ #12078]
	* posix/regcomp.c (parse_branch): Free memory when allocation failed.
	(parse_sub_exp): Fix last change, use postorder.

	* posix/bug-regex31.c: New file.
	* posix/Makefile: Add rules to build and run bug-regex31.

	* posix/regcomp.c (parse_bracket_exp): Add missing re_free calls.

	[BZ #12078]
	* posix/regcomp.c (parse_sub_exp): Free tree data when it is not used.

	[BZ #12108]
	* stdio-common/psiginfo.c (psiginfo): Don't expext SIGRTMIN..SIGRTMAX
	to have entries in sys_siglist.

	[BZ #12093]
	* sysdeps/unix/sysv/linux/check_pf.c (__check_pf): ->ifa_addr might
	be NULL.

2010-10-07  Jakub Jelinek  <jakub@redhat.com>

	[BZ #3268]
	* math/libm-test.inc (fma_test): Add 2 fmaf tests.
	* sysdeps/ieee754/dbl-64/s_fmaf.c: New file.
	* sysdeps/i386/i686/multiarch/s_fmaf.c: Include
	sysdeps/ieee754/dbl-64/s_fmaf.c instead of math/s_fmaf.c.
	* sysdeps/x86_64/multiarch/s_fmaf.c: Likewise.
	* include/fenv.h (feupdateenv, fetestexcept): Add libm_hidden_proto.
	* math/feupdateenv.c (feupdateenv): Add libm_hidden_ver.
	* sysdeps/i386/fpu/feupdateenv.c (feupdateenv): Likewise.
	* sysdeps/powerpc/fpu/feupdateenv.c (feupdateenv): Likewise.
	* sysdeps/x86_64/fpu/feupdateenv.c (feupdateenv): Likewise.
	* sysdeps/sparc/fpu/feupdateenv.c (feupdateenv): Likewise.
	* sysdeps/ia64/fpu/feupdateenv.c (feupdateenv): Add libm_hidden_def.
	* sysdeps/s390/fpu/feupdateenv.c (feupdateenv): Likewise.
	* math/ftestexcept.c (fetestexcept): Likewise.
	* sysdeps/ia64/fpu/ftestexcept.c (fetestexcept): Likewise.
	* sysdeps/i386/fpu/ftestexcept.c (fetestexcept): Likewise.
	* sysdeps/s390/fpu/ftestexcept.c (fetestexcept): Likewise.
	* sysdeps/powerpc/fpu/ftestexcept.c (fetestexcept): Likewise.
	* sysdeps/x86_64/fpu/ftestexcept.c (fetestexcept): Likewise.
	* sysdeps/sparc/fpu/ftestexcept.c (fetestexcept): Likewise.
	* sysdeps/sh/sh4/fpu/ftestexcept.c (fetestexcept): Likewise.

2010-10-11  Ulrich Drepper  <drepper@gmail.com>

	[BZ #12107]
	* stdio-common/psiginfo.c (psiginfo): Terminate all strings with
	newline.

2010-10-06  Ulrich Drepper  <drepper@gmail.com>

	* string/bug-strstr1.c: New file.
	* string/Makefile: Add rules to build and run bug-strstr1.

2010-10-05  Eric Blake  <eblake@redhat.com>

	[BZ #12092]
	* string/str-two-way.h (two_way_long_needle): Always clear memory
	when skipping input due to the shift table.

2010-10-03  Ulrich Drepper  <drepper@gmail.com>

	[BZ #12005]
	* malloc/mcheck.c: Handle large requests.

	[BZ #12077]
	* sysdeps/x86_64/strcmp.S: Fix handling of remaining bytes in buffer
	for strncmp and strncasecmp.
	* string/stratcliff.c: Add tests for strcmp and strncmp.
	* wcsmbs/wcsatcliff.c: Adjust for stratcliff change.

2010-09-28  Nobuhiro Iwamatsu  <iwamatsu@nigauri.org>

	* sysdeps/sh/sh4/fpu/fpu_control.h: Add 'extern "C"' protection to
	__set_fpscr.

2010-09-30  Andreas Jaeger  <aj@suse.de>

	* sysdeps/unix/sysv/linux_fsinfo.h (BTRFS_SUPER_MAGIC): Define.
	(CGROUP_SUPER_MAGIC): Define.
	* sysdeps/unix/sysv/linux/internal_statvfs.c (__statvfs_getflags):
	Handle btrfs and cgroup file systems.
	* sysdeps/unix/sysv/linux/pathconf.c (__statfs_filesize_max):
	Likewise.

2010-09-27  Luis Machado  <luisgpm@br.ibm.com>

	* sysdeps/powerpc/powerpc32/rtld-memset.c: New file.
	* sysdeps/powerpc/powerpc64/rtld-memset.c: New file.

2010-09-29  Andreas Krebbel  <Andreas.Krebbel@de.ibm.com>

	[BZ #12067]
	* sysdeps/s390/s390-32/elf/start.S: Fix address calculation when
	trying to locate the ELF header.

2010-09-27  Andreas Schwab  <schwab@redhat.com>

	[BZ #11611]
	* sysdeps/unix/sysv/linux/internal_statvfs.c (INTERNAL_STATVFS):
	Mask out sign-bit copies when constructing f_fsid.

2010-09-24  Petr Baudis <pasky@suse.cz>

	* debug/stack_chk_fail_local.c: Add missing licence exception.
	* debug/warning-nop.c: Likewise.

2010-09-15  Joseph Myers  <joseph@codesourcery.com>

	* sysdeps/unix/sysv/linux/getdents.c (__GETDENTS): When
	implementing getdents64 using getdents syscall, set d_type if
	__ASSUME_GETDENTS32_D_TYPE.

2010-09-16  Andreas Schwab  <schwab@redhat.com>

	* elf/dl-close.c (free_slotinfo, free_mem): Move to...
	* elf/dl-libc.c (free_slotinfo, free_mem): ... here.

2010-09-21  Ulrich Drepper  <drepper@redhat.com>

	[BZ #12037]
	* posix/unistd.h: Undo change of feature selection for ftruncate from
	2010-01-11.

2010-09-20  Ulrich Drepper  <drepper@redhat.com>

	* sysdeps/x86_64/strcmp.S: Fix another typo in x86-64 strncasecmp limit
	detection.

2010-09-20  Andreas Schwab  <schwab@redhat.com>

	* sysdeps/unix/sysv/linux/sparc/sparc32/syscalls.list: Add
	fanotify_mark.
	* sysdeps/unix/sysv/linux/s390/s390-32/syscalls.list: Likewise.

2010-09-14  Andreas Schwab  <schwab@redhat.com>

	* sysdeps/s390/s390-32/__longjmp.c (__longjmp): Define register
	variables after CHECK_SP call.
	* sysdeps/s390/s390-64/__longjmp.c (__longjmp): Likewise.

2010-09-13  Andreas Schwab  <schwab@redhat.com>
	    Ulrich Drepper  <drepper@redhat.com>

	* elf/rtld.c (dl_main): Set GLRO(dl_init_all_dirs) just before
	re-relocationg ld.so.
	* elf/dl-support.c (_dl_non_dynamic_init): And here after the
	_dl_init_paths call.
	* elf/dl-load.c (_dl_init_paths).  Don't set GLRO(dl_init_all_dirs)
	here anymore.

2010-09-14  Ulrich Drepper  <drepper@redhat.com>

	* resolv/res_init.c (__res_vinit): Count the default server we added.

2010-09-08  Chung-Lin Tang  <cltang@codesourcery.com>
	    Ulrich Drepper  <drepper@redhat.com>

	[BZ #11968]
	* sysdeps/unix/sysv/linux/x86_64/____longjmp_chk.S
	(____longjmp_chk): Use %ebx for saving value across system call.
	Add unwind info.

2010-09-06  Andreas Schwab  <schwab@redhat.com>

	* manual/Makefile: Don't mix pattern rules with normal rules.

2010-09-05  Andreas Schwab  <schwab@linux-m68k.org>

	* debug/vdprintf_chk.c (__vdprintf_chk): Remove undefined
	operation.
	* libio/iofdopen.c (_IO_new_fdopen): Likewise.
	* libio/iofopncook.c (_IO_cookie_init): Likewise.
	* libio/iovdprintf.c (_IO_vdprintf): Likewise.
	* libio/oldiofdopen.c (_IO_old_fdopen): Likewise.
	* sysdeps/powerpc/powerpc64/dl-machine.h (elf_machine_rela):
	Likewise.

2010-09-04  Ulrich Drepper  <drepper@redhat.com>

	[BZ #11979]
	* iconvdata/gconv-modules: Remove EBCDIC-CP-AR2 alias from
	IBM-930, IBM-933, IBM-935, IBM-937, and IBM-939.

2010-09-02  Ulrich Drepper  <drepper@redhat.com>

	* sysdeps/x86_64/add_n.S: Update from GMP 5.0.1.
	* sysdeps/x86_64/addmul_1.S: Likewise.
	* sysdeps/x86_64/lshift.S: Likewise.
	* sysdeps/x86_64/mul_1.S: Likewise.
	* sysdeps/x86_64/rshift.S: Likewise.
	* sysdeps/x86_64/sub_n.S: Likewise.
	* sysdeps/x86_64/submul_1.S: Likewise.

2010-09-01  Samuel Thibault  <samuel.thibault@ens-lyon.org>

	This aligns bits/sched.h onto sysdeps/unix/sysv/linux/bits/sched.h:
	Define __sched_param instead of SCHED_* and sched_param when
	<bits/sched.h> is included with __need_schedparam defined.
	* bits/sched.h [__need_schedparam]
	(SCHED_OTHER, SCHED_FIFO, SCHED_RR, sched_param): Do not define.
	[!__defined_schedparam && (__need_schedparam || _SCHED_H)]
	(__defined_schedparam): Define to 1.
	(__sched_param): New structure, identical to sched_param.
	(__need_schedparam): Undefine.

2010-08-31  Mike Frysinger  <vapier@gentoo.org>

	* sysdeps/unix/sysv/linux/sparc/sys/epoll.h (epoll_create2): Delete.
	(epoll_create1): Declare.

	* sysdeps/unix/sysv/linux/x86_64/sys/epoll.h: Fix typo.

2010-08-31  Andreas Schwab  <schwab@redhat.com>

	[BZ #7066]
	* stdlib/strtod_l.c (____STRTOF_INTERNAL): Fix array overflow when
	shifting retval into place.

2010-09-01  Ulrich Drepper  <drepper@redhat.com>

	* nis/rpcsvc/nis.h: Update copyright notice.
	* nis/rpcsvc/nis.x: Likewise.
	* nis/rpcsvc/nis_callback.h: Likewise.
	* nis/rpcsvc/nis_callback.x: Likewise.
	* nis/rpcsvc/nis_object.x: Likewise.
	* nis/rpcsvc/nis_tags.h: Likewise.
	* nis/rpcsvc/yp.h: Likewise.
	* nis/rpcsvc/yp.x: Likewise.
	* nis/rpcsvc/ypupd.h: Likewise.
	* nis/yp_xdr.c: Likewise.
	* nis/ypupdate_xdr.c: Likewise.

	* sunrpc/pm_getport.c (__libc_rpc_getport): New function.  This is
	mainly the body of pmap_getport.  Add parameters to specify timeouts.
	(pmap_getport): Use __libc_rpc_getport.
	* sunrpc/Versions: Export __libc_rpc_getport with GLIBC_PRIVATE.
	* include/rpc/pmap_clnt.h: Declare __libc_rpc_getport.
	* nis/nis_findserv.c: Remove pmap_getport copy. Use __libc_rpc_getport.

2010-08-31  Andreas Schwab  <schwab@linux-m68k.org>

	* sysdeps/unix/sysv/linux/powerpc/powerpc32/syscalls.list: Add
	fanotify_mark.

2010-08-27  Roland McGrath  <roland@redhat.com>

	* sysdeps/i386/i686/multiarch/Makefile
	(CFLAGS-varshift.c): New variable.

2010-08-27  Ulrich Drepper  <drepper@redhat.com>

	* sysdeps/i386/i686/multiarch/varshift.S: File removed.
	* sysdeps/i386/i686/multiarch/varshift.c: New file.

	* sysdeps/x86_64/multiarch/strlen-no-bsf.S: Move to .text.slow section.

	* sysdeps/x86_64/strlen.S: Minimal code improvement.

2010-08-26  H.J. Lu  <hongjiu.lu@intel.com>

	* sysdeps/x86_64/strlen.S: Unroll the loop.
	* sysdeps/x86_64/multiarch/Makefile (sysdep_routines): Add
	strlen-sse2 strlen-sse2-bsf.
	* sysdeps/x86_64/multiarch/strlen.S ((strlen): Return
	__strlen_no_bsf if bit_Slow_BSF is set.
	(__strlen_sse42): Removed.
	* sysdeps/x86_64/multiarch/strlen-no-bsf.S: New file.
	* sysdeps/x86_64/multiarch/strlen-sse4.S: New file.

2010-08-25  Roland McGrath  <roland@redhat.com>

	* sysdeps/x86_64/multiarch/varshift.S: File removed.
	* sysdeps/x86_64/multiarch/varshift.c: New file.
	* sysdeps/x86_64/multiarch/Makefile (CFLAGS-varshift.c): New variable.
	* sysdeps/x86_64/multiarch/varshift.h: Clean up decls, fix a cast.
	* sysdeps/x86_64/multiarch/memmove.c: Move decls around.
	* sysdeps/x86_64/multiarch/memmove_chk.c: Likewise.

2010-08-25  H.J. Lu  <hongjiu.lu@intel.com>

	* sysdeps/i386/i686/multiarch/Makefile (sysdep_routines): Add
	strlen-sse2 strlen-sse2-bsf.
	* sysdeps/i386/i686/multiarch/strlen.S (strlen): Return
	__strlen_sse2_bsf if bit_Slow_BSF is unset.
	(__strlen_sse2): Removed.
	* sysdeps/i386/i686/multiarch/strlen-sse2-bsf.S: New file.
	* sysdeps/i386/i686/multiarch/strlen-sse2.S: New file.
	* sysdeps/x86_64/multiarch/init-arch.c (__init_cpu_features): Set
	bit_Slow_BSF for Atom.
	* sysdeps/x86_64/multiarch/init-arch.h (bit_Slow_BSF): Define.
	(index_Slow_BSF): Define.
	(HAS_SLOW_BSF): Define.

2010-08-25  Ulrich Drepper  <drepper@redhat.com>

	[BZ #10851]
	* resolv/res_init.c (__res_vinit): When no server address at all
	is given default to loopback.

2010-08-24  Roland McGrath  <roland@redhat.com>

	* configure.in: Remove config-name.h generation.
	* configure: Regenerated.
	* config-name.in: File removed.
	* scripts/config-uname.sh: New file.
	* posix/Makefile (uname.c): Depend on $(objdir)config-name.h.
	($(objdir)config-name.h): New target.

	* sunrpc/rpc_parse.h: Avoid nested comment.

2010-08-24  Richard Henderson  <rth@redhat.com>
	    Ulrich Drepper  <drepper@redhat.com>
	    H.J. Lu  <hongjiu.lu@intel.com>

	* sysdeps/i386/i686/multiarch/Makefile (sysdep_routines): Add varshift.
	* sysdeps/x86_64/multiarch/Makefile (sysdep_routines): Likewise.
	* sysdeps/x86_64/multiarch/strcspn-c.c: Include "varshift.h".
	Replace _mm_srli_si128 with __m128i_shift_right.  Replace
	_mm_alignr_epi8 with _mm_loadu_si128.
	* sysdeps/x86_64/multiarch/strspn-c.c: Likewise.
	* sysdeps/x86_64/multiarch/strstr.c: Include "varshift.h".
	(__m128i_shift_right): Removed.
	* sysdeps/i386/i686/multiarch/varshift.h: New file.
	* sysdeps/i386/i686/multiarch/varshift.S: New file.
	* sysdeps/x86_64/multiarch/varshift.h: New file.
	* sysdeps/x86_64/multiarch/varshift.S: New file.

2010-08-21  Mike Frysinger  <vapier@gentoo.org>

	* configure.in: Move assembler checks to before sysdep dir checking.

2010-08-20  Petr Baudis  <pasky@suse.cz>

	* LICENSES: Sync the sunrpc license.

2010-08-19  Ulrich Drepper  <drepper@redhat.com>

	* sunrpc/auth_des.c: Update copyright notice once again.
	* sunrpc/auth_none.c: Likewise.
	* sunrpc/auth_unix.c: Likewise.
	* sunrpc/authdes_prot.c: Likewise.
	* sunrpc/authuxprot.c: Likewise.
	* sunrpc/bindrsvprt.c: Likewise.
	* sunrpc/clnt_gen.c: Likewise.
	* sunrpc/clnt_perr.c: Likewise.
	* sunrpc/clnt_raw.c: Likewise.
	* sunrpc/clnt_simp.c: Likewise.
	* sunrpc/clnt_tcp.c: Likewise.
	* sunrpc/clnt_udp.c: Likewise.
	* sunrpc/clnt_unix.c: Likewise.
	* sunrpc/des_crypt.c: Likewise.
	* sunrpc/des_soft.c: Likewise.
	* sunrpc/get_myaddr.c: Likewise.
	* sunrpc/getrpcport.c: Likewise.
	* sunrpc/key_call.c: Likewise.
	* sunrpc/key_prot.c: Likewise.
	* sunrpc/openchild.c: Likewise.
	* sunrpc/pm_getmaps.c: Likewise.
	* sunrpc/pm_getport.c: Likewise.
	* sunrpc/pmap_clnt.c: Likewise.
	* sunrpc/pmap_prot.c: Likewise.
	* sunrpc/pmap_prot2.c: Likewise.
	* sunrpc/pmap_rmt.c: Likewise.
	* sunrpc/rpc/auth.h: Likewise.
	* sunrpc/rpc/auth_unix.h: Likewise.
	* sunrpc/rpc/clnt.h: Likewise.
	* sunrpc/rpc/des_crypt.h: Likewise.
	* sunrpc/rpc/key_prot.h: Likewise.
	* sunrpc/rpc/netdb.h: Likewise.
	* sunrpc/rpc/pmap_clnt.h: Likewise.
	* sunrpc/rpc/pmap_prot.h: Likewise.
	* sunrpc/rpc/pmap_rmt.h: Likewise.
	* sunrpc/rpc/rpc.h: Likewise.
	* sunrpc/rpc/rpc_des.h: Likewise.
	* sunrpc/rpc/rpc_msg.h: Likewise.
	* sunrpc/rpc/svc.h: Likewise.
	* sunrpc/rpc/svc_auth.h: Likewise.
	* sunrpc/rpc/types.h: Likewise.
	* sunrpc/rpc/xdr.h: Likewise.
	* sunrpc/rpc_clntout.c: Likewise.
	* sunrpc/rpc_cmsg.c: Likewise.
	* sunrpc/rpc_common.c: Likewise.
	* sunrpc/rpc_cout.c: Likewise.
	* sunrpc/rpc_dtable.c: Likewise.
	* sunrpc/rpc_hout.c: Likewise.
	* sunrpc/rpc_main.c: Likewise.
	* sunrpc/rpc_parse.c: Likewise.
	* sunrpc/rpc_parse.h: Likewise.
	* sunrpc/rpc_prot.c: Likewise.
	* sunrpc/rpc_sample.c: Likewise.
	* sunrpc/rpc_scan.c: Likewise.
	* sunrpc/rpc_scan.h: Likewise.
	* sunrpc/rpc_svcout.c: Likewise.
	* sunrpc/rpc_tblout.c: Likewise.
	* sunrpc/rpc_util.c: Likewise.
	* sunrpc/rpc_util.h: Likewise.
	* sunrpc/rpcinfo.c: Likewise.
	* sunrpc/rpcsvc/bootparam_prot.x: Likewise.
	* sunrpc/rpcsvc/key_prot.x: Likewise.
	* sunrpc/rpcsvc/klm_prot.x: Likewise.
	* sunrpc/rpcsvc/mount.x: Likewise.
	* sunrpc/rpcsvc/nfs_prot.x: Likewise.
	* sunrpc/rpcsvc/nlm_prot.x: Likewise.
	* sunrpc/rpcsvc/rex.x: Likewise.
	* sunrpc/rpcsvc/rstat.x: Likewise.
	* sunrpc/rpcsvc/rusers.x: Likewise.
	* sunrpc/rpcsvc/sm_inter.x: Likewise.
	* sunrpc/rpcsvc/spray.x: Likewise.
	* sunrpc/rpcsvc/yppasswd.x: Likewise.
	* sunrpc/rtime.c: Likewise.
	* sunrpc/svc.c: Likewise.
	* sunrpc/svc_auth.c: Likewise.
	* sunrpc/svc_authux.c: Likewise.
	* sunrpc/svc_raw.c: Likewise.
	* sunrpc/svc_run.c: Likewise.
	* sunrpc/svc_simple.c: Likewise.
	* sunrpc/svc_tcp.c: Likewise.
	* sunrpc/svc_udp.c: Likewise.
	* sunrpc/svc_unix.c: Likewise.
	* sunrpc/svcauth_des.c: Likewise.
	* sunrpc/xcrypt.c: Likewise.
	* sunrpc/xdr.c: Likewise.
	* sunrpc/xdr_array.c: Likewise.
	* sunrpc/xdr_float.c: Likewise.
	* sunrpc/xdr_mem.c: Likewise.
	* sunrpc/xdr_rec.c: Likewise.
	* sunrpc/xdr_ref.c: Likewise.
	* sunrpc/xdr_sizeof.c: Likewise.
	* sunrpc/xdr_stdio.c: Likewise.

	* sysdeps/x86_64/multiarch/strcmp.S: Fix two typos in strncasecmp
	handling.

2010-08-19  Andreas Schwab  <schwab@redhat.com>

	* sysdeps/i386/i686/multiarch/strspn.S [!SHARED]: Fix SSE4.2 check.

2010-08-19  Luis Machado  <luisgpm@br.ibm.com>

	* sysdeps/powerpc/powerpc32/power7/memchr.S: New file.
	* sysdeps/powerpc/powerpc32/power7/memrchr.S: New file.
	* sysdeps/powerpc/powerpc32/power7/rawmemchr.S: New file.
	* sysdeps/powerpc/powerpc32/power7/strchr.S: New file.
	* sysdeps/powerpc/powerpc32/power7/strchrnul.S: New file.
	* sysdeps/powerpc/powerpc32/power7/strlen.S: New file.
	* sysdeps/powerpc/powerpc32/power7/strnlen.S: New file.
	* sysdeps/powerpc/powerpc64/power7/memchr.S: New file.
	* sysdeps/powerpc/powerpc64/power7/memrchr.S: New file.
	* sysdeps/powerpc/powerpc64/power7/rawmemchr.S: New file.
	* sysdeps/powerpc/powerpc64/power7/strchr.S: New file.
	* sysdeps/powerpc/powerpc64/power7/strchrnul.S: New file.
	* sysdeps/powerpc/powerpc64/power7/strlen.S: New file.
	* sysdeps/powerpc/powerpc64/power7/strnlen.S: New file.

2010-07-26  Anton Blanchard  <anton@samba.org>

	* malloc/malloc.c (sYSTRIm): Replace divide and multiply with mask.
	* malloc/arena.c (heap_trim): Likewise.

2010-08-16  Ulrich Drepper  <drepper@redhat.com>

	* sysdeps/unix/sysv/linux/syscalls.list: Add entry for fanotify_init
	here.  Not...
	* sysdeps/unix/sysv/linux/wordsize-64/syscalls.list: ...here...
	* sysdeps/unix/sysv/linux/i386/syscalls.list: ... orhere.

2010-08-12  H.J. Lu  <hongjiu.lu@intel.com>

	* sysdeps/i386/elf/Makefile: New file.

2010-08-14  Andreas Schwab  <schwab@linux-m68k.org>

	* sysdeps/unix/sysv/linux/sys/fanotify.h: Remove third argument
	from fanotify_init.
	* sysdeps/unix/sysv/linux/i386/syscalls.list: Likewise.
	* sysdeps/unix/sysv/linux/wordsize-64/syscalls.list: Likewise.

2010-08-15  Ulrich Drepper  <drepper@redhat.com>

	* sysdeps/x86_64/strcmp.S: Use correct register for fourth parameter
	of strncasecmp_l.
	* sysdeps/multiarch/strcmp.S: Likewise.

2010-08-14  Ulrich Drepper  <drepper@redhat.com>

	* sysdeps/x86_64/Makefile [subdir=string] (sysdep_routines): Add
	strncase_l-nonascii.
	* sysdeps/x86_64/multiarch/Makefile [subdir=string] (sysdep_routines):
	Add strncase_l-ssse3.
	* sysdeps/x86_64/multiarch/strcmp.S: Prepare for use as strncasecmp.
	* sysdeps/x86_64/strcmp.S: Likewise.
	* sysdeps/x86_64/multiarch/strncase_l-ssse3.S: New file.
	* sysdeps/x86_64/multiarch/strncase_l.S: New file.
	* sysdeps/x86_64/strncase.S: New file.
	* sysdeps/x86_64/strncase_l-nonascii.c: New file.
	* sysdeps/x86_64/strncase_l.S: New file.
	* string/Makefile (strop-tests): Add strncasecmp.
	* string/test-strncasecmp.c: New file.

	* sysdeps/x86_64/strcasecmp_l-nonascii.c: Add prototype to avoid
	warning.

	* sysdeps/x86_64/strcmp.S: Move definition of NO_NOLOCALE_ALIAS to...
	* sysdeps/x86_64/multiarch/strcasecmp_l-ssse3.S: ... here.

2010-08-14  Andreas Schwab  <schwab@linux-m68k.org>

	* sysdeps/unix/sysv/linux/prlimit.c: Make it compile.

2010-08-12  Ulrich Drepper  <drepper@redhat.com>

	* sysdeps/unix/sysv/linux/bits/termios.h: Define EXTPROC.
	* sysdeps/unix/sysv/linux/powerpc/bits/termios.h: Likewise.
	* sysdeps/unix/sysv/linux/sparc/bits/termios.h: Likewise.

2010-05-01  Alan Modra  <amodra@gmail.com>

	* sysdeps/powerpc/powerpc32/power4/memcmp.S: Correct cfi for r24.
	* sysdeps/powerpc/powerpc64/bsd-_setjmp.S: Move contents..
	* sysdeps/powerpc/powerpc64/bsd-setjmp.S: ..and these too..
	* sysdeps/powerpc/powerpc64/setjmp.S: ..to here..
	* sysdeps/powerpc/powerpc64/setjmp-common.S: ..and here, with some
	tidying.  Don't tail-call __sigjmp_save for static lib.
	* sysdeps/powerpc/powerpc64/sysdep.h (SAVE_ARG, REST_ARG): Correct
	save location.
	(CFI_SAVE_ARG, CFI_REST_ARG): New macros.
	(CALL_MCOUNT): Add eh info, and nop after bl.
	(TAIL_CALL_SYSCALL_ERROR): New macro.
	(PSEUDO_RET): Use it.
	* sysdeps/powerpc/powerpc64/dl-trampoline.S (_dl_runtime_resolve):
	Correct save location of integer regs and cr.
	(_dl_profile_resolve): Correct cr save location.  Delete nops
	after bl when SHARED.  Reduce cfi size a little by better
	placement of cfi directives.
	* sysdeps/powerpc/powerpc64/fpu/s_copysign.S (__copysign): Don't
	make a stack frame.  Instead use parm save area as a temp.
	* sysdeps/unix/sysv/linux/powerpc/powerpc64/brk.S (__brk): Don't
	make a stack frame.  Use TAIL_CALL_SYSCALL_ERROR.
	* sysdeps/unix/sysv/linux/powerpc/powerpc64/clone.S (__clone):
	Don't make a stack frame for parent, use parm save area.
	Increase child stack frame to 112 bytes.  Don't save unused reg,
	and adjust reg usage.  Set up cfi on error recovery and
	epilogue of parent, and use TAIL_CALL_SYSCALL_ERROR, PSEUDO_RET.
	* sysdeps/unix/sysv/linux/powerpc/powerpc64/makecontext.S
	(__makecontext): Add dummy nop after jump to exit.
	* sysdeps/unix/sysv/linux/powerpc/powerpc64/socket.S (__socket):
	Use correct parm save area and cr save, reduce stack frame.
	Correct cfi for possible PSEUDO_RET frame setup.
	* sysdeps/unix/sysv/linux/powerpc/powerpc64/vfork.S (__vfork):
	Branch to local label emitted by PSEUDO_RET rather than
	__syscall_error.

2010-08-12  Andreas Schwab  <schwab@redhat.com>

	[BZ #11904]
	* locale/programs/locale.c (print_assignment): New function.
	(show_locale_vars): Use it.

2010-08-11  Ulrich Drepper  <drepper@redhat.com>

	* sysdeps/unix/sysv/linux/bits/statfs.h (struct statfs): Add f_flags
	field.
	(struct statfs64): Likewise.
	(_STATFS_F_FLAGS): Define.
	* sysdeps/unix/sysv/linux/s390/bits/statfs.h: Likewise.
	* sysdeps/unix/sysv/linux/internal_statvfs.c (__statvfs_getflags):
	Don't define if __ASSUME_STATFS_F_FLAGS is defined.
	(ST_VALID): Define locally.
	(INTERNAL_STATVFS): If f_flags has ST_VALID set don't call
	__statvfs_getflags, use the provided value.
	* sysdeps/unix/sysv/linux/kernel-features.h: Define
	__ASSUME_STATFS_F_FLAGS.

	* sysdeps/unix/sysv/linux/sys/inotify.h (IN_EXCL_UNLINK): Define.

	* sysdeps/unix/sysv/linux/Makefile [subdir=misc] (sysdep_headers):
	Add sys/fanotify.h.
	* sysdeps/unix/sysv/linux/Versions [libc]: Export fanotify_init and
	fanotify_mask for GLIBC_2.13.
	* sysdeps/unix/sysv/linux/i386/syscalls.list: Add entries for
	fanotify_init and fanotify_mark.
	* sysdeps/unix/sysv/linux/wordsize-64/syscalls.list: Likewise.
	* sysdeps/unix/sysv/linux/sys/fanotify.h: New file.

	* sysdeps/unix/sysv/linux/Makefile [subdir=misc] (sysdep_routines):
	Add prlimit.
	* sysdeps/unix/sysv/linux/Versions [libc]: Export prlimit and
	prlimit64 for GLIBC_2.13.
	* sysdeps/unix/sysv/linux/bits/resource.h: Declare prlimit and
	prlimit64.
	* sysdeps/unix/sysv/linux/i386/syscalls.list: Add entry for prlimit64
	syscall.
	* sysdeps/unix/sysv/linux/powerpc/powerpc32/syscalls.list: Likewise.
	* sysdeps/unix/sysv/linux/s390/s390-32/syscalls.list: Likewise.
	* sysdeps/unix/sysv/linux/sh/syscalls.list: Likewise.
	* sysdeps/unix/sysv/linux/sparc/sparc32/syscalls.lis: Likewise.
	* sysdeps/unix/sysv/linux/wordsize-64/syscalls.list: Likewise.  Also
	add prlimit alias.
	* sysdeps/unix/sysv/linux/prlimit.c: New file.

	[BZ #11903]
	* sysdeps/generic/netinet/ip.h (IPTOS_CLASS): Fix definition.
	Patch by Evgeni Bikov <bikovevg@iitp.ru>.

	* nss/Makefile: Add rules to build and run tst-nss-test1.
	* shlib-versions: Add entry for libnss_test1.
	* nss/nss_test1.c: New file.
	* nss/tst-nss-test1.c: New file.

	* nss/nsswitch.c (__nss_database_custom): Define new variable.
	(__nss_configure_lookup): Set appropriate entry in
	__nss_configure_lookup to true.
	* nss/nsswitch.h: Define enum with indeces of databases in
	databases and __nss_database_custom arrays.  Declare
	__nss_database_custom.
	* grp/initgroups.c (internal_getgrouplist): Use __nss_database_custom
	to avoid using nscd when custom rules are installed.
	* nss/getXXbyYY_r.c: Likewise.
	* sysdeps/posix/getaddrinfo.c (gaih_inet): Likewise.

	* nss/nss_files/files-parse.c: Whitespace fixes.

2010-08-09  Ulrich Drepper  <drepper@redhat.com>

	[BZ #11883]
	* posix/fnmatch.c: Keep track of alloca use and fall back on malloc.
	* posix/fnmatch_loop.c: Likewise.

2010-07-17  Andi Kleen  <ak@linux.intel.com>

	* sysdeps/i386/i386-mcount.S (__fentry__): Define.
	* sysdeps/x86_64/_mcount.S (__fentry__): Define.
	* stdlib/Versions (__fentry__): Add for GLIBC 2.13
	* Versions.def [GLIBC_2.13]: Add.

2010-08-06  Ulrich Drepper  <drepper@redhat.com>

	* sysdeps/unix/sysv/linux/getlogin_r.c (__getlogin_r_loginuid):
	Also fail if tpwd after pwuid call is NULL.

2010-07-31  Samuel Thibault  <samuel.thibault@ens-lyon.org>

	* hurd/hurdselect.c (_hurd_select): Round timeout up instead of down
	when converting to ms.

2010-06-06  Samuel Thibault  <samuel.thibault@ens-lyon.org>

	* sysdeps/mach/hurd/ttyname.c (ttyname): Replace MIG_BAD_ID and
	EOPNOTSUPP errors with ENOTTY.
	* sysdeps/mach/hurd/ttyname_r.c (__ttyname_r): Replace MIG_BAD_ID and
	EOPNOTSUPP errors with ENOTTY.

2010-07-31  Ulrich Drepper  <drepper@redhat.com>

	* sysdeps/x86_64/multiarch/Makefile [subdir=string] (sysdep_routines):
	Add strcasecmp_l-ssse3.
	* sysdeps/x86_64/multiarch/strcmp.S: Add support to compile for
	strcasecmp.
	* sysdeps/x86_64/strcmp.S: Allow more flexible compiling of strcasecmp.
	* sysdeps/x86_64/multiarch/strcasecmp_l.S: New file.
	* sysdeps/x86_64/multiarch/strcasecmp_l-ssse3.S: New file.

2010-07-30  Ulrich Drepper  <drepper@redhat.com>

	* sysdeps/x86_64/multiarch/strcmp.S: Pretty printing.

	* string/Makefile (strop-tests): Add strcasecmp.
	* sysdeps/x86_64/Makefile [subdir=string] (sysdep_routines): Add
	strcasecmp_l-nonascii.
	(gen-as-const-headers): Add locale-defines.sym.
	* sysdeps/x86_64/strcmp.S: Add support for strcasecmp implementation.
	* sysdeps/x86_64/strcasecmp.S: New file.
	* sysdeps/x86_64/strcasecmp_l.S: New file.
	* sysdeps/x86_64/strcasecmp_l-nonascii.c: New file.
	* sysdeps/x86_64/locale-defines.sym: New file.
	* string/test-strcasecmp.c: New file.

	* string/test-strcasestr.c: Test both ends of the range of characters.
	* sysdeps/x86_64/multiarch/strstr.c: Fix UCHIGH definition.

2010-07-29  Roland McGrath  <roland@redhat.com>

	[BZ #11856]
	* manual/locale.texi (Yes-or-No Questions): Fix example code.

2010-07-27  Ulrich Drepper  <drepper@redhat.com>

	* sysdeps/x86_64/multiarch/strcmp-ssse3.S: Avoid compiling the file
	for ld.so.

2010-07-27  Andreas Schwab  <schwab@redhat.com>

	* manual/memory.texi (Malloc Tunable Parameters): Document
	M_PERTURB.

2010-07-26  Roland McGrath  <roland@redhat.com>

	[BZ #11840]
	* configure.in (-fgnu89-inline check): Set and substitute
	gnu89_inline, not libc_cv_gnu89_inline.
	* configure: Regenerated.
	* config.make.in (gnu89-inline-CFLAGS): Use @gnu89_inline@.

2010-07-26  Ulrich Drepper  <drepper@redhat.com>

	* string/test-strnlen.c: New file.
	* string/Makefile (strop-tests): Add strnlen.
	* string/tester.c (test_strnlen): Add a few more test cases.
	* string/tst-strlen.c: Better error reporting.

	* sysdeps/x86_64/strnlen.S: New file.

2010-07-24  Ulrich Drepper  <drepper@redhat.com>

	* sysdeps/x86_64/multiarch/strstr.c (__m128i_strloadu_tolower): Use
	lower-latency instructions.

2010-07-23  Ulrich Drepper  <drepper@redhat.com>

	* string/test-strcasestr.c: New file.
	* string/test-strstr.c: New file.
	* string/Makefile (strop-tests): Add strstr and strcasestr.
	* string/str-two-way.h: Don't undefine MAX.
	* string/strcasestr.c: Don't define alias if NO_ALIAS is defined.

2010-07-21  Andreas Schwab  <schwab@redhat.com>

	* sysdeps/i386/i686/multiarch/Makefile (sysdep_routines): Add
	strcasestr-nonascii.
	(CFLAGS-strcasestr-nonascii.c): Define.
	* sysdeps/i386/i686/multiarch/strcasestr-nonascii.c: New file.
	* sysdeps/x86_64/multiarch/strcasestr-nonascii.c (STRSTR_SSE42):
	Remove unused attribute.

2010-07-20  Roland McGrath  <roland@redhat.com>

	* elf/dl-sysdep.c (_dl_important_hwcaps): Add dsocaps mask to
	dl_hwcap_mask as well as dl_hwcap.  Without this, dsocaps matching in
	ld.so.cache was broken.  With it, there is no way to disable dsocaps
	like LD_HWCAP_MASK can disable hwcaps.

2010-06-02  Emilio Pozuelo Monfort  <pochu27@gmail.com>

	* sysdeps/mach/hurd/sendmsg.c (__libc_sendmsg): Fix memory leaks.

2010-07-16  Ulrich Drepper  <drepper@redhat.com>

	* sysdeps/x86_64/multiarch/strstr.c: Rewrite to avoid indirect function
	call in strcasestr.
	* sysdeps/x86_64/multiarch/strcasestr.c: Declare
	__strcasestr_sse42_nonascii.
	* sysdeps/x86_64/multiarch/Makefile: Add rules to build
	strcasestr-nonascii.c.
	* sysdeps/x86_64/multiarch/strcasestr-nonascii.c: New file.

2010-06-15  Luis Machado  <luisgpm@br.ibm.com>

	* sysdeps/powerpc/powerpc32/power6/fpu/s_copysign.S: New file.
	* sysdeps/powerpc/powerpc32/power6/fpu/s_copysignf.S: New file.
	* sysdeps/powerpc/powerpc64/power6/fpu/s_copysign.S: New file.
	* sysdeps/powerpc/powerpc64/power6/fpu/s_copysignf.S: New file.

2010-07-09  Ulrich Drepper  <drepper@redhat.com>

	* sysdeps/unix/sysv/linux/fpathconf.c (__fpathconf): Use __fcntl not
	fcntl.

2010-07-06  Andreas Schwab  <schwab@redhat.com>

	[BZ #11577]
	* elf/dl-version.c (match_symbol): Don't pass NULL occation to
	dl_signal_cerror.

2010-07-06  Ulrich Drepper  <drepper@redhat.com>

	* sysdeps/unix/sysv/linux/fpathconf.c (__fpathconf): Implement
	_PC_PIPE_BUF using F_GETPIPE_SZ.

2010-07-05  Roland McGrath  <roland@redhat.com>

	* manual/arith.texi (Rounding Functions): Fix rint description
	implicit in round description.

2010-07-02  Ulrich Drepper  <drepper@redhat.com>

	* elf/Makefile: Fix linking for a few tests to make recent linker
	happy.

2010-06-30  Andreas Schwab  <schwab@redhat.com>

	* dlfcn/Makefile (LDLIBS-bug-atexit3-lib.so): Readd
	$(common-objpfx)libc_nonshared.a.

2010-06-21  Luis Machado  <luisgpm@br.ibm.com>

	* sysdeps/powerpc/powerpc32/970/fpu/Implies: Remove.
	* sysdeps/powerpc/powerpc32/power5/fpu/Implies: Remove.
	* sysdeps/powerpc/powerpc32/power5+/fpu/Implies: Remove.
	* sysdeps/powerpc/powerpc32/power6x/fpu/Implies: Remove.
	* sysdeps/powerpc/powerpc64/970/fpu/Implies: Remove.
	* sysdeps/powerpc/powerpc64/power5/fpu/Implies: Remove.
	* sysdeps/powerpc/powerpc64/power5+/fpu/Implies: Remove.
	* sysdeps/powerpc/powerpc64/power6x/fpu/Implies: Remove.
	* sysdeps/unix/sysv/linux/powerpc/powerpc32/970/fpu/Implies: Remove.
	* sysdeps/unix/sysv/linux/powerpc/powerpc32/power4/fpu/Implies: Remove.
	* sysdeps/unix/sysv/linux/powerpc/powerpc32/power5/fpu/Implies: Remove.
	* sysdeps/unix/sysv/linux/powerpc/powerpc32/power5+/fpu/Implies: Remove.
	* sysdeps/unix/sysv/linux/powerpc/powerpc32/power6/fpu/Implies: Remove.
	* sysdeps/unix/sysv/linux/powerpc/powerpc32/power6x/fpu/Implies: Remove.
	* sysdeps/unix/sysv/linux/powerpc/powerpc32/power7/fpu/Implies: Remove.
	* sysdeps/unix/sysv/linux/powerpc/powerpc64/970/fpu/Implies: Remove.
	* sysdeps/unix/sysv/linux/powerpc/powerpc64/power4/fpu/Implies: Remove.
	* sysdeps/unix/sysv/linux/powerpc/powerpc64/power5/fpu/Implies: Remove.
	* sysdeps/unix/sysv/linux/powerpc/powerpc64/power5+/fpu/Implies: Remove.
	* sysdeps/unix/sysv/linux/powerpc/powerpc64/power6/fpu/Implies: Remove.
	* sysdeps/unix/sysv/linux/powerpc/powerpc64/power6x/fpu/Implies: Remove.
	* sysdeps/unix/sysv/linux/powerpc/powerpc64/power7/fpu/Implies: Remove.
	* sysdeps/powerpc/powerpc32/970/Implies: Point to power4.
	* sysdeps/powerpc/powerpc32/power5/Implies: Point to power4.
	* sysdeps/powerpc/powerpc32/power5+/Implies: Point to power5.
	* sysdeps/powerpc/powerpc32/power6/Implies: Point to power5+.
	* sysdeps/powerpc/powerpc32/power6x/Implies: Point to power6.
	* sysdeps/powerpc/powerpc64/970/Implies: Point to power4.
	* sysdeps/powerpc/powerpc64/power5/Implies: Point to power4.
	* sysdeps/powerpc/powerpc64/power5+/Implies: Point to power5.
	* sysdeps/powerpc/powerpc64/power6/Implies: Point to power5+.
	* sysdeps/powerpc/powerpc64/power6x/Implies: Point to power6.
	* sysdeps/powerpc/powerpc32/power7/Implies: New file.
	* sysdeps/powerpc/powerpc64/power7/Implies: New file.
	* sysdeps/unix/sysv/linux/powerpc/powerpc32/970/Implies: New file.
	* sysdeps/unix/sysv/linux/powerpc/powerpc32/cell/Implies: New file.
	* sysdeps/unix/sysv/linux/powerpc/powerpc32/power4/Implies: New file.
	* sysdeps/unix/sysv/linux/powerpc/powerpc32/power5/Implies: New file.
	* sysdeps/unix/sysv/linux/powerpc/powerpc32/power6/Implies: New file.
	* sysdeps/unix/sysv/linux/powerpc/powerpc32/power6x/Implies: New file.
	* sysdeps/unix/sysv/linux/powerpc/powerpc32/power7/Implies: New file.
	* sysdeps/unix/sysv/linux/powerpc/powerpc64/970/Implies: New file.
	* sysdeps/unix/sysv/linux/powerpc/powerpc64/cell/Implies: New file.
	* sysdeps/unix/sysv/linux/powerpc/powerpc64/power4/Implies: New file.
	* sysdeps/unix/sysv/linux/powerpc/powerpc64/power5/Implies: New file.
	* sysdeps/unix/sysv/linux/powerpc/powerpc64/power6/Implies: New file.
	* sysdeps/unix/sysv/linux/powerpc/powerpc64/power6x/Implies: New file.
	* sysdeps/unix/sysv/linux/powerpc/powerpc64/power7/Implies: New file.

2010-06-25  H.J. Lu  <hongjiu.lu@intel.com>

	* debug/memmove_chk.c (__memmove_chk): Renamed to ...
	(MEMMOVE_CHK): ...this.  Default to __memmove_chk.
	* string/memmove.c (memmove): Renamed to ...
	(MEMMOVE): ...this.  Default to memmove.
	* sysdeps/x86_64/memcpy.S: Use ENTRY_CHK and END_CHK.
	* sysdeps/x86_64/sysdep.h (ENTRY_CHK): Define.
	(END_CHK): Define.
	* sysdeps/x86_64/multiarch/Makefile (sysdep_routines): Add
	memcpy-ssse3 mempcpy-ssse3 memmove-ssse3 memcpy-ssse3-back
	mempcpy-ssse3-back memmove-ssse3-back.
	* sysdeps/x86_64/multiarch/bcopy.S: New file .
	* sysdeps/x86_64/multiarch/memcpy-ssse3-back.S: New file.
	* sysdeps/x86_64/multiarch/memcpy-ssse3.S: New file.
	* sysdeps/x86_64/multiarch/memcpy.S: New file.
	* sysdeps/x86_64/multiarch/memcpy_chk.S: New file.
	* sysdeps/x86_64/multiarch/memmove-ssse3-back.S: New file.
	* sysdeps/x86_64/multiarch/memmove-ssse3.S: New file.
	* sysdeps/x86_64/multiarch/memmove.c: New file.
	* sysdeps/x86_64/multiarch/memmove_chk.c: New file.
	* sysdeps/x86_64/multiarch/mempcpy-ssse3-back.S: New file.
	* sysdeps/x86_64/multiarch/mempcpy-ssse3.S: New file.
	* sysdeps/x86_64/multiarch/mempcpy.S: New file.
	* sysdeps/x86_64/multiarch/mempcpy_chk.S: New file.
	* sysdeps/x86_64/multiarch/init-arch.h (bit_Fast_Copy_Backward):
	Define.
	(index_Fast_Copy_Backward): Define.
	(HAS_ARCH_FEATURE): Define.
	(HAS_FAST_REP_STRING): Define.
	(HAS_FAST_COPY_BACKWARD): Define.

2010-06-21  Andreas Schwab  <schwab@redhat.com>

	* sysdeps/unix/sysv/linux/getlogin_r.c (__getlogin_r_loginuid):
	Restore proper fallback handling.

2010-06-19  Ulrich Drepper  <drepper@redhat.com>

	[BZ #11701]
	* posix/group_member.c (__group_member): Correct checking loop.

	* sysdeps/unix/sysv/linux/getlogin_r.c (__getlogin_r_loginuid): Handle
	OOM in getpwuid_r correctly.  Return error number when the caller
	should return, otherwise -1.
	(getlogin_r): Adjust to return also for result of __getlogin_r_loginuid
	call returning > 0 value.
	* sysdeps/unix/sysv/linux/getlogin.c (getlogin): Likewise.

2010-06-07  Andreas Schwab  <schwab@redhat.com>

	* dlfcn/Makefile: Remove explicit dependencies on libc.so and
	libc_nonshared.a from targets in modules-names.

2010-06-02  Kirill A. Shutemov  <kirill@shutemov.name>

	* elf/dl-reloc.c: Flush cache after solving TEXTRELs if arch
	requires it.

2010-06-10  Luis Machado  <luisgpm@br.ibm.com>

	* sysdeps/powerpc/powerpc32/power7/memcmp.S: New file
	* sysdeps/powerpc/powerpc64/power7/memcmp.S: New file.
	* sysdeps/powerpc/powerpc32/power7/strncmp.S: New file.
	* sysdeps/powerpc/powerpc64/power7/strncmp.S: New file.

2010-06-02  Andreas Schwab  <schwab@redhat.com>

	* nis/nss_nis/nis-initgroups.c (get_uid): Properly resize buffer.

2010-06-14  Ulrich Drepper  <drepper@redhat.com>

	* sysdeps/unix/sysv/linux/powerpc/bits/fcntl.h: Define F_SETPIPE_SZ
	and F_GETPIPE_SZ.
	* sysdeps/unix/sysv/linux/i386/bits/fcntl.h: Likewise.
	* sysdeps/unix/sysv/linux/x86_64/bits/fcntl.h: Likewise.
	* sysdeps/unix/sysv/linux/s390/bits/fcntl.h: Likewise.
	* sysdeps/unix/sysv/linux/sparc/bits/fcntl.h: Likewise.
	* sysdeps/unix/sysv/linux/sh/bits/fcntl.h: Likewise.
	* sysdeps/unix/sysv/linux/ia64/bits/fcntl.h: Likewise

2010-06-14  Roland McGrath  <roland@redhat.com>

	* manual/libc.texinfo (@copying): Change to GFDL v1.3.

2010-06-07  Jakub Jelinek  <jakub@redhat.com>

	* libio/stdio.h (sscanf, vsscanf): Use __REDIRECT_NTH instead of
	__REDIRECT followed by __THROW.
	* wcsmbs/wchar.h (swscanf, vswscanf): Likewise.
	* posix/getopt.h (getopt): Likewise.

2010-06-02  Emilio Pozuelo Monfort  <pochu27@gmail.com>

	* hurd/lookup-at.c (__file_name_lookup_at): Accept
	AT_SYMLINK_FOLLOW in AT_FLAGS.  Fail with EINVAL if both
	AT_SYMLINK_FOLLOW and AT_SYMLINK_NOFOLLOW are present
	in AT_FLAGS.
	* hurd/hurd/fd.h (__file_name_lookup_at): Update comment.
	* sysdeps/mach/hurd/linkat.c (linkat): Pass O_NOLINK in FLAGS.

2010-05-28  Luis Machado  <luisgpm@br.ibm.com>

	* sysdeps/powerpc/powerpc32/power7/memcpy.S: Exchange srdi for srwi.

2010-05-26  H.J. Lu  <hongjiu.lu@intel.com>

	[BZ #11640]
	* sysdeps/x86_64/multiarch/init-arch.c (__init_cpu_features):
	Properly check family and model.

2010-05-26  Takashi Yoshii  <takashi.yoshii.zj@renesas.com>

	* sysdeps/unix/sysv/linux/sh/sh4/register-dump.h: Fix iov[] size.

2010-05-24  Luis Machado  <luisgpm@br.ibm.com>

	* sysdeps/powerpc/powerpc32/power7/memset.S: POWER7 32-bit memset fix.

2010-05-21  Ulrich Drepper  <drepper@redhat.com>

	* elf/dl-runtime.c (_dl_profile_fixup): Don't crash on unresolved weak
	symbol reference.

2010-05-19  Andreas Schwab  <schwab@redhat.com>

	* elf/dl-runtime.c (_dl_fixup): Don't crash on unresolved weak
	symbol reference.

2010-05-21  Andreas Schwab  <schwab@redhat.com>

	* sysdeps/unix/sysv/linux/Makefile (sysdep_routines): Add recvmmsg
	and internal_recvmmsg.
	* sysdeps/unix/sysv/linux/recvmmsg.c: New file.
	* sysdeps/unix/sysv/linux/internal_recvmmsg.S: New file.
	* sysdeps/unix/sysv/linux/socketcall.h (SOCKOP_recvmmsg): Define.
	* sysdeps/unix/sysv/linux/syscalls.list (recvmmsg): Remove.

	* sunrpc/clnt_tcp.c (clnttcp_control): Add missing break.
	* sunrpc/clnt_udp.c (clntudp_control): Likewise.
	* sunrpc/clnt_unix.c (clntunix_control): Likewise.

2010-05-20  Andreas Schwab  <schwab@redhat.com>

	* sysdeps/unix/sysv/linux/sys/timex.h: Use __REDIRECT_NTH.

2010-05-17  Luis Machado  <luisgpm@br.ibm.com>

	POWER7 optimizations.
	* sysdeps/powerpc/powerpc64/power7/memset.S: New file.
	* sysdeps/powerpc/powerpc32/power7/memset.S: New file.

2010-05-19  Ulrich Drepper  <drepper@redhat.com>

	* version.h: Update for 2.13 development version.

2010-05-12  Andrew Stubbs  <ams@codesourcery.com>

	* sysdeps/sh/sh4/fpu/feholdexcpt.c (feholdexcept): Really disable all
	exceptions.  Return 0.

2010-05-07  Roland McGrath  <roland@redhat.com>

	* elf/ldconfig.c (main): Add a const.

2010-05-06  Ulrich Drepper  <drepper@redhat.com>

	* nss/getent.c (idn_flags): Default to AI_IDN|AI_CANONIDN.
	(args_options): Add no-idn option.
	(ahosts_keys_int): Add idn_flags to ai_flags.
	(parse_option): Handle 'i' option to clear idn_flags.

	* malloc/malloc.c (_int_free): Possible race in the most recently
	added check.  Only act on the data if no current modification
	happened.

See ChangeLog.17 for earlier changes.<|MERGE_RESOLUTION|>--- conflicted
+++ resolved
@@ -1,16 +1,14 @@
-<<<<<<< HEAD
 2011-06-29  Ulrich Drepper  <drepper@gmail.com>
 
 	* nscd/grpcache.c (cache_addgr): Don't write notfound reply if we
 	are re-adding the entry.
 	* nscd/servicescache.c (cache_addserv): Likewise.
-=======
+
 2011-06-30  Aurelien Jarno  <aurelien@aurel32.net>
 
 	* sysdeps/generic/dl-irel.h: fix protection against multiple
 	inclusions.
 	* sysdeps/generic/dl-irel.h (elf_ifunc_invoke): New.
->>>>>>> 751626f9
 
 2011-06-28  Ulrich Drepper  <drepper@gmail.com>
 
