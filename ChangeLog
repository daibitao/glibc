<<<<<<< HEAD
2011-05-27  Ulrich Drepper  <drepper@gmail.com>

	[BZ #12814]
	* iconvdata/Makefile (tests): Add bug-iconv9.
	* iconvdata/bug-iconv9.c: New file.

2011-05-27  Andreas Schwab  <schwab@redhat.com>

	[BZ #12814]
	* iconvdata/iso-2022-jp.c (BODY): Fix invalid variable shadowing.
=======
2011-05-25  Jakub Jelinek  <jakub@redhat.com>

	* sysdeps/unix/sysv/linux/x86_64/sys/user.h
	(struct user_regs_struct): Change intcs field back to cs.

2011-05-25  Ulrich Drepper  <drepper@gmail.com>

	* po/ja.po: Update from translation team.

2011-05-23  Ulrich Drepper  <drepper@gmail.com>

	[BZ #12795]
	* sysdeps/unix/sysv/linux/bits/resource.h (RLIMIT_RTTIME): Define.
	* sysdeps/unix/sysv/linux/sparc/bits/resource.h: Likewise.
>>>>>>> ea486f69

2011-05-20  Andreas Schwab  <schwab@redhat.com>

	* stdlib/longlong.h: Update from GCC.

2011-05-23  Andreas Schwab  <schwab@redhat.com>

	* sysdeps/unix/sysv/linux/ia64/sysconf.c (HAS_CPUCLOCK): Add
	parameter name.
	* sysdeps/unix/sysv/linux/sysconf.c (has_cpuclock, HAS_CPUCLOCK):
	Add parameter name.
	(__sysconf): Pass it down.

2011-05-22  Ulrich Drepper  <drepper@gmail.com>

	[BZ #12671]
	* nis/nss_nis/nis-alias.c (_nss_nis_getaliasbyname_r): Use malloc in
	some situations.
	* nscd/nscd_getserv_r.c (nscd_getserv_r): Likewise.
	* posix/glob.c (glob_in_dir): Take additional parameter alloca_used.
	add in in __libc_use_alloca calls.  Adjust callers.
	(glob): Use malloc in some situations.

	* elf/dl-runtime.c (_dl_profile_fixup): Also store LA_SYMB_NOPLTENTER
	and LA_SYMB_NOPLTEXIT in flags which are passed to pltenter and
	pltexit.

2011-05-21  Ulrich Drepper  <drepper@gmail.com>

	* sysdeps/unix/sysv/linux/bits/time.h: Define CLOCK_REALTIME_ALARM
	and CLOCK_BOOTTIME_ALARM.

	[BZ #12782]
	* string/xpg-strerror.c (__xpg_strerror_r): Fill buffer even if error
	is returned.

	* string/_strerror.c (__strerror_r): Print negative errors as signed
	numbers.

	[BZ #12777]
	* iconvdata/cp1258.c (comp_table_data): Remove entry 0x00A5 0xEC.
	(decomp_table): Change U0385 entry to emit 0xA5 0xEC.
	* iconvdata/CP1258.irreversible: Adjust entry 0xA8EC.

	* configure.in: Fix typo in redirection and correct removal of test
	files in two cases.

	[BZ #12788]
	* locale/setlocale.c (new_composite_name): Fix test to check for
	identical name of all categories.

	[BZ #12792]
	* libio/filedoalloc.c (local_isatty): New function.
	(_IO_file_doallocate): Use local_isatty.
	* stdio-common/perror.c (perror): In case a new stream is used
	forward the stream error.
	* stdio-common/vfprintf.c (ARGCHECK): For read-only streams also set
	error flag.

2011-05-20  Ulrich Drepper  <drepper@gmail.com>

	[BZ #11869]
	* sysdeps/posix/getaddrinfo.c (gaih_inet): Don't unconditionally use
	alloca.
	* include/alloca.h (extend_alloca_account): Define.

	[BZ #11857]
	* posix/regex.h: Fix comments with documentation of user-accessible
	fields after compilation and describe correct free'ing of pattern
	after re_compile_pattern.
	Patch by Reuben Thomas <rrt@sc3d.org>.

2011-05-18  Ryan S. Arnold  <rsa@us.ibm.com>

	* sysdeps/powerpc/powerpc64/Makefile (no-special-regs): Add -mno-vsx
	and -mno-altivec to prevent the compiler from using Altivec and/or
	VSX instructions when the corresponding registers are not available.

2011-05-19  Andreas Schwab  <schwab@redhat.com>

	* grp/compat-initgroups.c (__libc_use_alloca): Don't define.

2011-05-19  Ulrich Drepper  <drepper@gmail.com>

	* libio/freopen.c (freopen): Use __dup2, not dup2.
	* libio/freopen64.c (freopen64): Likewise.

2011-05-17  H.J. Lu  <hongjiu.lu@intel.com>

	[BZ #12775]
	* sysdeps/x86_64/fpu/e_powl.S: Fix a typo.
	* math/Makefile (tests): Add test-powl.
	(CFLAGS-test-powl.c): Define.
	* math/test-powl.c: New file.

2011-05-16  H.J. Lu  <hongjiu.lu@intel.com>

	* fileops.c (_IO_new_file_fopen): Get fd from _IO_fileno.

2011-05-17  Ulrich Drepper  <drepper@gmail.com>

	[BZ #11837]
	* iconvdata/gb18030.c: Update to GB18020-2005.

2011-05-16  Ulrich Drepper  <drepper@gmail.com>

	* posix/regex.h (RE_SYNTAX_AWK, RE_SYNTAX_GNU_AWK,
	RE_SYNTAX_POSIX_AWK): Update to match recent development.
	Patch by Aharon Robbins <arnold@skeeve.com>.

	[BZ #11892]
	* stdlib/putenv.c (putenv): Don't always create copy of the variable
	on the stack.

	[BZ #11895]
	* misc/pselect.c (__pselect): Handle timeout value errors hidden
	through underflows.

	[BZ #12766]
	* misc/error.c (error_at_line): Ensure file_name and old_file_name
	point to strings before performing equality test for error_one_per_line
	mode.

	[BZ #11697]
	* login/programs/pt_chown.c (do_pt_chown): Always call chown.

	[BZ #11820]
	* sysdeps/unix/sysv/linux/x86_64/sys/user.h
	(struct user_fpregs_struct): Avoid __uint*_t types.

	[BZ #6420]
	* malloc/mtrace.c (tr_where): Add additional parameter to point to
	symbol info.  Use it instead of calling _dl_addr locally.
	(lock_and_info): New function.
	(tr_freehook): Call lock_and_info and pass symbol info as additional
	parameter to tr_where.
	(tr_mallochook): Likewise.
	(tr_reallochook): Likewise.
	(tr_memalignhook): Likewise.

	* malloc/mtrace.c: Remove support for USE_MTRACE_FILE.  It is not
	used and couldn't be at all thread-safe.

2011-05-15  Ulrich Drepper  <drepper@gmail.com>

	* libio/freopen.c (freopen): Don't close old file descriptor
	before the new one is opened.  Instead dup the new file descriptor
	to the old one after the new stream is created.
	* libio/freopen64.c (freopen64): Likewise.
	* libio/libio.h: Define _IO_FLAGS2_NOCLOSE and _IO_FLAGS2_CLOEXEC.
	* libio/fileops.c (_IO_new_file_close_it): Handle new
	_IO_FLAGS2_NOCLOSE flag.
	(_IO_new_file_fopen): Set _IO_FLAGS2_CLOEXEC for "e" mode.
	If _IO_file_open didn't set FD_CLOEXEC do it after the call.
	* libio/oldfileops.c (_IO_old_file_close_it): Handle new
	_IO_FLAGS2_NOCLOSE flag.
	* include/unistd.h: Add hidden_proto for dup3.
	Define __have_dup3.
	* io/dup3.c: Define hidden symbol.
	* sysdeps/unix/sysv/linux/kernel-features.h: Define __ASSUME_DUP3.

	[BZ #7101]
	* posix/getopt.c (_getopt_internal_r): List all ambigious possibilities
	when an incomplete long option is used.
	* posix/tst-getopt_long1.c: New file.
	* posix/Makefile (tests): Add tst-getopt_long1.

	[BZ #10138]
	* scripts/config.guess: Update from autoconf-2.68.
	* scripts/config.sub: Likewise.

	[BZ #10157]
	* sysdeps/unix/sysv/linux/sysconf.c (__sysconf): Split out CPUTIME
	tests into ...
	(has_cpuclock): ...this.  New function.
	* sysdeps/unix/sysv/linux/ia64/sysconf.c: Just define HAS_CPUCLOCK
	macro here based on has_cpuclock code.

	[BZ #10149]
	* sysdeps/unix/sysv/linux/dl-osinfo.h (_dl_setup_stack_chk_guard):
	First byte (not low byte) is now always NUL.
	* sysdeps/generic/dl-osinfo.h (_dl_setup_stack_chk_guard): Likewise.

	* sysdeps/unix/sysv/linux/dl-osinfo.h (_dl_setup_stack_chk_guard):
	Use non-cancelable interfaces.

	[BZ #9809]
	* locale/iso-639.def: Add entry for Sorani.

	[BZ #11901]
	* include/stdlib.h: Move include protection to the right place.
	Define abort_msg_s.  Declare __abort_msg with it.
	* stdlib/abort.c (__abort_msg): Adjust type.
	* assert/assert.c (__assert_fail_base): New function.  Majority
	of code from __assert_fail.  Allocate memory for __abort_msg with
	mmap.
	(__assert_fail): Now call __assert_fail_base.
	* assert/assert-perr.c: Remove bulk of implementation.  Use
	__assert_fail_base.
	* include/assert.hL Declare __assert_fail_base.
	* sysdeps/posix/libc_fatal.c: Allocate memory for __abort_msg with
	mmap.
	* sysdeps/unix/sysv/linux/libc_fatal.c: Likewise.

2011-05-14  Ulrich Drepper  <drepper@gmail.com>

	[BZ #11952]
	[BZ #12453]
	* elf/dl-open.c (dl_open_worker): Delay calls to _dl_update_slotinfo
	until all modules are registered in the DTV.
	* elf/Makefile: Add rules to build and run tst-tls19.
	* elf/tst-tls19.c: New file.
	* elf/tst-tls19mod1.c: New file.
	* elf/tst-tls19mod2.c: New file.
	* elf/tst-tls19mod3.c: New file.
	Patch mostly by Martin von Gagern <Martin.vGagern@gmx.net>.

	[BZ #12083]
	* sysdeps/pthread/aio_misc.c (__aio_init): Compute optim.aio_num
	correctly.

	[BZ #12601]
	* iconvdata/cp932.c (BODY to UCS4): Fix incrementing inptr in case of
	two-byte sequence errors.
	* iconvdata/Makefile (tests): Add bug-iconv8.
	* iconvdata/bug-iconv8.c: New file.

	[BZ #12626]
	* sysdeps/generic/elf/backtracesymsfd.c (__backtrace_symbols_fd): Move
	buf2 definition.

	* libio/fileops.c (_IO_new_file_close_it): Initialize write_status.

	[BZ #12432]
	* sysdeps/ia64/backtrace.c (struct trace_reg): Add cfa element.
	(dummy_getcfa): New function.
	(init): Get _Unwind_GetCFA address, use dummy if not found.
	(backtrace_helper): In recursion check, also check whether CFA changes.
	(__backtrace): Completely initialize arg.

	* iconv/loop.c (SINGLE) [STORE_REST]: Add input bytes to bytebuf before
	storing incomplete byte sequence in state object.  Avoid testing for
	guaranteed too small input if we know there is enough data available.

2011-05-11  Andreas Schwab  <schwab@redhat.com>

	* Makeconfig (+link-pie): Indent.
	* Rules (binaries-pie): Define if $(have-fpie) and
	$(build-shared).
	(binaries-shared): Also filter out $(binaries-pie).
	($(addprefix $(objpfx),$(binaries-pie))): New rule.
	* nscd/Makefile (others-pie): Add nscd.
	(LDFLAGS-nscd): Set this instead of relro-LDFLAGS.
	($(objpfx)nscd): Remove command override.
	* login/Makefile (others-pie): Add pt_chown.
	($(objpfx)pt_chown): Remove command override.
	* elf/Makefile: Add PIE tests to tests and tests-pie variables and
	remove command overrides.

2011-05-13  Ulrich Drepper  <drepper@gmail.com>

	* libio/tst_putwc.c: Fix error messages.

	[BZ #12724]
	* libio/fileops.c (_IO_new_file_close_it): Always flush when
	currently writing and seek to current position when not.
	* libio/Makefile (tests): Add bug-fclose1.
	* libio/bug-fclose1.c: New file.

2011-05-12  Ulrich Drepper  <drepper@gmail.com>

	[BZ #12511]
	* elf/dl-lookup.c (enter): Don't test for copy relocation here and
	don't set DF_1_NODELETE here.
	(do_lookup_x): When entering new entry test for copy relocation
	and if necessary set DF_1_NODELETE flag.
	* elf/tst-unique4.cc: New file.
	* elf/tst-unique4.h: New file.
	* elf/tst-unique4lib.cc: New file.
	* elf/Makefile: Add rules to build and run tst-unique4.
	Patch by Piotr Bury <pbury@goahead.com>.

2011-05-11  Ulrich Drepper  <drepper@gmail.com>

	[BZ #12052]
	* sysdeps/posix/spawni.c (__spawni): Fix sched_setscheduler call.

	[BZ #12625]
	* misc/mntent_r.c (addmntent): Flush the stream after the output

	[BZ #12393]
	* elf/dl-load.c (is_trusted_path): Remove unnecessary test.
	(is_trusted_path_normalize): Skip initial colon.  Append slash
	to empty buffer.  Duplicate is_trusted_path code but allow
	constructed patch to be prefix.
	(is_dst): Allow $ORIGIN followed by /.
	(_dl_dst_substitute): Correct clearing of check_for_trusted.
	Correct testing of result of is_trusted_path_normalize
	(decompose_rpath): Fix warning.

2011-05-10  Ulrich Drepper  <drepper@gmail.com>

	[BZ #11257]
	* grp/initgroups.c (internal_getgrouplist): When we found the service
	list through the initgroups entry in nsswitch.conf do not always
	continue on a successful lookup.  Don't always use the
	__nss_group_database value if it is set.
	* nss/nsswitch.conf (initgroups): Change action for successful db
	lookup to continue for compatibility.

2011-05-09  Ulrich Drepper  <drepper@gmail.com>

	[BZ #11532]
	* iconvdata/Makefile: Add rules to build CP770, CP771, CP772, CP773,
	and CP774 modules.
	* iconvdata/gconv-modules: Add entries for CP770, CP771, CP772, CP773,
	and CP774 modules.
	* iconvdata/tst-tables.sh: Likewise.
	* iconvdata/cp770.c: New file.
	* iconvdata/cp771.c: New file.
	* iconvdata/cp772.c: New file.
	* iconvdata/cp773.c: New file.
	* iconvdata/cp774.c: New file.
	* iconvdata/testdata/CP770: New file.
	* iconvdata/testdata/CP770..UTF8: New file.
	* iconvdata/testdata/CP771: New file.
	* iconvdata/testdata/CP771..UTF8: New file.
	* iconvdata/testdata/CP772: New file.
	* iconvdata/testdata/CP772..UTF8: New file.
	* iconvdata/testdata/CP773: New file.
	* iconvdata/testdata/CP773..UTF8: New file.
	* iconvdata/testdata/CP774: New file.
	* iconvdata/testdata/CP774..UTF8: New file.

	* iconvdata/gen-8bit-gap-1.sh: End reading of charmap file at
	END CHARMAP line.
	* iconvdata/gen-8bit-gap.sh: Likewise.
	* iconvdata/gen-8bit.sh: Likewise.

	* locale/iso-639.def: Add ary entry.

	[BZ #11258]
	* locale/C-translit.h.in: Add U20A1 transliteration.

	[BZ #12178]
	* locale/iso-639.def: Add wae entry.
	Patch by Kevin Bortis <bortis@translate-wae.ch>.

	[BZ #12545]
	* locale/programs/localedef.c (construct_output_path): Use ssize_t
	for n.

	[BZ #12711]
	* locale/C-translit.h.in: Add entry for U20B9.
	Patch by pravin.d.s@gmail.com.

2011-05-08  Ulrich Drepper  <drepper@gmail.com>

	[BZ #12713]
	* sysdeps/unix/sysv/linux/getcwd.c: If getcwd syscall report
	ENAMETOOLONG use generic getcwd.
	* sysdeps/posix/getcwd.c: Add support to use openat.  Make usable
	in rtld.  Use *stat64.
	* sysdeps/unix/sysv/linux/Makefile [subdir=elf] (sysdep-rtld-routines):
	Add dl-getcwd, dl-openat64, dl-opendir, dl-fxstatat64.
	* sysdeps/unix/sysv/linux/dl-getcwd.c: New file.
	* sysdeps/unix/sysv/linux/dl-openat64.c: New file.
	* sysdeps/unix/sysv/linux/dl-opendir.c: New file.
	* sysdeps/unix/sysv/linux/dl-fxstat64.c: New file.
	* include/sys/stat.h: Define __fstatat, __lstat64, __fstat64, and
	__fstatat64 macros.
	* include/dirent.h: Add libc_hidden_proto for rewinddir.
	* dirent/rewinddir.c: Add libc_hidden_def.
	* sysdeps/mach/hurd/rewinddir.c: Likewise.
	* sysdeps/unix/rewinddir.c: Likewise.  Don't do locking outside libc.

	* include/dirent.h (__alloc_dir): Add flags parameter.
	* sysdeps/unix/fdopendir.c (__fdopendir): Pass flags to __alloc_dir.
	* sysdeps/unix/opendir.c (__opendir): Pass 0 in new parameter to
	__alloc_dir.
	(__alloc_dir): Take new parameter.  Don't call fcntl for invocations
	from fdopendir if O_CLOEXEC is already set.

2011-03-15  Alan Modra  <amodra@gmail.com>

	* elf/dl-reloc.c (_dl_try_allocate_static_tls <TLS_DTV_AT_TP>): Handle
	l_tls_firstbyte_offset non-zero.  Save padding offset in
	l_tls_firstbyte_offset for later use.
	* elf/dl-close.c (_dl_close_worker <TLS_DTV_AT_TP>): Correct code
	freeing static tls block.

2011-03-05  Jonathan Nieder  <jrnieder@gmail.com>

	* sysdeps/unix/sysv/linux/sys/param.h: Fix an #ifndef __undef_ARG_MAX
	where #ifdef was intended.  The intent is to prevent ARG_MAX from
	being defined by the kernel headers.

2011-05-07  Ulrich Drepper  <drepper@gmail.com>

	[BZ #12734]
	* resolv/resolv.h: Define RES_NOTLDQUERY.
	* resolv/res_init.c (res_setoptions): Recognize no_tld_query and
	no-tld-query and set RES_NOTLDQUERY.
	* resolv/res_debug.c (p_option): Handle RES_NOTLDQUERY.
	* resolv/res_query.c (__libc_res_nsearch): Backport changes from
	modern BIND to search name as TLD unless forbidden.

2011-05-07  Petr Baudis  <pasky@suse.cz>
	    Ulrich Drepper  <drepper@gmail.com>

	[BZ #12393]
	* elf/dl-load.c (fillin_rpath): Move trusted path check...
	(is_trusted_path): ...to here.
	(is_trusted_path_normalize): Wrapper for /../ and /./ normalization.
	(_dl_dst_substitute): Verify expanded $ORIGIN path elements
	using is_trusted_path_normalize() in setuid scripts.

2011-05-06  Paul Pluzhnikov  <ppluzhnikov@google.com>

	* sysdeps/unix/sysv/linux/sys/sysmacros.h: Add missing
	__BEGIN/__END_DECLS.

2011-05-06  Ulrich Drepper  <drepper@gmail.com>

	* nss/nss_files/files-initgroups.c (_nss_files_initgroups_dyn): Return
	NSS_STATUS_NOTFOUND if no record was found.

2011-05-05  Andreas Schwab  <schwab@redhat.com>

	* sunrpc/Makefile (headers): Add rpc/netdb.h.
	(headers-not-in-tirpc): Remove rpc/netdb.h
	* resolv/netdb.h: Revert last change.

2011-05-05  Paul Pluzhnikov  <ppluzhnikov@google.com>

	* Makeconfig (link-libc-static): Use --{start,end}-group to handle
	circular dependency between libgcc.a and libc.a.

2011-05-05  Andreas Schwab  <schwab@redhat.com>

	* resolv/netdb.h: Don't include <rpc/netdb.h>.
	* nis/Makefile: Don't install rpcsvc/*.
	* inet/protocols/timed.h: Include <sys/types.h> and <sys/time.h>
	instead of <rpc/types.h>.
	(MAXHOSTNAMELEN): Define.

2011-05-03  Andreas Schwab  <schwab@redhat.com>

	* elf/ldconfig.c (add_dir): Don't crash on empty path.

2011-04-28  Maciej Babinski  <mbabinski@google.com>

	[BZ #12714]
	* sysdeps/posix/getaddrinfo.c (gaih_inet): Don't bypass
	gethostbyname4_r when IPv6 results are possible.

2011-05-02  Ulrich Drepper  <drepper@gmail.com>

	[BZ #12723]
	* sysdeps/unix/sysv/linux/pathconf.c (__pathconf): Implement
	_PC_PIPE_BUF handling.

2011-04-30  Bruno Haible  <bruno@clisp.org>

	[BZ #12717]
	* conform/data/netdb.h-data (getnameinfo): Make POSIX compliant.
	* resolv/netdb.h (getnameinfo): Change type of flags parameter
	to 'int'.
	* inet/getnameinfo.c (getnameinfo): Likewise.

2011-04-29  Ulrich Drepper  <drepper@gmail.com>

	* grp/initgroups.c (internal_getgrouplist): Prefer initgroups setting
	to groups setting in database lookup.
	* nss/nsswitch.conf: Add initgroups entry.

2011-04-22  Ulrich Drepper  <drepper@gmail.com>

	[BZ #12685]
	* libio/fileops.c (_IO_new_file_fopen): Scan up to 7 bytes of the
	mode string.
	Patch by Eric Blake <eblake@redhat.com>.

2011-04-20  H.J. Lu  <hongjiu.lu@intel.com>

	* sunrpc/Makefile (need-export-routines): Add svc_run.
	(routines): Remove svc_run.
	($(objpfx)thrsvc): Add $(common-objpfx)linkobj/libc.so.
	* sunrpc/clnt_perr.c (clnt_perrno): Export.
	* sunrpc/svc_run.c (svc_run): Likewise.
	* sunrpc/svc_udp.c (svcudp_create): Likewise.

2011-04-21  Ulrich Drepper  <drepper@gmail.com>

	* nss/nss_files/files-initgroups.c (_nss_files_initgroups_dyn): Fix
	problem in reallocation in last patch.

2011-04-20  Ulrich Drepper  <drepper@gmail.com>

	* sunrpc/Makefile: Move inclusion of Rules.

2011-04-19  Ulrich Drepper  <drepper@gmail.com>

	* nss/nss_files/files-initgroups.c: New file.
	* nss/Makefile (libnss_files-routines): Add files-initgroups.
	* nss/Versions (libnss_files) [GLIBC_PRIVATE]: Export
	_nss_files_initgroups_dyn.

2011-03-31  Richard Sandiford  <richard.sandiford@linaro.org>

	* elf/elf.h (R_ARM_IRELATIVE): Define.

2011-04-19  Ulrich Drepper  <drepper@gmail.com>

	* po/ru.po: Update from translation team.

2011-04-17  Ulrich Drepper  <drepper@gmail.com>

	* sunrpc/Makefile ($(rpc-compat-routines.os)): Add before-compile to
	dependencies.

2011-02-06  Mike Frysinger  <vapier@gentoo.org>

	[BZ #12653]
	* sysdeps/i386/i686/multiarch/memcpy-ssse3-rep.S: Only protect
	MEMCPY_CHK with USE_AS_BCOPY ifdef check.
	* sysdeps/i386/i686/multiarch/memcpy-ssse3.S: Likewise.
	* sysdeps/x86_64/multiarch/memcpy-ssse3.S: Likewise.
	* sysdeps/x86_64/multiarch/memcpy-ssse3-back.S: Likewise.

2011-03-28  Andreas Schwab  <schwab@linux-m68k.org>

	* sysdeps/powerpc/powerpc32/power4/strncmp.S: Don't read past
	differing bytes.
	* sysdeps/powerpc/powerpc64/power4/strncmp.S: Likewise.
	* sysdeps/powerpc/powerpc32/power7/strncmp.S: Likewise.
	* sysdeps/powerpc/powerpc64/power7/strncmp.S: Likewise.

2011-04-17  Ulrich Drepper  <drepper@gmail.com>

	[BZ #12420]
	* sysdeps/unix/sysv/linux/x86_64/getcontext.S: Reload context after
	storing it.
	* stdlib/bug-getcontext.c: New file.
	* stdlib/Makefile: Add rules to build and run bug-getcontext.

2011-04-13  Andreas Krebbel  <Andreas.Krebbel@de.ibm.com>

	* sysdeps/s390/s390-64/utf16-utf32-z9.c: Wrap the z9-109
	instructions into .machine "z9-109".
	* sysdeps/s390/s390-64/utf8-utf16-z9.c: Likewise.
	* sysdeps/s390/s390-64/utf8-utf32-z9.c: Likewise.

2011-04-11  Andreas Krebbel  <Andreas.Krebbel@de.ibm.com>

	* sysdeps/s390/s390-32/elf/start.S (_start): Skip extra zeroes
	between environment variables and auxiliary vector.

2011-04-16  Ulrich Drepper  <drepper@gmail.com>

	* Makefile: Add rules to build linkobj/libc.so.
	* include/libc-symbols.h: Define libc_hidden_nolink.
	* include/rpc/auth.h: Mark functions which are to be hidden.
	* include/rpc/auth_des.h: Likewise.
	* include/rpc/auth_unix.h: Likewise.
	* include/rpc/clnt.h: Likewise.
	* include/rpc/des_crypt.h: Likewise.
	* include/rpc/key_prot.h: Likewise.
	* include/rpc/pmap_clnt.h: Likewise.
	* include/rpc/pmap_prot.h: Likewise.
	* include/rpc/pmap_rmt.h: Likewise.
	* include/rpc/rpc_msg.h: Likewise.
	* include/rpc/svc.h: Likewise.
	* include/rpc/svc_auth.h: Likewise.
	* include/rpc/xdr.h: Likewise.
	* nis/Makefile: Link all DSOs against linkobj/libc.so.
	* nss/Makefile: Likewise.
	* sunrpc/Makefile: Don't install headers.  Build library with normal
	entry points.  Don't build rpcinfo.  Link RPC tests appropriately.
	* sunrpc/auth_des.c: Hide exported symbols by default, export some
	for the compat linking library.  Remove use of INTDEF/INTUSE.
	* sunrpc/auth_none.c: Likewise.
	* sunrpc/auth_unix.c: Likewise.
	* sunrpc/authdes_prot.c: Likewise.
	* sunrpc/authuxprot.c: Likewise.
	* sunrpc/clnt_gen.c: Likewise.
	* sunrpc/clnt_perr.c: Likewise.
	* sunrpc/clnt_raw.c: Likewise.
	* sunrpc/clnt_simp.c: Likewise.
	* sunrpc/clnt_tcp.c: Likewise.
	* sunrpc/clnt_udp.c: Likewise.
	* sunrpc/clnt_unix.c: Likewise.
	* sunrpc/des_crypt.c: Likewise.
	* sunrpc/des_soft.c: Likewise.
	* sunrpc/get_myaddr.c: Likewise.
	* sunrpc/key_call.c: Likewise.
	* sunrpc/key_prot.c: Likewise.
	* sunrpc/netname.c: Likewise.
	* sunrpc/pm_getmaps.c: Likewise.
	* sunrpc/pm_getport.c: Likewise.
	* sunrpc/pmap_clnt.c: Likewise.
	* sunrpc/pmap_prot.c: Likewise.
	* sunrpc/pmap_prot2.c: Likewise.
	* sunrpc/pmap_rmt.c: Likewise.
	* sunrpc/publickey.c: Likewise.
	* sunrpc/rpc_cmsg.c: Likewise.
	* sunrpc/rpc_common.c: Likewise.
	* sunrpc/rpc_dtable.c: Likewise.
	* sunrpc/rpc_prot.c: Likewise.
	* sunrpc/rpc_thread.c: Likewise.
	* sunrpc/rtime.c: Likewise.
	* sunrpc/svc.c: Likewise.
	* sunrpc/svc_auth.c: Likewise.
	* sunrpc/svc_authux.c: Likewise.
	* sunrpc/svc_raw.c: Likewise.
	* sunrpc/svc_run.c: Likewise.
	* sunrpc/svc_simple.c: Likewise.
	* sunrpc/svc_tcp.c: Likewise.
	* sunrpc/svc_udp.c: Likewise.
	* sunrpc/svc_unix.c: Likewise.
	* sunrpc/svcauth_des.c: Likewise.
	* sunrpc/xcrypt.c: Likewise.
	* sunrpc/xdr.c: Likewise.
	* sunrpc/xdr_array.c: Likewise.
	* sunrpc/xdr_float.c: Likewise.
	* sunrpc/xdr_intXX_t.c: Likewise.
	* sunrpc/xdr_mem.c: Likewise.
	* sunrpc/xdr_rec.c: Likewise.
	* sunrpc/xdr_ref.c: Likewise.
	* sunrpc/xdr_sizeof.c: Likewise.
	* sunrpc/xdr_stdio.c: Likewise.

2011-04-10  Ulrich Drepper  <drepper@gmail.com>

	[BZ #12650]
	* sysdeps/i386/dl-tls.h: Define TLS_DTV_UNALLOCATED.
	* sysdeps/ia64/dl-tls.h: Likewise.
	* sysdeps/powerpc/dl-tls.h: Likewise.
	* sysdeps/s390/dl-tls.h: Likewise.
	* sysdeps/sh/dl-tls.h: Likewise.
	* sysdeps/sparc/dl-tls.h: Likewise.
	* sysdeps/x86_64/dl-tls.h: Likewise.
	* elf/dl-tls.c: Don't define TLS_DTV_UNALLOCATED here.

2011-03-14  Andreas Schwab  <schwab@redhat.com>

	* elf/dl-load.c (_dl_dst_substitute): When skipping the first
	rpath element also skip the following colon.
	(expand_dynamic_string_token): Add is_path parameter and pass
	down to DL_DST_REQUIRED and _dl_dst_substitute.
	(decompose_rpath): Call expand_dynamic_string_token with
	non-zero is_path.  Ignore empty rpaths.
	(_dl_map_object_from_fd): Call expand_dynamic_string_token
	with zero is_path.

2011-04-08  Andreas Schwab  <schwab@linux-m68k.org>

	* sysdeps/unix/sysv/linux/powerpc/powerpc64/sync_file_range.c:
	Make cancelable.

2011-04-09  Ulrich Drepper  <drepper@gmail.com>

	[BZ #12655]
	* sysdeps/unix/sysv/linux/sys/syscall.h: Fix comment.
	Patch by Filipe David Manana <fdmanana@apache.org>.

2011-04-07  Andreas Schwab  <schwab@redhat.com>

	* sysdeps/unix/sysv/linux/x86_64/____longjmp_chk.S (CALL_FAIL):
	Maintain aligned stack.
	(CHECK_RSP): Remove unused macro.

2011-04-03  Ulrich Drepper  <drepper@gmail.com>

	* sysdeps/x86_64/cacheinfo.c (intel_02_known): Fix typo in table.
	* sysdeps/unix/sysv/linux/i386/sysconf.c (intel_02_known): Likewise.

2011-04-02  Ulrich Drepper  <drepper@gmail.com>

	* sysdeps/unix/sysv/linux/bits/time.h (CLOCK_BOOTTIME): Define.

	* include/features.h: Mention __USE_XOPEN2K8 in comment.

2011-03-26  H.J. Lu  <hongjiu.lu@intel.com>

	[BZ #12518]
	* sysdeps/x86_64/Versions: Add memcpy to GLIBC_2.14.
	* sysdeps/x86_64/memcpy.S: Provide GLIBC_2_14 memcpy.
	* sysdeps/x86_64/memmove.c: New file.
	* sysdeps/x86_64/multiarch/memcpy.S: Include <shlib-compat.h>.
	(memcpy): Renamed to ...
	(__new_memcpy): This.
	(memcpy): Provide GLIBC_2_14 memcpy.
	* sysdeps/x86_64/multiarch/memmove.c: Include <shlib-compat.h>.
	(memcpy): Provide GLIBC_2_2_5 memcpy.

2011-04-01  Ulrich Drepper  <drepper@gmail.com>

	[BZ #12631]
	* wcsmbs/wchar.h: Make wcpcpy and wcpncpy visible for __USE_XOPEN2K8.

2011-03-30  Andreas Schwab  <schwab@redhat.com>

	* misc/syncfs.c: New file.
	* misc/Makefile (routines): Add syncfs.
	* posix/unistd.h: Declare syncfs.
	* sysdeps/unix/syscalls.list: Add syncfs.

2011-04-01  Andreas Schwab  <schwab@redhat.com>

	* sysdeps/unix/sysv/linux/Versions: Rename open_by_handle to
	open_by_handle_at.
	* sysdeps/unix/sysv/linux/i386/bits/fcntl.h: Likewise.
	* sysdeps/unix/sysv/linux/ia64/bits/fcntl.h: Likewise.
	* sysdeps/unix/sysv/linux/s390/bits/fcntl.h: Likewise.
	* sysdeps/unix/sysv/linux/sh/bits/fcntl.h: Likewise.
	* sysdeps/unix/sysv/linux/sparc/bits/fcntl.h: Likewise.
	* sysdeps/unix/sysv/linux/syscalls.list: Likewise.
	* sysdeps/unix/sysv/linux/x86_64/bits/fcntl.h: Likewise.

2011-04-01  Ulrich Drepper  <drepper@gmail.com>

	* sysdeps/unix/sysv/linux/i386/bits/fcntl.h: Define O_PATH.
	* sysdeps/unix/sysv/linux/ia64/bits/fcntl.h: Likewise.
	* sysdeps/unix/sysv/linux/powerpc/bits/fcntl.h: Likewise.
	* sysdeps/unix/sysv/linux/s390/bits/fcntl.h: Likewise.
	* sysdeps/unix/sysv/linux/sh/bits/fcntl.h: Likewise.
	* sysdeps/unix/sysv/linux/sparc/bits/fcntl.h: Likewise.
	* sysdeps/unix/sysv/linux/x86_64/bits/fcntl.h: Likewise.

	* io/Makefile: Compile fallocate.c, fallocate64.c, and
	sync_file_range.c with -fexceptions.
	* sysdeps/unix/sysv/linux/fallocate.c: Make cancelable.
	* sysdeps/unix/sysv/linux/fallocate64.c: Likewise.
	* sysdeps/unix/sysv/linux/i386/fallocate.c: Likewise.
	* sysdeps/unix/sysv/linux/i386/fallocate64.c: Likewise.
	* sysdeps/unix/sysv/linux/wordsize-64/fallocate.c: Likewise.
	* sysdeps/unix/sysv/linux/sync_file_range.c: Likewise.
	* sysdeps/unix/sysv/linux/wordsize-64/syscalls.list: Mark
	sync_file_range as cancellation point
	* sysdeps/unix/sysv/linux/i386/sync_file_range.c: New file.  This is
	now a wrapper around __call_sync_file_range with cancellation handling.
	* sysdeps/unix/sysv/linux/i386/sync_file_range.S: Renamed to ...
	* sysdeps/unix/sysv/linux/i386/call_sync_file_range.S: ...this.  Change
	function name to __call_sync_file_range.
	* sysdeps/unix/sysv/linux/i386/Makefile [subdir=io] (sysdep_routines):
	Add call_sync_file_range.

2011-04-01  Andreas Schwab  <schwab@redhat.com>

	* sysdeps/unix/sysv/linux/Makefile (sysdep_headers): Add
	bits/timex.h.

2011-04-01  Ulrich Drepper  <drepper@gmail.com>

	* iconv/iconv.h: Fix typo in comment.
	* io/fcntl.h: Likewise.
	* libio/stdio.h: Likewise.
	* posix/spawn.h: Likewise.
	* posix/unistd.h: Likewise.
	* stdlib/stdlib.h: Likewise.
	* time/time.h: Likewise.
	* wcsmbs/wchar.h: Likewise.

	* sysdeps/unix/sysv/linux/Versions [GLIBC_2.14] (name_to_handle_at,
	open_by_handle): Add.
	* sysdeps/unix/sysv/linux/i386/bits/fcntl.h: Define struct file_handle
	and MAX_HANDLE_SZ.  Declare name_to_handle_at and open_by_handle.
	Augment a few comments.
	* sysdeps/unix/sysv/linux/ia64/bits/fcntl.h: Likewise.
	* sysdeps/unix/sysv/linux/s390/bits/fcntl.h: Likewise.
	* sysdeps/unix/sysv/linux/sh/bits/fcntl.h: Likewise.
	* sysdeps/unix/sysv/linux/sparc/bits/fcntl.h: Likewise.
	* sysdeps/unix/sysv/linux/x86_64/bits/fcntl.h: Likewise.
	* sysdeps/unix/sysv/linux/syscalls.list: Add name_to_handle_at and
	open_by_handle.

	* io/fcntl.h (AT_EMPTY_PATH): Define.

2011-03-30  Ulrich Drepper  <drepper@gmail.com>

	* sysdeps/unix/sysv/linux/syscalls.list: Add clock_adjtime.
	* sysdeps/unix/sysv/linux/bits/time.h: New file.
	* sysdeps/unix/sysv/linux/sys/timex.h: Move struct timex definition
	to...
	* sysdeps/unix/sysv/linux/bits/timex.h: ...here.  New file.
	* Versions.def: Add GLIBC_2.14.
	* sysdeps/unix/sysv/linux/Versions [GLIBC_2.14] (clock_adjtime):
	Export.

2011-03-22  Ulrich Drepper  <drepper@gmail.com>

	* sysdeps/unix/sysv/linux/i386/sysconf.c (intel_check_word): Increment
	round counter.
	* sysdeps/x86_64/cacheinfo.c (intel_check_word): Likewise.

2011-03-20  H.J. Lu  <hongjiu.lu@intel.com>

	[BZ #12597]
	* string/test-strncmp.c (do_page_test): New function.
	(check2): Likewise.
	(test_main): Call check2.
	* sysdeps/x86_64/multiarch/strcmp.S: Properly cross page boundary.

2011-03-20  Ulrich Drepper  <drepper@gmail.com>

	[BZ #12587]
	* sysdeps/unix/sysv/linux/i386/sysconf.c (intel_check_word):
	Handle cache information in CPU leaf 4.
	* sysdeps/x86_64/cacheinfo.c (intel_check_word): Likewise.

2011-03-18  Ulrich Drepper  <drepper@gmail.com>

	[BZ #12583]
	* posix/fnmatch.c (fnmatch): Check size of pattern in wide
	character representation.
	Partly based on a patch by Tomas Hoger <thoger@redhat.com>.

2011-03-16  Ryan S. Arnold  <rsa@us.ibm.com>

	* sysdeps/powerpc/powerpc32/power6/fpu/s_isnanf.S (isnanf): Fix
	END(__isnan) to END(__isnanf) to match function entry point/label
	EALIGN(__isnanf,...).

2011-03-10  Jakub Jelinek  <jakub@redhat.com>

	* wcsmbs/wchar.h (wmemcmp): Remove __restrict qualifiers.

2011-03-10  Ulrich Drepper  <drepper@gmail.com>

	[BZ #12510]
	* elf/dl-lookup.c (do_lookup_x): For copy relocations of unique objects
	copy from the symbol referenced in the relocation to initialize the
	used variable.
	Patch by Piotr Bury <pbury@goahead.com>.
	* elf/Makefile: Add rules to build and tst-unique3.
	* include/bits/dlfcn.h: Remove _dl_mcount_wrapper_check declaration.
	* elf/tst-unique3.cc: New file.
	* elf/tst-unique3.h: New file.
	* elf/tst-unique3lib.cc: New file.
	* elf/tst-unique3lib2.cc: New file.

	* elf/Makefile: Don't run tst-execstack* tests of SELinux is enabled.

2011-03-10  Mike Frysinger  <vapier@gentoo.org>

	* sysdeps/sparc/sparc64/elf/configure.in (libc_cv_sparc64_tls): Add
	$LDFLAGS and -nostdlib -nostartfiles to linking step.  Change main
	to _start.

2011-03-06  Ulrich Drepper  <drepper@gmail.com>

	* elf/dl-load.c (_dl_map_object): If we are looking for the first
	to-be-loaded object along a path to loader is ld.so.

2011-03-02  Harsha Jagasia  <harsha.jagasia@amd.com>
	    Ulrich Drepper  <drepper@gmail.com>

	* sysdeps/x86_64/memset.S: After aligning destination, code
	branches to different locations depending on the value of
	misalignment, when multiarch is enabled. Fix this.

2011-03-02  Harsha Jagasia  <harsha.jagasia@amd.com>

	* sysdeps/x86_64/cacheinfo.c (init_cacheinfo):
	Set _x86_64_preferred_memory_instruction for AMD processsors.
	* sysdeps/x86_64/multiarch/init-arch.c (__init_cpu_features):
	Set bit_Prefer_SSE_for_memop for AMD processors.

2011-03-04  Ulrich Drepper  <drepper@gmail.com>

	* libio/fmemopen.c (fmemopen): Optimize a bit.

2011-03-03  Andreas Schwab  <schwab@redhat.com>

	* libio/fmemopen.c (fmemopen): Don't read past end of buffer.

2011-03-03  Roland McGrath  <roland@redhat.com>

	* setjmp/bits/setjmp2.h: Canonicalize comment formatting.

2011-02-28  Aurelien Jarno  <aurelien@aurel32.net>

	* sysdeps/sparc/sparc64/multiarch/memset.S(__bzero): Call
	__bzero_ultra1 instead of __memset_ultra1.

2011-02-23  Andreas Schwab  <schwab@redhat.com>
	    Ulrich Drepper  <drepper@gmail.com>

	[BZ #12509]
	* include/link.h (struct link_map): Add l_orig_initfini.
	* elf/dl-load.c (_dl_map_object_from_fd): Free realname before
	returning unsuccessfully.
	* elf/dl-close.c (_dl_close_worker): If this is the last explicit
	close of a file loaded at startup, restore the original l_initfini
	list.
	* elf/dl-deps.c (_dl_map_object_deps): Don't free old l_initfini
	list, store the pointer.
	* elf/Makefile ($(objpfx)noload-mem): New rule.
	(noload-ENV): Define.
	(tests): Add $(objpfx)noload-mem.
	* elf/noload.c: Include <memcheck.h>.
	(main): Call mtrace.  Close all opened handles.

2011-02-17  Andreas Schwab  <schwab@redhat.com>

	[BZ #12454]
	* elf/dl-deps.c (_dl_map_object_deps): Signal error early when
	dependencies are missing.

2011-02-22  Samuel Thibault  <samuel.thibault@ens-lyon.org>

	Fix __if_freereq crash: Unlike the generic version which uses free,
	Hurd needs munmap.
	* sysdeps/mach/hurd/ifreq.h: New file.

2011-01-27  Petr Baudis  <pasky@suse.cz>
	    Ulrich Drepper  <drepper@gmail.com>

	[BZ 12445]#
	* stdio-common/vfprintf.c (vfprintf): Pass correct newlen
	to extend_alloca().
	* stdio-common/bug23.c: New file.
	* stdio-common/Makefile (tests): Add bug23.

2010-09-28  Andreas Schwab  <schwab@redhat.com>
	    Ulrich Drepper  <drepper@gmail.com>

	[BZ #12489]
	* elf/rtld.c (dl_main): Move setting of GLRO(dl_init_all_dirs)
	before performing relro protection.  At old place add assertion
	to make sure nothing changed.

2011-02-17  Nathan Sidwell  <nathan@codesourcery.com>
	    Glauber de Oliveira Costa  <glommer@gmail.com>

	* elf/elf.h: Add new ARM TLS relocs.

2011-02-16  Ryan S. Arnold  <rsa@us.ibm.com>

	* sysdeps/unix/sysv/linux/powerpc/powerpc64/sysdep.h:
	(INTERNAL_VSYSCALL_NCS INTERNAL_SYSCALL_NCS): Remove erroneous (int)
	cast from r3.
	* sysdeps/wordsize-64/Makefile: New file.  Add tst-writev to
	'tests' variable.
	* sysdeps/wordsize-64/tst-writev.c: New file.

2011-02-15  Ryan S. Arnold  <rsa@us.ibm.com>

	* sysdeps/powerpc/powerpc64/power7/Makefile: New file which adds
	-mno-vsx to the CFLAGS-rtld.c variable to avoid using VSX registers and
	insns in _dl_start to prevent a TOC reference before relocs are
	resolved.

2011-02-15  Ulrich Drepper  <drepper@gmail.com>

	[BZ #12469]
	* Makeconfig: Remove RANLIB definition.
	* Makerules: Don't use RANLIB.
	* aclocal.m4: Remove ranlib test.
	* configure.in: No need to check for ranlib.
	* elf/rtld-Rules: Don't use RANLIB.

2011-02-16  Samuel Thibault  <samuel.thibault@ens-lyon.org>

	* sysdeps/mach/i386/sysdep.h: Add _MACH_I386_SYSDEP_H inclusion
	protection macro.
	* sysdeps/mach/i386/thread_state.h: Add _MACH_I386_THREAD_STATE_H
	inclusion protection macro.

	* stdio-common/psiginfo.c (psiginfo): Check pinfo->si_signo against
	SIGRTMIN and SIGRTMAX and print information in that case only when
	SIGRTMIN is defined.

2011-02-11  Jakub Jelinek  <jakub@redhat.com>

	* stdio-common/printf-parsemb.c (__parse_one_specmb): Handle
	arginfo fn returning -1.

	* stdio-common/_i18n_number.h (_i18n_number_rewrite): Ensure decimal
	and thousands string is zero terminated.

2011-02-03  Andreas Schwab  <schwab@redhat.com>

	* sysdeps/unix/sysv/linux/sparc/bits/socket.h: Sync with
	sysdeps/unix/sysv/linux/bits/socket.h.

2011-01-30  Samuel Thibault  <samuel.thibault@ens-lyon.org>

	* bits/sched.h (__CPU_ZERO, __CPU_SET, __CPU_CLR, __CPU_ISSET)
	(__CPU_COUNT): Remove old macros.
	(__CPU_ZERO_S, __CPU_SET_S, __CPU_CLR_S, __CPU_ISSET_S)
	(__CPU_COUNT, __CPU_EQUAL_S, __CPU_OP_S, __CPU_ALLOC_SIZE)
	(__CPU_ALLOC, __CPU_FREE): Add macros.
	(__sched_cpualloc, __sched_cpufree): Add declarations.

2011-02-05  Ulrich Drepper  <drepper@gmail.com>

	* nscd/nscd-client.h: Define MAX_TIMEOUT_VALUE.
	(struct datahead): Reuse 32 bits of the alignment for a TTL field.
	* nscd/aicache.c (addhstaiX): Return timeout of added value.
	(readdhstai): Return value of addhstaiX call.
	* nscd/grpcache.c (cache_addgr): Return timeout of added value.
	(addgrbyX): Return value returned by cache_addgr.
	(readdgrbyname): Return value returned by addgrbyX.
	(readdgrbygid): Likewise.
	* nscd/pwdcache.c (cache_addpw): Return timeout of added value.
	(addpwbyX): Return value returned by cache_addpw.
	(readdpwbyname): Return value returned by addhstbyX.
	(readdpwbyuid): Likewise.
	* nscd/servicescache.c (cache_addserv): Return timeout of added value.
	(addservbyX): Return value returned by cache_addserv.
	(readdservbyname): Return value returned by addservbyX:
	(readdservbyport): Likewise.
	* nscd/hstcache.c (cache_addhst): Return timeout of added value.
	(addhstbyX): Return value returned by cache_addhst.
	(readdhstbyname): Return value returned by addhstbyX.
	(readdhstbyaddr): Likewise.
	(readdhstbynamev6): Likewise.
	(readdhstbyaddrv6): Likewise.
	* nscd/initgrcache.c (addinitgroupsX): Return timeout of added value.
	(readdinitgroups): Return value returned by addinitgroupsX.
	* nscd/cache.c (readdfcts): Change return value of functions to time_t.
	(prune_cache): Keep track of timeout value of re-added entries.
	* nscd/connections.c (nscd_run_prune): Use MAX_TIMEOUT_VALUE.
	* nscd/nscd.h: Adjust prototypes of readd* functions.

2011-02-04  Roland McGrath  <roland@redhat.com>

	* nis/nis_server.c (nis_servstate): Use the right name for 0.
	(nis_stats): Likewise.
	* nis/nis_modify.c (nis_modify): Likewise.
	* nis/nis_remove.c (nis_remove): Likewise.
	* nis/nis_add.c (nis_add): Likewise.

	* elf/dl-object.c (_dl_new_object): Remove unused variable L.

	* posix/fnmatch_loop.c: Add some consts.

	* sysdeps/x86_64/multiarch/memset-x86-64.S: Add an #undef.

2011-02-02  H.J. Lu  <hongjiu.lu@intel.com>

	[BZ #12460]
	* config.make.in (config-cflags-novzeroupper): Define.
	* configure.in: Substitute libc_cv_cc_novzeroupper.
	* elf/Makefile (AVX-CFLAGS): Define.
	(CFLAGS-tst-audit4.c): Replace -mavx with $(AVX-CFLAGS).
	(CFLAGS-tst-auditmod4a.c): Likewise.
	(CFLAGS-tst-auditmod4b.c): Likewise.
	(CFLAGS-tst-auditmod6b.c): Likewise.
	(CFLAGS-tst-auditmod6c.c): Likewise.
	(CFLAGS-tst-auditmod7b.c): Likewise.
	* sysdeps/i386/configure.in: Check -mno-vzeroupper.

2011-02-02  Ulrich Drepper  <drepper@gmail.com>

	* elf/dl-runtime.c (_dl_call_pltexit): Pass correct address of the
	function to the callback.
	Patch partly by Jiri Olsa <jolsa@redhat.com>.

2011-02-02  Andreas Schwab  <schwab@redhat.com>

	* shadow/sgetspent.c: Check return value of __sgetspent_r instead
	of errno.

2011-01-19  Ulrich Drepper  <drepper@gmail.com>

	[BZ #11724]
	* elf/dl-deps.c (_dl_map_object_deps): Rewrite sorting determining order
	of constructors.
	* elf/dl-fini.c (_dl_sort_fini): Rewrite sorting determining order
	of destructors.
	(_dl_fini): Don't call _dl_sort_fini if there is only one object.

	[BZ #11724]
	* elf/Makefile: Add rules to build and run new test.
	* elf/tst-initorder.c: New file.
	* elf/tst-initorder.exp: New file.
	* elf/tst-initordera1.c: New file.
	* elf/tst-initordera2.c: New file.
	* elf/tst-initordera3.c: New file.
	* elf/tst-initordera4.c: New file.
	* elf/tst-initorderb1.c: New file.
	* elf/tst-initorderb2.c: New file.
	* elf/tst-order-a1.c: New file.
	* elf/tst-order-a2.c: New file.
	* elf/tst-order-a3.c: New file.
	* elf/tst-order-a4.c: New file.
	* elf/tst-order-b1.c: New file.
	* elf/tst-order-b2.c: New file.
	* elf/tst-order-main.c: New file.
	New test case by George Gensure <werkt0@gmail.com>.

2010-10-01  Andreas Schwab  <schwab@redhat.com>

	* sysdeps/posix/getaddrinfo.c (gaih_inet): Don't discard result of
	decoding ACE if AI_CANONIDN.

2011-01-18  Ulrich Drepper  <drepper@gmail.com>

	* elf/Makefile: Build IFUNC tests unless multi-arch = no.

2011-01-17  Ulrich Drepper  <drepper@gmail.com>

	* version.h (RELEASE): Bump for 2.13 release.
	* include/features.h: (__GLIBC_MINOR__): Bump to 13.

	* io/fcntl.h: Define AT_NO_AUTOMOUNT.

	* sysdeps/unix/sysv/linux/i386/bits/mman.h: Define MADV_HUGEPAGE and
	MADV_NOHUGEPAGE.
	* sysdeps/unix/sysv/linux/ia64/bits/mman.h: Likewise.
	* sysdeps/unix/sysv/linux/powerpc/bits/mman.h: Likewise.
	* sysdeps/unix/sysv/linux/s390/bits/mman.h: Likewise.
	* sysdeps/unix/sysv/linux/sh/bits/mman.h: Likewise.
	* sysdeps/unix/sysv/linux/sparc/bits/mman.h: Likewise.
	* sysdeps/unix/sysv/linux/x86_64/bits/mman.h: Likewise.

	* posix/getconf.c: Update copyright year.
	* catgets/gencat.c: Likewise.
	* csu/version.c: Likewise.
	* debug/catchsegv.sh: Likewise.
	* debug/xtrace.sh: Likewise.
	* elf/ldconfig.c: Likewise.
	* elf/ldd.bash.in: Likewise.
	* elf/sprof.c (print_version): Likewise.
	* iconv/iconv_prog.c: Likewise.
	* iconv/iconvconfig.c: Likewise.
	* locale/programs/locale.c: Likewise.
	* locale/programs/localedef.c: Likewise.
	* malloc/memusage.sh: Likewise.
	* malloc/mtrace.pl: Likewise.
	* nscd/nscd.c (print_version): Likewise.
	* nss/getent.c: Likewise.

	* sysdeps/unix/sysv/linux/bits/socket.h: Define AF_CAIF, AF_ALG,
	PF_CAIF, and PF_ALG.
	* sysdeps/unix/sysv/linux/sparc/bits/socket.h: Likewise.

2011-01-16  Andreas Schwab  <schwab@linux-m68k.org>

	* elf/Makefile (tlsmod17a-modules, tlsmod18a-modules): Define.
	(modules-names): Use them.
	(ifunc-test-modules, ifunc-pie-tests): Define.
	(extra-test-objs): Add tlsmod17a-modules, tlsmod18a-modules,
	tst-pie1, ifunc-test-modules and ifunc-pie-tests objects.
	(test-extras): Likewise.
	($(patsubst %,$(objpfx)%.os,$(tlsmod17a-modules))): Use
	$(compile-command.c).
	($(patsubst %,$(objpfx)%.os,$(tlsmod18a-modules))): Likewise.
	(all-built-dso): Define.
	(check-textrel.out, check-execstack.out): Depend on it.

	* configure.in: Don't override --enable-multi-arch.

2011-01-15  Ulrich Drepper  <drepper@gmail.com>

	[BZ #6812]
	* nscd/hstcache.c (tryagain): Define.
	(cache_addhst): Return tryagain not notfound for temporary errors.
	(addhstbyX): Also set h_errno to TRY_AGAIN when memory allocation
	failed.

2011-01-14  Ulrich Drepper  <drepper@gmail.com>

	[BZ #10563]
	* sysdeps/unix/sysv/linux/i386/setgroups.c: Use INLINE_SETXID_SYSCALL
	to make the syscall.
	* sysdeps/unix/sysv/linux/setgroups.c: New file.

	[BZ #12378]
	* posix/fnmatch_loop.c (FCT): When matching '[' keep track of beginning
	and fall back to matching as normal character if the string ends before
	the matching ']' is found.  This is what POSIX requires.
	* posix/testfnm.c: Adjust test result.
	* posix/globtest.sh: Adjust test result.  Add new test.
	* posix/tst-fnmatch.input: Likewise.
	* posix/tst-fnmatch2.c: Add new test.

2010-12-28  Andreas Schwab  <schwab@linux-m68k.org>

	* elf/Makefile (check-execstack): Revert last change.  Depend on
	check-execstack.h.
	(check-execstack.h): New target.
	(generated): Add check-execstack.h.
	* elf/check-execstack.c: Include "check-execstack.h".
	(main): Revert last change.
	(handle_file): Return zero if GNU_STACK is absent and
	DEFAULT_STACK_PERMS doesn't include PF_X.

2011-01-13  Ulrich Drepper  <drepper@gmail.com>

	* sysdeps/posix/spawni.c (__spawni): Don't fail if close file action
	in child fails because the descriptor is already closed.
	* include/sys/resource.h: Add libc_hidden_proto for getrlimit64.
	* sysdeps/unix/sysv/linux/getrlimit64.c: Add libc_hidden_def.
	* sysdeps/unix/sysv/linux/i386/getrlimit64.c: Likewise.

	[BZ #12397]
	* sysdeps/unix/sysv/linux/mkdirat.c (mkdirat): Fix handling of missing
	syscall.

	[BZ #10484]
	* nss/nss_files/files-hosts.c (HOST_DB_LOOKUP): Handle overflows of
	temporary buffer used to handle multi lookups locally.
	* include/alloca.h: Add libc_hidden_proto for __libc_alloca_cutoff.

2011-01-12  Ulrich Drepper  <drepper@gmail.com>

	* elf/dl-dst.h (DL_DST_REQUIRED): Allow l_origin to be NULL when
	loader is ld.so.

2011-01-10  Paul Pluzhnikov  <ppluzhnikov@google.com>

	* sysdeps/i386/Makefile: stdlib/cxa_finalize.c needs 16-byte stack
	alignment for SSE2.

2011-01-12  Ulrich Drepper  <drepper@gmail.com>

	[BZ #12394]
	* stdio-common/printf_fp.c (__printf_fp): Add more room for grouping
	characters.  When rounding increased number of integer digits recompute
	number of groups.
	* stdio-common/tst-grouping.c: New file.
	* stdio-common/Makefile: Add rules to build and run tst-grouping.

2011-01-09  Ulrich Drepper  <drepper@gmail.com>

	* sysdeps/i386/bits/select.h: Don't use asm code for __FD_SET,
	__FD_CLR, and __FS_ISSET.  gcc generates better code on its own.

	* sysdeps/x86_64/bits/select.h: Mark value of __FD_SET and __FD_CLR as
	void.
	* bits/select.h: Likewise.

2011-01-08  Ulrich Drepper  <drepper@gmail.com>

	* po/ja.po: Update from translation team.

2011-01-04  David S. Miller  <davem@sunset.davemloft.net>

	[BZ #11155]
	* sysdeps/unix/sysv/linux/sparc/sparc64/fxstat.c: Use i386's
	implementation just like for lxstat, fxstatat, et al.

2010-12-27  Jim Meyering  <meyering@redhat.com>

	[BZ #12348]
	* posix/regexec.c (build_trtable): Return failure indication upon
	calloc failure.  Otherwise, re_search_internal could infloop on OOM.

2010-12-25  Ulrich Drepper  <drepper@gmail.com>

	[BZ #12201]
	* sysdeps/unix/sysv/linux/getrlimit64.c: New file.
	* sysdeps/unix/sysv/linux/setrlimit64.c: New file.
	* sysdeps/unix/sysv/linux/i386/getrlimit64.c: Use ../getrlimit64.c.
	* sysdeps/unix/sysv/linux/kernel-features.h: Define __ASSUME_PRLIMIT64.

	[BZ #12207]
	* malloc/malloc.c (do_check_malloc_state): Use fastbin macro.

	[BZ #12204]
	* string/xpg-strerror.c (__xpg_strerror_r): Return error code, not -1.
	* sysdeps/mach/xpg-strerror.c (__xpg_strerror_r): Likewise.

2010-12-15  H.J. Lu  <hongjiu.lu@intel.com>

	* config.h.in (NO_CTORS_DTORS_SECTIONS): Define.
	* configure.in: Define NO_CTORS_DTORS_SECTIONS if linker
	script has SORT_BY_INIT_PRIORITY.
	* elf/sofini.c: Remove `.ctors' and `.dtors' sections if
	NO_CTORS_DTORS_SECTIONS is defined.
	* elf/soinit.c: Likewise.
	* sysdeps/i386/init-first.c: Don't call __libc_global_ctors if
	NO_CTORS_DTORS_SECTIONS is defined.
	* sysdeps/mach/hurd/i386/init-first.c: Likewise.
	* sysdeps/mach/hurd/powerpc/init-first.c: Likewise.
	* sysdeps/sh/init-first.c: Likewise.
	* sysdeps/unix/sysv/linux/init-first.c: Likewise.

2010-12-24  Ulrich Drepper  <drepper@gmail.com>

	* stdio-common/vfprintf.c (vfprintf): If printf handlers are installed
	always use the slow path.

2010-12-15  Ryan S. Arnold  <rsa@us.ibm.com>

	* elf/Makefile: (check-execstack): Replace $(native-compile) with a
	similar rule which adds the sysdep directories to the header search in
	order to pick up the correct platform stackinfo.h.
	* elf/check-execstack.c (main): Check DEFAULT_STACK_PERMS for PF_X and
	perform test if it is, otherwise return successfully without testing.
	* elf/dl-load.c (_dl_map_object_from_fd): Source stack_flags from
	DEFAULT_STACK_PERMS define in stackinfo.h.
	* elf/dl-support.c (_dl_stack_flags): Source from DEFAULT_STACK_PERMS
	defined in stackinfo.h.
	* elf/rtld.c (_dl_starting_up): Source ._dl_stack_flags from
	DEFAULT_STACK_PERMS defined in stackinfo.h.
	* sysdeps/i386/stackinfo.h: Define DEFAULT_STACK_PERMS with PF_X.
	* sysdeps/ia64/stackinfo.h: Likewise.
	* sysdeps/s390/stackinfo.h: Likewise.
	* sysdeps/sh/stackinfo.h: Likewise.
	* sysdeps/sparc/stackinfo.h: Likewise.
	* sysdeps/x86_64/stackinfo.h: Likewise.
	* sysdeps/powerpc/stackinfo.h: Define DEFAULT_STACK_PERMS without
	PF_X for powerpc64.  Retain PF_X for powerpc32.

2010-12-19  Ulrich Drepper  <drepper@gmail.com>

	* sysdeps/unix/readdir_r.c (__READDIR_R): Compute reclen more
	accurately.
	* sysdeps/unix/sysv/linux/wordsize-64/readdir_r.c: Define
	GETDENTS_64BIT_ALIGNED.

2010-12-14  Ulrich Drepper  <dreper@gmail.com>

	* sysdeps/i386/i686/multiarch/strcmp.S: Undo accidental checkin.

2010-12-10  Andreas Schwab  <schwab@redhat.com>

	* wcsmbs/wchar.h (wcpcpy, wcpncpy): Only declare under
	_GNU_SOURCE.

	* wcsmbs/wchar.h (wcpcpy, wcpncpy): Add __restrict.
	* wcsmbs/bits/wchar2.h (__wmemmove_chk_warn, wmemmove, wmemset):
	Remove __restrict.
	(wcscpy, __wcpcpy_chk, __wcpcpy_alias, wcpcpy, wcsncpy, wcpncpy)
	(wcscat, wcsncat, __wcrtomb_chk, wcrtomb): Add __restrict.

2010-12-09  Ulrich Drepper  <drepper@gmail.com>

	[BZ #11655]
	* stdlib/msort.c (qsort_r): Make sure both phys_pages and pagesize
	are initialized.

2010-12-09  Jakub Jelinek  <jakub@redhat.com>

	* string/bits/string3.h (memmove, bcopy): Remove __restrict.

2010-12-03  Ulrich Drepper  <drepper@gmail.com>

	* po/it.po: Update from translation team.

2010-12-01  H.J. Lu  <hongjiu.lu@intel.com>

	* sysdeps/i386/i686/multiarch/strcmp-ssse3.S (STRCMP): Remove
	unused codes.

2010-11-30  Ulrich Drepper  <drepper@gmail.com>

	* sysdeps/i386/fpu/libm-test-ulps: Relax ynf(10,0.75) test expectations.

2010-11-24  Andreas Schwab  <schwab@redhat.com>

	* resolv/nss_dns/dns-host.c (getanswer_r): Don't handle ttl == 0
	specially.
	(gaih_getanswer_slice): Likewise.

2010-10-20  Jakub Jelinek  <jakub@redhat.com>

	* sysdeps/ieee754/ldbl-128/s_fmal.c (__fmal): Fix up inline asm.

2010-05-31  Petr Baudis  <pasky@suse.cz>

	[BZ #11149]
	* elf/ldconfig.c (main): Allow aux_cache_file open()ing to fail
	silently even in the chroot mode.

2010-11-22  Ulrich Drepper  <drepper@gmail.com>

	* nis/nss_compat/compat-initgroups.c (internal_getgrent_r): Optimize
	last patch a bit.  Pretty printing

2010-05-31  Petr Baudis <pasky@suse.cz>

	[BZ #10085]
	* nis/nss_compat/compat-initgroups.c (internal_getgrent_r): Fix
	initialization of skip_initgroups_dyn.

2010-11-19  Ulrich Drepper  <drepper@gmail.com>

	* sysdeps/unix/sysv/linux/i386/bits/mman.h: Define MAP_HUGETLB.
	* sysdeps/unix/sysv/linux/x86_64/bits/mman.h: Likewise.

2010-11-16  Ulrich Drepper  <drepper@gmail.com>

	* sysdeps/unix/sysv/linux/sys/swap.h (SWAP_FLAG_DISCARD): Define.

2010-11-11  Andreas Schwab  <schwab@redhat.com>

	* posix/fnmatch_loop.c (NEW_PATTERN): Fix use of alloca.
	* posix/Makefile (tests): Add $(objpfx)tst-fnmatch-mem.
	(tst-fnmatch-ENV): Set MALLOC_TRACE.
	($(objpfx)tst-fnmatch-mem): New rule.
	(generated): Add tst-fnmatch-mem and tst-fnmatch.mtrace.
	* posix/tst-fnmatch.c (main): Call mtrace.

2010-11-11  H.J. Lu  <hongjiu.lu@intel.com>

	* sysdeps/x86_64/multiarch/init-arch.c (__init_cpu_features):
	Support Intel processor model 6 and model 0x2c.

2010-11-10  Luis Machado  <luisgpm@br.ibm.com>

	* sysdeps/ieee754/ldbl-128ibm/e_sqrtl.c (__ieee754_sqrtl): Force
	  signed comparison.

2010-11-09  H.J. Lu  <hongjiu.lu@intel.com>

	[BZ #12205]
	* string/test-strncasecmp.c (check_result): New function.
	(do_one_test): Use it.
	(check1): New function.
	(test_main): Use it.
	* sysdeps/i386/i686/multiarch/strcmp.S (nibble_ashr_use_sse4_2_exit):
	Support strcasecmp and strncasecmp.

2010-11-08  Ulrich Drepper  <drepper@gmail.com>

	[BZ #12194]
	* sysdeps/i386/bits/byteswap.h: Avoid warning in __bswap_16.
	* sysdeps/x86_64/bits/byteswap.h: Likewise.

2010-11-07  H.J. Lu  <hongjiu.lu@intel.com>

	* sysdeps/x86_64/memset.S: Check USE_MULTIARCH and USE_SSE2 for
	IFUNC support.
	* sysdeps/x86_64/multiarch/Makefile (sysdep_routines): Add
	memset-x86-64.
	* sysdeps/x86_64/multiarch/bzero.S: New file.
	* sysdeps/x86_64/multiarch/cacheinfo.c: New file.
	* sysdeps/x86_64/multiarch/memset-x86-64.S: New file.
	* sysdeps/x86_64/multiarch/memset.S: New file.
	* sysdeps/x86_64/multiarch/memset_chk.S: New file.
	* sysdeps/x86_64/multiarch/init-arch.c (__init_cpu_features):
	Set bit_Prefer_SSE_for_memop for Intel processors.
	* sysdeps/x86_64/multiarch/init-arch.h (bit_Prefer_SSE_for_memop):
	Define.
	(index_Prefer_SSE_for_memop): Define.
	(HAS_PREFER_SSE_FOR_MEMOP): Define.

2010-11-04  Luis Machado  <luisgpm@br.ibm.com>

	* sysdeps/powerpc/powerpc32/power7/mempcpy.S: New file.
	* sysdeps/powerpc/powerpc64/power7/mempcpy.S: New file.

2010-11-03  H.J. Lu  <hongjiu.lu@intel.com>

	[BZ #12191]
	* sysdeps/i386/i686/cacheinfo.c (__x86_64_raw_data_cache_size): New.
	(__x86_64_raw_data_cache_size_half): Likewise.
	(__x86_64_raw_shared_cache_size): Likewise.
	(__x86_64_raw_shared_cache_size_half): Likewise.

	* sysdeps/x86_64/cacheinfo.c (__x86_64_raw_data_cache_size): New.
	(__x86_64_raw_data_cache_size_half): Likewise.
	(__x86_64_raw_shared_cache_size): Likewise.
	(__x86_64_raw_shared_cache_size_half): Likewise.
	(init_cacheinfo): Set __x86_64_raw_data_cache_size,
	__x86_64_raw_data_cache_size_half, __x86_64_raw_shared_cache_size
	and __x86_64_raw_shared_cache_size_half.  Round
	__x86_64_data_cache_size_half, __x86_64_data_cache_size
	__x86_64_shared_cache_size_half and __x86_64_shared_cache_size,
	to multiple of 256 bytes.

2010-11-03  Ulrich Drepper  <drepper@gmail.com>

	[BZ #12167]
	* sysdeps/unix/sysv/linux/ttyname.c (ttyname): Recognize new mangling
	of inacessible symlinks.  Verify result of symlink before returning it.
	* sysdeps/unix/sysv/linux/ttyname_r.c (__ttyname_r): Likewise.
	Patch mostly by Miklos Szeredi <miklos@szeredi.hu>.

2010-10-28  Erich Ritz  <erichritz@gmail.com>

	* math/math.h (isinf): Fix typo in comment.

2010-11-01  Ulrich Drepper  <drepper@gmail.com>

	* po/da.po: Update from translation team.

2010-10-26  Ulrich Drepper  <drepper@gmail.com>

	* elf/rtld.c (dl_main): Move assertion after the point where rtld map
	is added to the list.

2010-10-20  Andreas Krebbel  <Andreas.Krebbel@de.ibm.com>
	    Ulrich Drepper  <drepper@gmail.com>

	* elf/dl-object.c (_dl_new_object): Don't append the new object to
	the global list here.  Move code to...
	(_dl_add_to_namespace_list): ...here.  New function.
	* elf/rtld.c (dl_main): Invoke _dl_add_to_namespace_list.
	* sysdeps/generic/ldsodefs.h (_dl_add_to_namespace_list): Declare.
	* elf/dl-load.c (lose): Don't remove the element from the list.
	(_dl_map_object_from_fd): Invoke _dl_add_to_namespace_list.
	(_dl_map_object): Likewise.

2010-10-25  Ulrich Drepper  <drepper@gmail.com>

	[BZ #12159]
	* sysdeps/x86_64/multiarch/strchr.S: Fix propagation of search byte
	into all bytes of SSE register.
	Patch by Richard Li <richardpku@gmail.com>.

2010-10-24  Ulrich Drepper  <drepper@gmail.com>

	[BZ #12140]
	* malloc/malloc.c (_int_free): Fill correct number of bytes when
	perturbing.

2010-10-20  Michael B. Brutman  <brutman@us.ibm.com>

	* sysdeps/powerpc/dl-procinfo.c: Add support for ppca2 platform
	* sysdeps/powerpc/dl-procinfo.h: Add support for ppca2 platform
	* sysdeps/powerpc/powerpc32/a2/memcpy.S: New file.
	* sysdeps/powerpc/powerpc64/a2/memcpy.S: Likewise.
	* sysdeps/unix/sysv/linux/powerpc/powerpc32/a2/Implies: New
	submachine.
	* sysdeps/unix/sysv/linux/powerpc/powerpc64/a2/Implies: Likewise.

2010-10-22  Andreas Schwab  <schwab@redhat.com>

	* include/dlfcn.h (__RTLD_SECURE): Define.
	* elf/dl-load.c (_dl_map_object): Remove preloaded parameter.  Use
	mode & __RTLD_SECURE instead.
	(open_path): Rename preloaded parameter to secure.
	* sysdeps/generic/ldsodefs.h (_dl_map_object): Adjust declaration.
	* elf/dl-open.c (dl_open_worker): Adjust call to _dl_map_object.
	* elf/dl-deps.c (openaux): Likewise.
	* elf/rtld.c (struct map_args): Remove is_preloaded.
	(map_doit): Don't use it.
	(dl_main): Likewise.
	(do_preload): Use __RTLD_SECURE instead of is_preloaded.
	(dlmopen_doit): Add __RTLD_SECURE to mode bits.

2010-09-09  Andreas Schwab  <schwab@redhat.com>

	* Makeconfig (sysd-rules-patterns): Add rtld-%:rtld-%.
	(sysd-rules-targets): Remove duplicates.
	* elf/rtld-Rules ($(objpfx)rtld-%.os): Add pattern rules with
	rtld-%.$o dependency.

2010-10-18  Andreas Schwab  <schwab@redhat.com>

	* elf/dl-open.c (dl_open_worker): Don't expand DST here, let
	_dl_map_object do it.

2010-10-19  Ulrich Drepper  <drepper@gmail.com>

	* sysdeps/i386/bits/mathdef.h (FP_FAST_FMA): If the GCC 4.6 port has
	fast fma builtins, define the macros in the C99 standard.
	(FP_FAST_FMAF): Likewise.
	(FP_FAST_FMAL): Likewise.
	* sysdeps/x86_64/bits/mathdef.h: Likewise.

	* bits/mathdef.h: Update copyright year.
	* sysdeps/powerpc/bits/mathdef.h: Likewise.

2010-10-19  Michael Meissner  <meissner@linux.vnet.ibm.com>

	* bits/mathdef.h (FP_FAST_FMA): If the GCC 4.6 port has fast fma
	builtins, define the macros in the C99 standard.
	(FP_FAST_FMAF): Likewise.
	(FP_FAST_FMAL): Likewise.
	* sysdeps/powerpc/bits/mathdef.h (FP_FAST_FMA): Define, ppc as
	multiply/add.
	(FP_FAST_FMAF): Likewise.

2010-10-15  Jakub Jelinek  <jakub@redhat.com>

	[BZ #3268]
	* math/libm-test.inc (fma_test): Some new testcases.
	* sysdeps/ieee754/ldbl-128/s_fmal.c: New file.
	* sysdeps/ieee754/ldbl-96/s_fma.c (__fma): Fix fma with finite x and
	y and infinite z.  Do multiplication by C already in long double.
	* sysdeps/ieee754/ldbl-96/s_fmal.c: New file.
	* sysdeps/ieee754/dbl-64/s_fma.c (__fma): Fix fma with finite x and
	y and infinite z.  Do bitwise or of inexact bit into u.d.
	* sysdeps/ieee754/ldbl-64-128/s_fmal.c: New file.
	* sysdeps/i386/fpu/s_fmaf.S: Removed.
	* sysdeps/i386/fpu/s_fma.S: Removed.
	* sysdeps/i386/fpu/s_fmal.S: Removed.

2010-10-16  Jakub Jelinek  <jakub@redhat.com>

	[BZ #3268]
	* math/libm-test.inc (fma_test): Add IEEE quad long double fmal tests.
	* sysdeps/ieee754/ldbl-128/s_fmal.c (__fmal): Ensure a1 + u.d
	computation is not scheduled after fetestexcept.  Fix value
	of minimum denormal long double.

2010-10-14  Jakub Jelinek  <jakub@redhat.com>

	[BZ #3268]
	* math/libm-test.inc (fma_test): Add some more tests.
	* sysdeps/ieee754/dbl-64/s_fma.c (__fma): Handle underflows
	correctly.

2010-10-15  Andreas Schwab  <schwab@redhat.com>

	* scripts/data/localplt-s390-linux-gnu.data: New file.
	* scripts/data/localplt-s390x-linux-gnu.data: New file.

2010-10-13  Jakub Jelinek  <jakub@redhat.com>

	[BZ #3268]
	* math/libm-test.inc (fma_test): Some more fmaf and fma tests.
	* sysdeps/i386/i686/multiarch/s_fma.c: Include ldbl-96 version
	instead of dbl-64.
	* sysdeps/i386/fpu/bits/mathinline.h (fma, fmaf, fmal): Remove
	inlines.
	* sysdeps/ieee754/ldbl-96/s_fma.c: New file.
	* sysdeps/ieee754/dbl-64/s_fma.c (__fma): Fix exponent adjustment
	if one of x and y is very large and the other is subnormal.
	* sysdeps/s390/fpu/s_fmaf.c: New file.
	* sysdeps/s390/fpu/s_fma.c: New file.
	* sysdeps/powerpc/fpu/s_fmaf.S: New file.
	* sysdeps/powerpc/fpu/s_fma.S: New file.
	* sysdeps/powerpc/powerpc32/fpu/s_fma.S: New file.
	* sysdeps/powerpc/powerpc64/fpu/s_fma.S: New file.
	* sysdeps/unix/sysv/linux/s390/fpu/s_fma.c: New file.

2010-10-12  Jakub Jelinek  <jakub@redhat.com>

	[BZ #3268]
	* math/libm-test.inc (fma_test): Add some more fmaf tests, add
	fma tests.
	* sysdeps/ieee754/dbl-64/s_fmaf.c (__fmaf): Fix Inf/Nan check.
	* sysdeps/ieee754/dbl-64/s_fma.c: New file.
	* sysdeps/i386/i686/multiarch/s_fma.c: Include
	sysdeps/ieee754/dbl-64/s_fma.c instead of math/s_fma.c.
	* sysdeps/x86_64/multiarch/s_fma.c: Likewise.
	* sysdeps/ieee754/ldbl-opt/s_fma.c: Likewise.
	* sysdeps/ieee754/ldbl-128/s_fma.c: New file.

2010-10-12  Ulrich Drepper  <drepper@redhat.com>

	[BZ #12078]
	* posix/regcomp.c (parse_branch): One more memory leak plugged.
	* posix/bug-regex31.input: Add test case.

2010-10-11  Ulrich Drepper  <drepper@gmail.com>

	* posix/bug-regex31.c: Rewrite to run multiple tests from stdin.
	* posix/bug-regex31.input: New file.

	[BZ #12078]
	* posix/regcomp.c (parse_branch): Free memory when allocation failed.
	(parse_sub_exp): Fix last change, use postorder.

	* posix/bug-regex31.c: New file.
	* posix/Makefile: Add rules to build and run bug-regex31.

	* posix/regcomp.c (parse_bracket_exp): Add missing re_free calls.

	[BZ #12078]
	* posix/regcomp.c (parse_sub_exp): Free tree data when it is not used.

	[BZ #12108]
	* stdio-common/psiginfo.c (psiginfo): Don't expext SIGRTMIN..SIGRTMAX
	to have entries in sys_siglist.

	[BZ #12093]
	* sysdeps/unix/sysv/linux/check_pf.c (__check_pf): ->ifa_addr might
	be NULL.

2010-10-07  Jakub Jelinek  <jakub@redhat.com>

	[BZ #3268]
	* math/libm-test.inc (fma_test): Add 2 fmaf tests.
	* sysdeps/ieee754/dbl-64/s_fmaf.c: New file.
	* sysdeps/i386/i686/multiarch/s_fmaf.c: Include
	sysdeps/ieee754/dbl-64/s_fmaf.c instead of math/s_fmaf.c.
	* sysdeps/x86_64/multiarch/s_fmaf.c: Likewise.
	* include/fenv.h (feupdateenv, fetestexcept): Add libm_hidden_proto.
	* math/feupdateenv.c (feupdateenv): Add libm_hidden_ver.
	* sysdeps/i386/fpu/feupdateenv.c (feupdateenv): Likewise.
	* sysdeps/powerpc/fpu/feupdateenv.c (feupdateenv): Likewise.
	* sysdeps/x86_64/fpu/feupdateenv.c (feupdateenv): Likewise.
	* sysdeps/sparc/fpu/feupdateenv.c (feupdateenv): Likewise.
	* sysdeps/ia64/fpu/feupdateenv.c (feupdateenv): Add libm_hidden_def.
	* sysdeps/s390/fpu/feupdateenv.c (feupdateenv): Likewise.
	* math/ftestexcept.c (fetestexcept): Likewise.
	* sysdeps/ia64/fpu/ftestexcept.c (fetestexcept): Likewise.
	* sysdeps/i386/fpu/ftestexcept.c (fetestexcept): Likewise.
	* sysdeps/s390/fpu/ftestexcept.c (fetestexcept): Likewise.
	* sysdeps/powerpc/fpu/ftestexcept.c (fetestexcept): Likewise.
	* sysdeps/x86_64/fpu/ftestexcept.c (fetestexcept): Likewise.
	* sysdeps/sparc/fpu/ftestexcept.c (fetestexcept): Likewise.
	* sysdeps/sh/sh4/fpu/ftestexcept.c (fetestexcept): Likewise.

2010-10-11  Ulrich Drepper  <drepper@gmail.com>

	[BZ #12107]
	* stdio-common/psiginfo.c (psiginfo): Terminate all strings with
	newline.

2010-10-06  Ulrich Drepper  <drepper@gmail.com>

	* string/bug-strstr1.c: New file.
	* string/Makefile: Add rules to build and run bug-strstr1.

2010-10-05  Eric Blake  <eblake@redhat.com>

	[BZ #12092]
	* string/str-two-way.h (two_way_long_needle): Always clear memory
	when skipping input due to the shift table.

2010-10-03  Ulrich Drepper  <drepper@gmail.com>

	[BZ #12005]
	* malloc/mcheck.c: Handle large requests.

	[BZ #12077]
	* sysdeps/x86_64/strcmp.S: Fix handling of remaining bytes in buffer
	for strncmp and strncasecmp.
	* string/stratcliff.c: Add tests for strcmp and strncmp.
	* wcsmbs/wcsatcliff.c: Adjust for stratcliff change.

2010-09-28  Nobuhiro Iwamatsu  <iwamatsu@nigauri.org>

	* sysdeps/sh/sh4/fpu/fpu_control.h: Add 'extern "C"' protection to
	__set_fpscr.

2010-09-30  Andreas Jaeger  <aj@suse.de>

	* sysdeps/unix/sysv/linux_fsinfo.h (BTRFS_SUPER_MAGIC): Define.
	(CGROUP_SUPER_MAGIC): Define.
	* sysdeps/unix/sysv/linux/internal_statvfs.c (__statvfs_getflags):
	Handle btrfs and cgroup file systems.
	* sysdeps/unix/sysv/linux/pathconf.c (__statfs_filesize_max):
	Likewise.

2010-09-27  Luis Machado  <luisgpm@br.ibm.com>

	* sysdeps/powerpc/powerpc32/rtld-memset.c: New file.
	* sysdeps/powerpc/powerpc64/rtld-memset.c: New file.

2010-09-29  Andreas Krebbel  <Andreas.Krebbel@de.ibm.com>

	[BZ #12067]
	* sysdeps/s390/s390-32/elf/start.S: Fix address calculation when
	trying to locate the ELF header.

2010-09-27  Andreas Schwab  <schwab@redhat.com>

	[BZ #11611]
	* sysdeps/unix/sysv/linux/internal_statvfs.c (INTERNAL_STATVFS):
	Mask out sign-bit copies when constructing f_fsid.

2010-09-24  Petr Baudis <pasky@suse.cz>

	* debug/stack_chk_fail_local.c: Add missing licence exception.
	* debug/warning-nop.c: Likewise.

2010-09-15  Joseph Myers  <joseph@codesourcery.com>

	* sysdeps/unix/sysv/linux/getdents.c (__GETDENTS): When
	implementing getdents64 using getdents syscall, set d_type if
	__ASSUME_GETDENTS32_D_TYPE.

2010-09-16  Andreas Schwab  <schwab@redhat.com>

	* elf/dl-close.c (free_slotinfo, free_mem): Move to...
	* elf/dl-libc.c (free_slotinfo, free_mem): ... here.

2010-09-21  Ulrich Drepper  <drepper@redhat.com>

	[BZ #12037]
	* posix/unistd.h: Undo change of feature selection for ftruncate from
	2010-01-11.

2010-09-20  Ulrich Drepper  <drepper@redhat.com>

	* sysdeps/x86_64/strcmp.S: Fix another typo in x86-64 strncasecmp limit
	detection.

2010-09-20  Andreas Schwab  <schwab@redhat.com>

	* sysdeps/unix/sysv/linux/sparc/sparc32/syscalls.list: Add
	fanotify_mark.
	* sysdeps/unix/sysv/linux/s390/s390-32/syscalls.list: Likewise.

2010-09-14  Andreas Schwab  <schwab@redhat.com>

	* sysdeps/s390/s390-32/__longjmp.c (__longjmp): Define register
	variables after CHECK_SP call.
	* sysdeps/s390/s390-64/__longjmp.c (__longjmp): Likewise.

2010-09-13  Andreas Schwab  <schwab@redhat.com>
	    Ulrich Drepper  <drepper@redhat.com>

	* elf/rtld.c (dl_main): Set GLRO(dl_init_all_dirs) just before
	re-relocationg ld.so.
	* elf/dl-support.c (_dl_non_dynamic_init): And here after the
	_dl_init_paths call.
	* elf/dl-load.c (_dl_init_paths).  Don't set GLRO(dl_init_all_dirs)
	here anymore.

2010-09-14  Ulrich Drepper  <drepper@redhat.com>

	* resolv/res_init.c (__res_vinit): Count the default server we added.

2010-09-08  Chung-Lin Tang  <cltang@codesourcery.com>
	    Ulrich Drepper  <drepper@redhat.com>

	[BZ #11968]
	* sysdeps/unix/sysv/linux/x86_64/____longjmp_chk.S
	(____longjmp_chk): Use %ebx for saving value across system call.
	Add unwind info.

2010-09-06  Andreas Schwab  <schwab@redhat.com>

	* manual/Makefile: Don't mix pattern rules with normal rules.

2010-09-05  Andreas Schwab  <schwab@linux-m68k.org>

	* debug/vdprintf_chk.c (__vdprintf_chk): Remove undefined
	operation.
	* libio/iofdopen.c (_IO_new_fdopen): Likewise.
	* libio/iofopncook.c (_IO_cookie_init): Likewise.
	* libio/iovdprintf.c (_IO_vdprintf): Likewise.
	* libio/oldiofdopen.c (_IO_old_fdopen): Likewise.
	* sysdeps/powerpc/powerpc64/dl-machine.h (elf_machine_rela):
	Likewise.

2010-09-04  Ulrich Drepper  <drepper@redhat.com>

	[BZ #11979]
	* iconvdata/gconv-modules: Remove EBCDIC-CP-AR2 alias from
	IBM-930, IBM-933, IBM-935, IBM-937, and IBM-939.

2010-09-02  Ulrich Drepper  <drepper@redhat.com>

	* sysdeps/x86_64/add_n.S: Update from GMP 5.0.1.
	* sysdeps/x86_64/addmul_1.S: Likewise.
	* sysdeps/x86_64/lshift.S: Likewise.
	* sysdeps/x86_64/mul_1.S: Likewise.
	* sysdeps/x86_64/rshift.S: Likewise.
	* sysdeps/x86_64/sub_n.S: Likewise.
	* sysdeps/x86_64/submul_1.S: Likewise.

2010-09-01  Samuel Thibault  <samuel.thibault@ens-lyon.org>

	This aligns bits/sched.h onto sysdeps/unix/sysv/linux/bits/sched.h:
	Define __sched_param instead of SCHED_* and sched_param when
	<bits/sched.h> is included with __need_schedparam defined.
	* bits/sched.h [__need_schedparam]
	(SCHED_OTHER, SCHED_FIFO, SCHED_RR, sched_param): Do not define.
	[!__defined_schedparam && (__need_schedparam || _SCHED_H)]
	(__defined_schedparam): Define to 1.
	(__sched_param): New structure, identical to sched_param.
	(__need_schedparam): Undefine.

2010-08-31  Mike Frysinger  <vapier@gentoo.org>

	* sysdeps/unix/sysv/linux/sparc/sys/epoll.h (epoll_create2): Delete.
	(epoll_create1): Declare.

	* sysdeps/unix/sysv/linux/x86_64/sys/epoll.h: Fix typo.

2010-08-31  Andreas Schwab  <schwab@redhat.com>

	[BZ #7066]
	* stdlib/strtod_l.c (____STRTOF_INTERNAL): Fix array overflow when
	shifting retval into place.

2010-09-01  Ulrich Drepper  <drepper@redhat.com>

	* nis/rpcsvc/nis.h: Update copyright notice.
	* nis/rpcsvc/nis.x: Likewise.
	* nis/rpcsvc/nis_callback.h: Likewise.
	* nis/rpcsvc/nis_callback.x: Likewise.
	* nis/rpcsvc/nis_object.x: Likewise.
	* nis/rpcsvc/nis_tags.h: Likewise.
	* nis/rpcsvc/yp.h: Likewise.
	* nis/rpcsvc/yp.x: Likewise.
	* nis/rpcsvc/ypupd.h: Likewise.
	* nis/yp_xdr.c: Likewise.
	* nis/ypupdate_xdr.c: Likewise.

	* sunrpc/pm_getport.c (__libc_rpc_getport): New function.  This is
	mainly the body of pmap_getport.  Add parameters to specify timeouts.
	(pmap_getport): Use __libc_rpc_getport.
	* sunrpc/Versions: Export __libc_rpc_getport with GLIBC_PRIVATE.
	* include/rpc/pmap_clnt.h: Declare __libc_rpc_getport.
	* nis/nis_findserv.c: Remove pmap_getport copy. Use __libc_rpc_getport.

2010-08-31  Andreas Schwab  <schwab@linux-m68k.org>

	* sysdeps/unix/sysv/linux/powerpc/powerpc32/syscalls.list: Add
	fanotify_mark.

2010-08-27  Roland McGrath  <roland@redhat.com>

	* sysdeps/i386/i686/multiarch/Makefile
	(CFLAGS-varshift.c): New variable.

2010-08-27  Ulrich Drepper  <drepper@redhat.com>

	* sysdeps/i386/i686/multiarch/varshift.S: File removed.
	* sysdeps/i386/i686/multiarch/varshift.c: New file.

	* sysdeps/x86_64/multiarch/strlen-no-bsf.S: Move to .text.slow section.

	* sysdeps/x86_64/strlen.S: Minimal code improvement.

2010-08-26  H.J. Lu  <hongjiu.lu@intel.com>

	* sysdeps/x86_64/strlen.S: Unroll the loop.
	* sysdeps/x86_64/multiarch/Makefile (sysdep_routines): Add
	strlen-sse2 strlen-sse2-bsf.
	* sysdeps/x86_64/multiarch/strlen.S ((strlen): Return
	__strlen_no_bsf if bit_Slow_BSF is set.
	(__strlen_sse42): Removed.
	* sysdeps/x86_64/multiarch/strlen-no-bsf.S: New file.
	* sysdeps/x86_64/multiarch/strlen-sse4.S: New file.

2010-08-25  Roland McGrath  <roland@redhat.com>

	* sysdeps/x86_64/multiarch/varshift.S: File removed.
	* sysdeps/x86_64/multiarch/varshift.c: New file.
	* sysdeps/x86_64/multiarch/Makefile (CFLAGS-varshift.c): New variable.
	* sysdeps/x86_64/multiarch/varshift.h: Clean up decls, fix a cast.
	* sysdeps/x86_64/multiarch/memmove.c: Move decls around.
	* sysdeps/x86_64/multiarch/memmove_chk.c: Likewise.

2010-08-25  H.J. Lu  <hongjiu.lu@intel.com>

	* sysdeps/i386/i686/multiarch/Makefile (sysdep_routines): Add
	strlen-sse2 strlen-sse2-bsf.
	* sysdeps/i386/i686/multiarch/strlen.S (strlen): Return
	__strlen_sse2_bsf if bit_Slow_BSF is unset.
	(__strlen_sse2): Removed.
	* sysdeps/i386/i686/multiarch/strlen-sse2-bsf.S: New file.
	* sysdeps/i386/i686/multiarch/strlen-sse2.S: New file.
	* sysdeps/x86_64/multiarch/init-arch.c (__init_cpu_features): Set
	bit_Slow_BSF for Atom.
	* sysdeps/x86_64/multiarch/init-arch.h (bit_Slow_BSF): Define.
	(index_Slow_BSF): Define.
	(HAS_SLOW_BSF): Define.

2010-08-25  Ulrich Drepper  <drepper@redhat.com>

	[BZ #10851]
	* resolv/res_init.c (__res_vinit): When no server address at all
	is given default to loopback.

2010-08-24  Roland McGrath  <roland@redhat.com>

	* configure.in: Remove config-name.h generation.
	* configure: Regenerated.
	* config-name.in: File removed.
	* scripts/config-uname.sh: New file.
	* posix/Makefile (uname.c): Depend on $(objdir)config-name.h.
	($(objdir)config-name.h): New target.

	* sunrpc/rpc_parse.h: Avoid nested comment.

2010-08-24  Richard Henderson  <rth@redhat.com>
	    Ulrich Drepper  <drepper@redhat.com>
	    H.J. Lu  <hongjiu.lu@intel.com>

	* sysdeps/i386/i686/multiarch/Makefile (sysdep_routines): Add varshift.
	* sysdeps/x86_64/multiarch/Makefile (sysdep_routines): Likewise.
	* sysdeps/x86_64/multiarch/strcspn-c.c: Include "varshift.h".
	Replace _mm_srli_si128 with __m128i_shift_right.  Replace
	_mm_alignr_epi8 with _mm_loadu_si128.
	* sysdeps/x86_64/multiarch/strspn-c.c: Likewise.
	* sysdeps/x86_64/multiarch/strstr.c: Include "varshift.h".
	(__m128i_shift_right): Removed.
	* sysdeps/i386/i686/multiarch/varshift.h: New file.
	* sysdeps/i386/i686/multiarch/varshift.S: New file.
	* sysdeps/x86_64/multiarch/varshift.h: New file.
	* sysdeps/x86_64/multiarch/varshift.S: New file.

2010-08-21  Mike Frysinger  <vapier@gentoo.org>

	* configure.in: Move assembler checks to before sysdep dir checking.

2010-08-20  Petr Baudis  <pasky@suse.cz>

	* LICENSES: Sync the sunrpc license.

2010-08-19  Ulrich Drepper  <drepper@redhat.com>

	* sunrpc/auth_des.c: Update copyright notice once again.
	* sunrpc/auth_none.c: Likewise.
	* sunrpc/auth_unix.c: Likewise.
	* sunrpc/authdes_prot.c: Likewise.
	* sunrpc/authuxprot.c: Likewise.
	* sunrpc/bindrsvprt.c: Likewise.
	* sunrpc/clnt_gen.c: Likewise.
	* sunrpc/clnt_perr.c: Likewise.
	* sunrpc/clnt_raw.c: Likewise.
	* sunrpc/clnt_simp.c: Likewise.
	* sunrpc/clnt_tcp.c: Likewise.
	* sunrpc/clnt_udp.c: Likewise.
	* sunrpc/clnt_unix.c: Likewise.
	* sunrpc/des_crypt.c: Likewise.
	* sunrpc/des_soft.c: Likewise.
	* sunrpc/get_myaddr.c: Likewise.
	* sunrpc/getrpcport.c: Likewise.
	* sunrpc/key_call.c: Likewise.
	* sunrpc/key_prot.c: Likewise.
	* sunrpc/openchild.c: Likewise.
	* sunrpc/pm_getmaps.c: Likewise.
	* sunrpc/pm_getport.c: Likewise.
	* sunrpc/pmap_clnt.c: Likewise.
	* sunrpc/pmap_prot.c: Likewise.
	* sunrpc/pmap_prot2.c: Likewise.
	* sunrpc/pmap_rmt.c: Likewise.
	* sunrpc/rpc/auth.h: Likewise.
	* sunrpc/rpc/auth_unix.h: Likewise.
	* sunrpc/rpc/clnt.h: Likewise.
	* sunrpc/rpc/des_crypt.h: Likewise.
	* sunrpc/rpc/key_prot.h: Likewise.
	* sunrpc/rpc/netdb.h: Likewise.
	* sunrpc/rpc/pmap_clnt.h: Likewise.
	* sunrpc/rpc/pmap_prot.h: Likewise.
	* sunrpc/rpc/pmap_rmt.h: Likewise.
	* sunrpc/rpc/rpc.h: Likewise.
	* sunrpc/rpc/rpc_des.h: Likewise.
	* sunrpc/rpc/rpc_msg.h: Likewise.
	* sunrpc/rpc/svc.h: Likewise.
	* sunrpc/rpc/svc_auth.h: Likewise.
	* sunrpc/rpc/types.h: Likewise.
	* sunrpc/rpc/xdr.h: Likewise.
	* sunrpc/rpc_clntout.c: Likewise.
	* sunrpc/rpc_cmsg.c: Likewise.
	* sunrpc/rpc_common.c: Likewise.
	* sunrpc/rpc_cout.c: Likewise.
	* sunrpc/rpc_dtable.c: Likewise.
	* sunrpc/rpc_hout.c: Likewise.
	* sunrpc/rpc_main.c: Likewise.
	* sunrpc/rpc_parse.c: Likewise.
	* sunrpc/rpc_parse.h: Likewise.
	* sunrpc/rpc_prot.c: Likewise.
	* sunrpc/rpc_sample.c: Likewise.
	* sunrpc/rpc_scan.c: Likewise.
	* sunrpc/rpc_scan.h: Likewise.
	* sunrpc/rpc_svcout.c: Likewise.
	* sunrpc/rpc_tblout.c: Likewise.
	* sunrpc/rpc_util.c: Likewise.
	* sunrpc/rpc_util.h: Likewise.
	* sunrpc/rpcinfo.c: Likewise.
	* sunrpc/rpcsvc/bootparam_prot.x: Likewise.
	* sunrpc/rpcsvc/key_prot.x: Likewise.
	* sunrpc/rpcsvc/klm_prot.x: Likewise.
	* sunrpc/rpcsvc/mount.x: Likewise.
	* sunrpc/rpcsvc/nfs_prot.x: Likewise.
	* sunrpc/rpcsvc/nlm_prot.x: Likewise.
	* sunrpc/rpcsvc/rex.x: Likewise.
	* sunrpc/rpcsvc/rstat.x: Likewise.
	* sunrpc/rpcsvc/rusers.x: Likewise.
	* sunrpc/rpcsvc/sm_inter.x: Likewise.
	* sunrpc/rpcsvc/spray.x: Likewise.
	* sunrpc/rpcsvc/yppasswd.x: Likewise.
	* sunrpc/rtime.c: Likewise.
	* sunrpc/svc.c: Likewise.
	* sunrpc/svc_auth.c: Likewise.
	* sunrpc/svc_authux.c: Likewise.
	* sunrpc/svc_raw.c: Likewise.
	* sunrpc/svc_run.c: Likewise.
	* sunrpc/svc_simple.c: Likewise.
	* sunrpc/svc_tcp.c: Likewise.
	* sunrpc/svc_udp.c: Likewise.
	* sunrpc/svc_unix.c: Likewise.
	* sunrpc/svcauth_des.c: Likewise.
	* sunrpc/xcrypt.c: Likewise.
	* sunrpc/xdr.c: Likewise.
	* sunrpc/xdr_array.c: Likewise.
	* sunrpc/xdr_float.c: Likewise.
	* sunrpc/xdr_mem.c: Likewise.
	* sunrpc/xdr_rec.c: Likewise.
	* sunrpc/xdr_ref.c: Likewise.
	* sunrpc/xdr_sizeof.c: Likewise.
	* sunrpc/xdr_stdio.c: Likewise.

	* sysdeps/x86_64/multiarch/strcmp.S: Fix two typos in strncasecmp
	handling.

2010-08-19  Andreas Schwab  <schwab@redhat.com>

	* sysdeps/i386/i686/multiarch/strspn.S [!SHARED]: Fix SSE4.2 check.

2010-08-19  Luis Machado  <luisgpm@br.ibm.com>

	* sysdeps/powerpc/powerpc32/power7/memchr.S: New file.
	* sysdeps/powerpc/powerpc32/power7/memrchr.S: New file.
	* sysdeps/powerpc/powerpc32/power7/rawmemchr.S: New file.
	* sysdeps/powerpc/powerpc32/power7/strchr.S: New file.
	* sysdeps/powerpc/powerpc32/power7/strchrnul.S: New file.
	* sysdeps/powerpc/powerpc32/power7/strlen.S: New file.
	* sysdeps/powerpc/powerpc32/power7/strnlen.S: New file.
	* sysdeps/powerpc/powerpc64/power7/memchr.S: New file.
	* sysdeps/powerpc/powerpc64/power7/memrchr.S: New file.
	* sysdeps/powerpc/powerpc64/power7/rawmemchr.S: New file.
	* sysdeps/powerpc/powerpc64/power7/strchr.S: New file.
	* sysdeps/powerpc/powerpc64/power7/strchrnul.S: New file.
	* sysdeps/powerpc/powerpc64/power7/strlen.S: New file.
	* sysdeps/powerpc/powerpc64/power7/strnlen.S: New file.

2010-07-26  Anton Blanchard  <anton@samba.org>

	* malloc/malloc.c (sYSTRIm): Replace divide and multiply with mask.
	* malloc/arena.c (heap_trim): Likewise.

2010-08-16  Ulrich Drepper  <drepper@redhat.com>

	* sysdeps/unix/sysv/linux/syscalls.list: Add entry for fanotify_init
	here.  Not...
	* sysdeps/unix/sysv/linux/wordsize-64/syscalls.list: ...here...
	* sysdeps/unix/sysv/linux/i386/syscalls.list: ... orhere.

2010-08-12  H.J. Lu  <hongjiu.lu@intel.com>

	* sysdeps/i386/elf/Makefile: New file.

2010-08-14  Andreas Schwab  <schwab@linux-m68k.org>

	* sysdeps/unix/sysv/linux/sys/fanotify.h: Remove third argument
	from fanotify_init.
	* sysdeps/unix/sysv/linux/i386/syscalls.list: Likewise.
	* sysdeps/unix/sysv/linux/wordsize-64/syscalls.list: Likewise.

2010-08-15  Ulrich Drepper  <drepper@redhat.com>

	* sysdeps/x86_64/strcmp.S: Use correct register for fourth parameter
	of strncasecmp_l.
	* sysdeps/multiarch/strcmp.S: Likewise.

2010-08-14  Ulrich Drepper  <drepper@redhat.com>

	* sysdeps/x86_64/Makefile [subdir=string] (sysdep_routines): Add
	strncase_l-nonascii.
	* sysdeps/x86_64/multiarch/Makefile [subdir=string] (sysdep_routines):
	Add strncase_l-ssse3.
	* sysdeps/x86_64/multiarch/strcmp.S: Prepare for use as strncasecmp.
	* sysdeps/x86_64/strcmp.S: Likewise.
	* sysdeps/x86_64/multiarch/strncase_l-ssse3.S: New file.
	* sysdeps/x86_64/multiarch/strncase_l.S: New file.
	* sysdeps/x86_64/strncase.S: New file.
	* sysdeps/x86_64/strncase_l-nonascii.c: New file.
	* sysdeps/x86_64/strncase_l.S: New file.
	* string/Makefile (strop-tests): Add strncasecmp.
	* string/test-strncasecmp.c: New file.

	* sysdeps/x86_64/strcasecmp_l-nonascii.c: Add prototype to avoid
	warning.

	* sysdeps/x86_64/strcmp.S: Move definition of NO_NOLOCALE_ALIAS to...
	* sysdeps/x86_64/multiarch/strcasecmp_l-ssse3.S: ... here.

2010-08-14  Andreas Schwab  <schwab@linux-m68k.org>

	* sysdeps/unix/sysv/linux/prlimit.c: Make it compile.

2010-08-12  Ulrich Drepper  <drepper@redhat.com>

	* sysdeps/unix/sysv/linux/bits/termios.h: Define EXTPROC.
	* sysdeps/unix/sysv/linux/powerpc/bits/termios.h: Likewise.
	* sysdeps/unix/sysv/linux/sparc/bits/termios.h: Likewise.

2010-05-01  Alan Modra  <amodra@gmail.com>

	* sysdeps/powerpc/powerpc32/power4/memcmp.S: Correct cfi for r24.
	* sysdeps/powerpc/powerpc64/bsd-_setjmp.S: Move contents..
	* sysdeps/powerpc/powerpc64/bsd-setjmp.S: ..and these too..
	* sysdeps/powerpc/powerpc64/setjmp.S: ..to here..
	* sysdeps/powerpc/powerpc64/setjmp-common.S: ..and here, with some
	tidying.  Don't tail-call __sigjmp_save for static lib.
	* sysdeps/powerpc/powerpc64/sysdep.h (SAVE_ARG, REST_ARG): Correct
	save location.
	(CFI_SAVE_ARG, CFI_REST_ARG): New macros.
	(CALL_MCOUNT): Add eh info, and nop after bl.
	(TAIL_CALL_SYSCALL_ERROR): New macro.
	(PSEUDO_RET): Use it.
	* sysdeps/powerpc/powerpc64/dl-trampoline.S (_dl_runtime_resolve):
	Correct save location of integer regs and cr.
	(_dl_profile_resolve): Correct cr save location.  Delete nops
	after bl when SHARED.  Reduce cfi size a little by better
	placement of cfi directives.
	* sysdeps/powerpc/powerpc64/fpu/s_copysign.S (__copysign): Don't
	make a stack frame.  Instead use parm save area as a temp.
	* sysdeps/unix/sysv/linux/powerpc/powerpc64/brk.S (__brk): Don't
	make a stack frame.  Use TAIL_CALL_SYSCALL_ERROR.
	* sysdeps/unix/sysv/linux/powerpc/powerpc64/clone.S (__clone):
	Don't make a stack frame for parent, use parm save area.
	Increase child stack frame to 112 bytes.  Don't save unused reg,
	and adjust reg usage.  Set up cfi on error recovery and
	epilogue of parent, and use TAIL_CALL_SYSCALL_ERROR, PSEUDO_RET.
	* sysdeps/unix/sysv/linux/powerpc/powerpc64/makecontext.S
	(__makecontext): Add dummy nop after jump to exit.
	* sysdeps/unix/sysv/linux/powerpc/powerpc64/socket.S (__socket):
	Use correct parm save area and cr save, reduce stack frame.
	Correct cfi for possible PSEUDO_RET frame setup.
	* sysdeps/unix/sysv/linux/powerpc/powerpc64/vfork.S (__vfork):
	Branch to local label emitted by PSEUDO_RET rather than
	__syscall_error.

2010-08-12  Andreas Schwab  <schwab@redhat.com>

	[BZ #11904]
	* locale/programs/locale.c (print_assignment): New function.
	(show_locale_vars): Use it.

2010-08-11  Ulrich Drepper  <drepper@redhat.com>

	* sysdeps/unix/sysv/linux/bits/statfs.h (struct statfs): Add f_flags
	field.
	(struct statfs64): Likewise.
	(_STATFS_F_FLAGS): Define.
	* sysdeps/unix/sysv/linux/s390/bits/statfs.h: Likewise.
	* sysdeps/unix/sysv/linux/internal_statvfs.c (__statvfs_getflags):
	Don't define if __ASSUME_STATFS_F_FLAGS is defined.
	(ST_VALID): Define locally.
	(INTERNAL_STATVFS): If f_flags has ST_VALID set don't call
	__statvfs_getflags, use the provided value.
	* sysdeps/unix/sysv/linux/kernel-features.h: Define
	__ASSUME_STATFS_F_FLAGS.

	* sysdeps/unix/sysv/linux/sys/inotify.h (IN_EXCL_UNLINK): Define.

	* sysdeps/unix/sysv/linux/Makefile [subdir=misc] (sysdep_headers):
	Add sys/fanotify.h.
	* sysdeps/unix/sysv/linux/Versions [libc]: Export fanotify_init and
	fanotify_mask for GLIBC_2.13.
	* sysdeps/unix/sysv/linux/i386/syscalls.list: Add entries for
	fanotify_init and fanotify_mark.
	* sysdeps/unix/sysv/linux/wordsize-64/syscalls.list: Likewise.
	* sysdeps/unix/sysv/linux/sys/fanotify.h: New file.

	* sysdeps/unix/sysv/linux/Makefile [subdir=misc] (sysdep_routines):
	Add prlimit.
	* sysdeps/unix/sysv/linux/Versions [libc]: Export prlimit and
	prlimit64 for GLIBC_2.13.
	* sysdeps/unix/sysv/linux/bits/resource.h: Declare prlimit and
	prlimit64.
	* sysdeps/unix/sysv/linux/i386/syscalls.list: Add entry for prlimit64
	syscall.
	* sysdeps/unix/sysv/linux/powerpc/powerpc32/syscalls.list: Likewise.
	* sysdeps/unix/sysv/linux/s390/s390-32/syscalls.list: Likewise.
	* sysdeps/unix/sysv/linux/sh/syscalls.list: Likewise.
	* sysdeps/unix/sysv/linux/sparc/sparc32/syscalls.lis: Likewise.
	* sysdeps/unix/sysv/linux/wordsize-64/syscalls.list: Likewise.  Also
	add prlimit alias.
	* sysdeps/unix/sysv/linux/prlimit.c: New file.

	[BZ #11903]
	* sysdeps/generic/netinet/ip.h (IPTOS_CLASS): Fix definition.
	Patch by Evgeni Bikov <bikovevg@iitp.ru>.

	* nss/Makefile: Add rules to build and run tst-nss-test1.
	* shlib-versions: Add entry for libnss_test1.
	* nss/nss_test1.c: New file.
	* nss/tst-nss-test1.c: New file.

	* nss/nsswitch.c (__nss_database_custom): Define new variable.
	(__nss_configure_lookup): Set appropriate entry in
	__nss_configure_lookup to true.
	* nss/nsswitch.h: Define enum with indeces of databases in
	databases and __nss_database_custom arrays.  Declare
	__nss_database_custom.
	* grp/initgroups.c (internal_getgrouplist): Use __nss_database_custom
	to avoid using nscd when custom rules are installed.
	* nss/getXXbyYY_r.c: Likewise.
	* sysdeps/posix/getaddrinfo.c (gaih_inet): Likewise.

	* nss/nss_files/files-parse.c: Whitespace fixes.

2010-08-09  Ulrich Drepper  <drepper@redhat.com>

	[BZ #11883]
	* posix/fnmatch.c: Keep track of alloca use and fall back on malloc.
	* posix/fnmatch_loop.c: Likewise.

2010-07-17  Andi Kleen  <ak@linux.intel.com>

	* sysdeps/i386/i386-mcount.S (__fentry__): Define.
	* sysdeps/x86_64/_mcount.S (__fentry__): Define.
	* stdlib/Versions (__fentry__): Add for GLIBC 2.13
	* Versions.def [GLIBC_2.13]: Add.

2010-08-06  Ulrich Drepper  <drepper@redhat.com>

	* sysdeps/unix/sysv/linux/getlogin_r.c (__getlogin_r_loginuid):
	Also fail if tpwd after pwuid call is NULL.

2010-07-31  Samuel Thibault  <samuel.thibault@ens-lyon.org>

	* hurd/hurdselect.c (_hurd_select): Round timeout up instead of down
	when converting to ms.

2010-06-06  Samuel Thibault  <samuel.thibault@ens-lyon.org>

	* sysdeps/mach/hurd/ttyname.c (ttyname): Replace MIG_BAD_ID and
	EOPNOTSUPP errors with ENOTTY.
	* sysdeps/mach/hurd/ttyname_r.c (__ttyname_r): Replace MIG_BAD_ID and
	EOPNOTSUPP errors with ENOTTY.

2010-07-31  Ulrich Drepper  <drepper@redhat.com>

	* sysdeps/x86_64/multiarch/Makefile [subdir=string] (sysdep_routines):
	Add strcasecmp_l-ssse3.
	* sysdeps/x86_64/multiarch/strcmp.S: Add support to compile for
	strcasecmp.
	* sysdeps/x86_64/strcmp.S: Allow more flexible compiling of strcasecmp.
	* sysdeps/x86_64/multiarch/strcasecmp_l.S: New file.
	* sysdeps/x86_64/multiarch/strcasecmp_l-ssse3.S: New file.

2010-07-30  Ulrich Drepper  <drepper@redhat.com>

	* sysdeps/x86_64/multiarch/strcmp.S: Pretty printing.

	* string/Makefile (strop-tests): Add strcasecmp.
	* sysdeps/x86_64/Makefile [subdir=string] (sysdep_routines): Add
	strcasecmp_l-nonascii.
	(gen-as-const-headers): Add locale-defines.sym.
	* sysdeps/x86_64/strcmp.S: Add support for strcasecmp implementation.
	* sysdeps/x86_64/strcasecmp.S: New file.
	* sysdeps/x86_64/strcasecmp_l.S: New file.
	* sysdeps/x86_64/strcasecmp_l-nonascii.c: New file.
	* sysdeps/x86_64/locale-defines.sym: New file.
	* string/test-strcasecmp.c: New file.

	* string/test-strcasestr.c: Test both ends of the range of characters.
	* sysdeps/x86_64/multiarch/strstr.c: Fix UCHIGH definition.

2010-07-29  Roland McGrath  <roland@redhat.com>

	[BZ #11856]
	* manual/locale.texi (Yes-or-No Questions): Fix example code.

2010-07-27  Ulrich Drepper  <drepper@redhat.com>

	* sysdeps/x86_64/multiarch/strcmp-ssse3.S: Avoid compiling the file
	for ld.so.

2010-07-27  Andreas Schwab  <schwab@redhat.com>

	* manual/memory.texi (Malloc Tunable Parameters): Document
	M_PERTURB.

2010-07-26  Roland McGrath  <roland@redhat.com>

	[BZ #11840]
	* configure.in (-fgnu89-inline check): Set and substitute
	gnu89_inline, not libc_cv_gnu89_inline.
	* configure: Regenerated.
	* config.make.in (gnu89-inline-CFLAGS): Use @gnu89_inline@.

2010-07-26  Ulrich Drepper  <drepper@redhat.com>

	* string/test-strnlen.c: New file.
	* string/Makefile (strop-tests): Add strnlen.
	* string/tester.c (test_strnlen): Add a few more test cases.
	* string/tst-strlen.c: Better error reporting.

	* sysdeps/x86_64/strnlen.S: New file.

2010-07-24  Ulrich Drepper  <drepper@redhat.com>

	* sysdeps/x86_64/multiarch/strstr.c (__m128i_strloadu_tolower): Use
	lower-latency instructions.

2010-07-23  Ulrich Drepper  <drepper@redhat.com>

	* string/test-strcasestr.c: New file.
	* string/test-strstr.c: New file.
	* string/Makefile (strop-tests): Add strstr and strcasestr.
	* string/str-two-way.h: Don't undefine MAX.
	* string/strcasestr.c: Don't define alias if NO_ALIAS is defined.

2010-07-21  Andreas Schwab  <schwab@redhat.com>

	* sysdeps/i386/i686/multiarch/Makefile (sysdep_routines): Add
	strcasestr-nonascii.
	(CFLAGS-strcasestr-nonascii.c): Define.
	* sysdeps/i386/i686/multiarch/strcasestr-nonascii.c: New file.
	* sysdeps/x86_64/multiarch/strcasestr-nonascii.c (STRSTR_SSE42):
	Remove unused attribute.

2010-07-20  Roland McGrath  <roland@redhat.com>

	* elf/dl-sysdep.c (_dl_important_hwcaps): Add dsocaps mask to
	dl_hwcap_mask as well as dl_hwcap.  Without this, dsocaps matching in
	ld.so.cache was broken.  With it, there is no way to disable dsocaps
	like LD_HWCAP_MASK can disable hwcaps.

2010-06-02  Emilio Pozuelo Monfort  <pochu27@gmail.com>

	* sysdeps/mach/hurd/sendmsg.c (__libc_sendmsg): Fix memory leaks.

2010-07-16  Ulrich Drepper  <drepper@redhat.com>

	* sysdeps/x86_64/multiarch/strstr.c: Rewrite to avoid indirect function
	call in strcasestr.
	* sysdeps/x86_64/multiarch/strcasestr.c: Declare
	__strcasestr_sse42_nonascii.
	* sysdeps/x86_64/multiarch/Makefile: Add rules to build
	strcasestr-nonascii.c.
	* sysdeps/x86_64/multiarch/strcasestr-nonascii.c: New file.

2010-06-15  Luis Machado  <luisgpm@br.ibm.com>

	* sysdeps/powerpc/powerpc32/power6/fpu/s_copysign.S: New file.
	* sysdeps/powerpc/powerpc32/power6/fpu/s_copysignf.S: New file.
	* sysdeps/powerpc/powerpc64/power6/fpu/s_copysign.S: New file.
	* sysdeps/powerpc/powerpc64/power6/fpu/s_copysignf.S: New file.

2010-07-09  Ulrich Drepper  <drepper@redhat.com>

	* sysdeps/unix/sysv/linux/fpathconf.c (__fpathconf): Use __fcntl not
	fcntl.

2010-07-06  Andreas Schwab  <schwab@redhat.com>

	* elf/dl-version.c (match_symbol): Don't pass NULL occation to
	dl_signal_cerror.

2010-07-06  Ulrich Drepper  <drepper@redhat.com>

	* sysdeps/unix/sysv/linux/fpathconf.c (__fpathconf): Implement
	_PC_PIPE_BUF using F_GETPIPE_SZ.

2010-07-05  Roland McGrath  <roland@redhat.com>

	* manual/arith.texi (Rounding Functions): Fix rint description
	implicit in round description.

2010-07-02  Ulrich Drepper  <drepper@redhat.com>

	* elf/Makefile: Fix linking for a few tests to make recent linker
	happy.

2010-06-30  Andreas Schwab  <schwab@redhat.com>

	* dlfcn/Makefile (LDLIBS-bug-atexit3-lib.so): Readd
	$(common-objpfx)libc_nonshared.a.

2010-06-21  Luis Machado  <luisgpm@br.ibm.com>

	* sysdeps/powerpc/powerpc32/970/fpu/Implies: Remove.
	* sysdeps/powerpc/powerpc32/power5/fpu/Implies: Remove.
	* sysdeps/powerpc/powerpc32/power5+/fpu/Implies: Remove.
	* sysdeps/powerpc/powerpc32/power6x/fpu/Implies: Remove.
	* sysdeps/powerpc/powerpc64/970/fpu/Implies: Remove.
	* sysdeps/powerpc/powerpc64/power5/fpu/Implies: Remove.
	* sysdeps/powerpc/powerpc64/power5+/fpu/Implies: Remove.
	* sysdeps/powerpc/powerpc64/power6x/fpu/Implies: Remove.
	* sysdeps/unix/sysv/linux/powerpc/powerpc32/970/fpu/Implies: Remove.
	* sysdeps/unix/sysv/linux/powerpc/powerpc32/power4/fpu/Implies: Remove.
	* sysdeps/unix/sysv/linux/powerpc/powerpc32/power5/fpu/Implies: Remove.
	* sysdeps/unix/sysv/linux/powerpc/powerpc32/power5+/fpu/Implies: Remove.
	* sysdeps/unix/sysv/linux/powerpc/powerpc32/power6/fpu/Implies: Remove.
	* sysdeps/unix/sysv/linux/powerpc/powerpc32/power6x/fpu/Implies: Remove.
	* sysdeps/unix/sysv/linux/powerpc/powerpc32/power7/fpu/Implies: Remove.
	* sysdeps/unix/sysv/linux/powerpc/powerpc64/970/fpu/Implies: Remove.
	* sysdeps/unix/sysv/linux/powerpc/powerpc64/power4/fpu/Implies: Remove.
	* sysdeps/unix/sysv/linux/powerpc/powerpc64/power5/fpu/Implies: Remove.
	* sysdeps/unix/sysv/linux/powerpc/powerpc64/power5+/fpu/Implies: Remove.
	* sysdeps/unix/sysv/linux/powerpc/powerpc64/power6/fpu/Implies: Remove.
	* sysdeps/unix/sysv/linux/powerpc/powerpc64/power6x/fpu/Implies: Remove.
	* sysdeps/unix/sysv/linux/powerpc/powerpc64/power7/fpu/Implies: Remove.
	* sysdeps/powerpc/powerpc32/970/Implies: Point to power4.
	* sysdeps/powerpc/powerpc32/power5/Implies: Point to power4.
	* sysdeps/powerpc/powerpc32/power5+/Implies: Point to power5.
	* sysdeps/powerpc/powerpc32/power6/Implies: Point to power5+.
	* sysdeps/powerpc/powerpc32/power6x/Implies: Point to power6.
	* sysdeps/powerpc/powerpc64/970/Implies: Point to power4.
	* sysdeps/powerpc/powerpc64/power5/Implies: Point to power4.
	* sysdeps/powerpc/powerpc64/power5+/Implies: Point to power5.
	* sysdeps/powerpc/powerpc64/power6/Implies: Point to power5+.
	* sysdeps/powerpc/powerpc64/power6x/Implies: Point to power6.
	* sysdeps/powerpc/powerpc32/power7/Implies: New file.
	* sysdeps/powerpc/powerpc64/power7/Implies: New file.
	* sysdeps/unix/sysv/linux/powerpc/powerpc32/970/Implies: New file.
	* sysdeps/unix/sysv/linux/powerpc/powerpc32/cell/Implies: New file.
	* sysdeps/unix/sysv/linux/powerpc/powerpc32/power4/Implies: New file.
	* sysdeps/unix/sysv/linux/powerpc/powerpc32/power5/Implies: New file.
	* sysdeps/unix/sysv/linux/powerpc/powerpc32/power6/Implies: New file.
	* sysdeps/unix/sysv/linux/powerpc/powerpc32/power6x/Implies: New file.
	* sysdeps/unix/sysv/linux/powerpc/powerpc32/power7/Implies: New file.
	* sysdeps/unix/sysv/linux/powerpc/powerpc64/970/Implies: New file.
	* sysdeps/unix/sysv/linux/powerpc/powerpc64/cell/Implies: New file.
	* sysdeps/unix/sysv/linux/powerpc/powerpc64/power4/Implies: New file.
	* sysdeps/unix/sysv/linux/powerpc/powerpc64/power5/Implies: New file.
	* sysdeps/unix/sysv/linux/powerpc/powerpc64/power6/Implies: New file.
	* sysdeps/unix/sysv/linux/powerpc/powerpc64/power6x/Implies: New file.
	* sysdeps/unix/sysv/linux/powerpc/powerpc64/power7/Implies: New file.

2010-06-25  H.J. Lu  <hongjiu.lu@intel.com>

	* debug/memmove_chk.c (__memmove_chk): Renamed to ...
	(MEMMOVE_CHK): ...this.  Default to __memmove_chk.
	* string/memmove.c (memmove): Renamed to ...
	(MEMMOVE): ...this.  Default to memmove.
	* sysdeps/x86_64/memcpy.S: Use ENTRY_CHK and END_CHK.
	* sysdeps/x86_64/sysdep.h (ENTRY_CHK): Define.
	(END_CHK): Define.
	* sysdeps/x86_64/multiarch/Makefile (sysdep_routines): Add
	memcpy-ssse3 mempcpy-ssse3 memmove-ssse3 memcpy-ssse3-back
	mempcpy-ssse3-back memmove-ssse3-back.
	* sysdeps/x86_64/multiarch/bcopy.S: New file .
	* sysdeps/x86_64/multiarch/memcpy-ssse3-back.S: New file.
	* sysdeps/x86_64/multiarch/memcpy-ssse3.S: New file.
	* sysdeps/x86_64/multiarch/memcpy.S: New file.
	* sysdeps/x86_64/multiarch/memcpy_chk.S: New file.
	* sysdeps/x86_64/multiarch/memmove-ssse3-back.S: New file.
	* sysdeps/x86_64/multiarch/memmove-ssse3.S: New file.
	* sysdeps/x86_64/multiarch/memmove.c: New file.
	* sysdeps/x86_64/multiarch/memmove_chk.c: New file.
	* sysdeps/x86_64/multiarch/mempcpy-ssse3-back.S: New file.
	* sysdeps/x86_64/multiarch/mempcpy-ssse3.S: New file.
	* sysdeps/x86_64/multiarch/mempcpy.S: New file.
	* sysdeps/x86_64/multiarch/mempcpy_chk.S: New file.
	* sysdeps/x86_64/multiarch/init-arch.h (bit_Fast_Copy_Backward):
	Define.
	(index_Fast_Copy_Backward): Define.
	(HAS_ARCH_FEATURE): Define.
	(HAS_FAST_REP_STRING): Define.
	(HAS_FAST_COPY_BACKWARD): Define.

2010-06-21  Andreas Schwab  <schwab@redhat.com>

	* sysdeps/unix/sysv/linux/getlogin_r.c (__getlogin_r_loginuid):
	Restore proper fallback handling.

2010-06-19  Ulrich Drepper  <drepper@redhat.com>

	[BZ #11701]
	* posix/group_member.c (__group_member): Correct checking loop.

	* sysdeps/unix/sysv/linux/getlogin_r.c (__getlogin_r_loginuid): Handle
	OOM in getpwuid_r correctly.  Return error number when the caller
	should return, otherwise -1.
	(getlogin_r): Adjust to return also for result of __getlogin_r_loginuid
	call returning > 0 value.
	* sysdeps/unix/sysv/linux/getlogin.c (getlogin): Likewise.

2010-06-07  Andreas Schwab  <schwab@redhat.com>

	* dlfcn/Makefile: Remove explicit dependencies on libc.so and
	libc_nonshared.a from targets in modules-names.

2010-06-02  Kirill A. Shutemov  <kirill@shutemov.name>

	* elf/dl-reloc.c: Flush cache after solving TEXTRELs if arch
	requires it.

2010-06-10  Luis Machado  <luisgpm@br.ibm.com>

	* sysdeps/powerpc/powerpc32/power7/memcmp.S: New file
	* sysdeps/powerpc/powerpc64/power7/memcmp.S: New file.
	* sysdeps/powerpc/powerpc32/power7/strncmp.S: New file.
	* sysdeps/powerpc/powerpc64/power7/strncmp.S: New file.

2010-06-02  Andreas Schwab  <schwab@redhat.com>

	* nis/nss_nis/nis-initgroups.c (get_uid): Properly resize buffer.

2010-06-14  Ulrich Drepper  <drepper@redhat.com>

	* sysdeps/unix/sysv/linux/powerpc/bits/fcntl.h: Define F_SETPIPE_SZ
	and F_GETPIPE_SZ.
	* sysdeps/unix/sysv/linux/i386/bits/fcntl.h: Likewise.
	* sysdeps/unix/sysv/linux/x86_64/bits/fcntl.h: Likewise.
	* sysdeps/unix/sysv/linux/s390/bits/fcntl.h: Likewise.
	* sysdeps/unix/sysv/linux/sparc/bits/fcntl.h: Likewise.
	* sysdeps/unix/sysv/linux/sh/bits/fcntl.h: Likewise.
	* sysdeps/unix/sysv/linux/ia64/bits/fcntl.h: Likewise

2010-06-14  Roland McGrath  <roland@redhat.com>

	* manual/libc.texinfo (@copying): Change to GFDL v1.3.

2010-06-07  Jakub Jelinek  <jakub@redhat.com>

	* libio/stdio.h (sscanf, vsscanf): Use __REDIRECT_NTH instead of
	__REDIRECT followed by __THROW.
	* wcsmbs/wchar.h (swscanf, vswscanf): Likewise.
	* posix/getopt.h (getopt): Likewise.

2010-06-02  Emilio Pozuelo Monfort  <pochu27@gmail.com>

	* hurd/lookup-at.c (__file_name_lookup_at): Accept
	AT_SYMLINK_FOLLOW in AT_FLAGS.  Fail with EINVAL if both
	AT_SYMLINK_FOLLOW and AT_SYMLINK_NOFOLLOW are present
	in AT_FLAGS.
	* hurd/hurd/fd.h (__file_name_lookup_at): Update comment.
	* sysdeps/mach/hurd/linkat.c (linkat): Pass O_NOLINK in FLAGS.

2010-05-28  Luis Machado  <luisgpm@br.ibm.com>

	* sysdeps/powerpc/powerpc32/power7/memcpy.S: Exchange srdi for srwi.

2010-05-26  H.J. Lu  <hongjiu.lu@intel.com>

	[BZ #11640]
	* sysdeps/x86_64/multiarch/init-arch.c (__init_cpu_features):
	Properly check family and model.

2010-05-26  Takashi Yoshii  <takashi.yoshii.zj@renesas.com>

	* sysdeps/unix/sysv/linux/sh/sh4/register-dump.h: Fix iov[] size.

2010-05-24  Luis Machado  <luisgpm@br.ibm.com>

	* sysdeps/powerpc/powerpc32/power7/memset.S: POWER7 32-bit memset fix.

2010-05-21  Ulrich Drepper  <drepper@redhat.com>

	* elf/dl-runtime.c (_dl_profile_fixup): Don't crash on unresolved weak
	symbol reference.

2010-05-19  Andreas Schwab  <schwab@redhat.com>

	* elf/dl-runtime.c (_dl_fixup): Don't crash on unresolved weak
	symbol reference.

2010-05-21  Andreas Schwab  <schwab@redhat.com>

	* sysdeps/unix/sysv/linux/Makefile (sysdep_routines): Add recvmmsg
	and internal_recvmmsg.
	* sysdeps/unix/sysv/linux/recvmmsg.c: New file.
	* sysdeps/unix/sysv/linux/internal_recvmmsg.S: New file.
	* sysdeps/unix/sysv/linux/socketcall.h (SOCKOP_recvmmsg): Define.
	* sysdeps/unix/sysv/linux/syscalls.list (recvmmsg): Remove.

	* sunrpc/clnt_tcp.c (clnttcp_control): Add missing break.
	* sunrpc/clnt_udp.c (clntudp_control): Likewise.
	* sunrpc/clnt_unix.c (clntunix_control): Likewise.

2010-05-20  Andreas Schwab  <schwab@redhat.com>

	* sysdeps/unix/sysv/linux/sys/timex.h: Use __REDIRECT_NTH.

2010-05-17  Luis Machado  <luisgpm@br.ibm.com>

	POWER7 optimizations.
	* sysdeps/powerpc/powerpc64/power7/memset.S: New file.
	* sysdeps/powerpc/powerpc32/power7/memset.S: New file.

2010-05-19  Ulrich Drepper  <drepper@redhat.com>

	* version.h: Update for 2.13 development version.

2010-05-12  Andrew Stubbs  <ams@codesourcery.com>

	* sysdeps/sh/sh4/fpu/feholdexcpt.c (feholdexcept): Really disable all
	exceptions.  Return 0.

2010-05-07  Roland McGrath  <roland@redhat.com>

	* elf/ldconfig.c (main): Add a const.

2010-05-06  Ulrich Drepper  <drepper@redhat.com>

	* nss/getent.c (idn_flags): Default to AI_IDN|AI_CANONIDN.
	(args_options): Add no-idn option.
	(ahosts_keys_int): Add idn_flags to ai_flags.
	(parse_option): Handle 'i' option to clear idn_flags.

	* malloc/malloc.c (_int_free): Possible race in the most recently
	added check.  Only act on the data if no current modification
	happened.

See ChangeLog.17 for earlier changes.<|MERGE_RESOLUTION|>--- conflicted
+++ resolved
@@ -1,4 +1,3 @@
-<<<<<<< HEAD
 2011-05-27  Ulrich Drepper  <drepper@gmail.com>
 
 	[BZ #12814]
@@ -9,7 +8,7 @@
 
 	[BZ #12814]
 	* iconvdata/iso-2022-jp.c (BODY): Fix invalid variable shadowing.
-=======
+
 2011-05-25  Jakub Jelinek  <jakub@redhat.com>
 
 	* sysdeps/unix/sysv/linux/x86_64/sys/user.h
@@ -24,7 +23,6 @@
 	[BZ #12795]
 	* sysdeps/unix/sysv/linux/bits/resource.h (RLIMIT_RTTIME): Define.
 	* sysdeps/unix/sysv/linux/sparc/bits/resource.h: Likewise.
->>>>>>> ea486f69
 
 2011-05-20  Andreas Schwab  <schwab@redhat.com>
 
