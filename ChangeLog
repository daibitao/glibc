<<<<<<< HEAD
2011-03-10  Ulrich Drepper  <drepper@gmail.com>

	[BZ #12510]
	* elf/dl-lookup.c (do_lookup_x): For copy relocations of unique objects
	copy from the symbol referenced in the relocation to initialize the
	used variable.
	Patch by Piotr Bury <pbury@goahead.com>.
	* elf/Makefile: Add rules to build and tst-unique3.
	* include/bits/dlfcn.h: Remove _dl_mcount_wrapper_check declaration.
	* elf/tst-unique3.cc: New file.
	* elf/tst-unique3.h: New file.
	* elf/tst-unique3lib.cc: New file.
	* elf/tst-unique3lib2.cc: New file.

	* elf/Makefile: Don't run tst-execstack* tests of SELinux is enabled.
=======
2011-03-10  Mike Frysinger  <vapier@gentoo.org>

	* sysdeps/sparc/sparc64/elf/configure.in (libc_cv_sparc64_tls): Add
	$LDFLAGS and -nostdlib -nostartfiles to linking step.  Change main
	to _start.
	* sysdeps/sparc/sparc64/elf/configure: Regenerate.
>>>>>>> 03592fc7

2011-03-06  Ulrich Drepper  <drepper@gmail.com>

	* elf/dl-load.c (_dl_map_object): If we are looking for the first
	to-be-loaded object along a path to loader is ld.so.

2011-03-02  Harsha Jagasia  <harsha.jagasia@amd.com>
	    Ulrich Drepper  <drepper@gmail.com>

	* sysdeps/x86_64/memset.S: After aligning destination, code
	branches to different locations depending on the value of
	misalignment, when multiarch is enabled. Fix this.

2011-03-02  Harsha Jagasia  <harsha.jagasia@amd.com>

	* sysdeps/x86_64/cacheinfo.c (init_cacheinfo):
	Set _x86_64_preferred_memory_instruction for AMD processsors.
	* sysdeps/x86_64/multiarch/init-arch.c (__init_cpu_features):
	Set bit_Prefer_SSE_for_memop for AMD processors.

2011-03-04  Ulrich Drepper  <drepper@gmail.com>

	* libio/fmemopen.c (fmemopen): Optimize a bit.

2011-03-03  Andreas Schwab  <schwab@redhat.com>

	* libio/fmemopen.c (fmemopen): Don't read past end of buffer.

2011-03-03  Roland McGrath  <roland@redhat.com>

	* setjmp/bits/setjmp2.h: Canonicalize comment formatting.

2011-02-28  Aurelien Jarno  <aurelien@aurel32.net>

	* sysdeps/sparc/sparc64/multiarch/memset.S(__bzero): Call
	__bzero_ultra1 instead of __memset_ultra1.

2011-02-23  Andreas Schwab  <schwab@redhat.com>
	    Ulrich Drepper  <drepper@gmail.com>

	[BZ #12509]
	* include/link.h (struct link_map): Add l_orig_initfini.
	* elf/dl-load.c (_dl_map_object_from_fd): Free realname before
	returning unsuccessfully.
	* elf/dl-close.c (_dl_close_worker): If this is the last explicit
	close of a file loaded at startup, restore the original l_initfini
	list.
	* elf/dl-deps.c (_dl_map_object_deps): Don't free old l_initfini
	list, store the pointer.
	* elf/Makefile ($(objpfx)noload-mem): New rule.
	(noload-ENV): Define.
	(tests): Add $(objpfx)noload-mem.
	* elf/noload.c: Include <memcheck.h>.
	(main): Call mtrace.  Close all opened handles.

2011-02-17  Andreas Schwab  <schwab@redhat.com>

	[BZ #12454]
	* elf/dl-deps.c (_dl_map_object_deps): Signal error early when
	dependencies are missing.

2011-02-22  Samuel Thibault  <samuel.thibault@ens-lyon.org>

	Fix __if_freereq crash: Unlike the generic version which uses free,
	Hurd needs munmap.
	* sysdeps/mach/hurd/ifreq.h: New file.

2011-01-27  Petr Baudis  <pasky@suse.cz>
	    Ulrich Drepper  <drepper@gmail.com>

	[BZ 12445]#
	* stdio-common/vfprintf.c (vfprintf): Pass correct newlen
	to extend_alloca().
	* stdio-common/bug23.c: New file.
	* stdio-common/Makefile (tests): Add bug23.

2010-09-28  Andreas Schwab  <schwab@redhat.com>
	    Ulrich Drepper  <drepper@gmail.com>

	[BZ #12489]
	* elf/rtld.c (dl_main): Move setting of GLRO(dl_init_all_dirs)
	before performing relro protection.  At old place add assertion
	to make sure nothing changed.

2011-02-17  Nathan Sidwell  <nathan@codesourcery.com>
	    Glauber de Oliveira Costa  <glommer@gmail.com>

	* elf/elf.h: Add new ARM TLS relocs.

2011-02-16  Ryan S. Arnold  <rsa@us.ibm.com>

	* sysdeps/unix/sysv/linux/powerpc/powerpc64/sysdep.h:
	(INTERNAL_VSYSCALL_NCS INTERNAL_SYSCALL_NCS): Remove erroneous (int)
	cast from r3.
	* sysdeps/wordsize-64/Makefile: New file.  Add tst-writev to
	'tests' variable.
	* sysdeps/wordsize-64/tst-writev.c: New file.

2011-02-15  Ryan S. Arnold  <rsa@us.ibm.com>

	* sysdeps/powerpc/powerpc64/power7/Makefile: New file which adds
	-mno-vsx to the CFLAGS-rtld.c variable to avoid using VSX registers and
	insns in _dl_start to prevent a TOC reference before relocs are
	resolved.

2011-02-15  Ulrich Drepper  <drepper@gmail.com>

	[BZ #12469]
	* Makeconfig: Remove RANLIB definition.
	* Makerules: Don't use RANLIB.
	* aclocal.m4: Remove ranlib test.
	* configure.in: No need to check for ranlib.
	* elf/rtld-Rules: Don't use RANLIB.

2011-02-16  Samuel Thibault  <samuel.thibault@ens-lyon.org>

	* sysdeps/mach/i386/sysdep.h: Add _MACH_I386_SYSDEP_H inclusion
	protection macro.
	* sysdeps/mach/i386/thread_state.h: Add _MACH_I386_THREAD_STATE_H
	inclusion protection macro.

	* stdio-common/psiginfo.c (psiginfo): Check pinfo->si_signo against
	SIGRTMIN and SIGRTMAX and print information in that case only when
	SIGRTMIN is defined.

2011-02-11  Jakub Jelinek  <jakub@redhat.com>

	* stdio-common/printf-parsemb.c (__parse_one_specmb): Handle
	arginfo fn returning -1.

	* stdio-common/_i18n_number.h (_i18n_number_rewrite): Ensure decimal
	and thousands string is zero terminated.

2011-02-03  Andreas Schwab  <schwab@redhat.com>

	* sysdeps/unix/sysv/linux/sparc/bits/socket.h: Sync with
	sysdeps/unix/sysv/linux/bits/socket.h.

2011-01-30  Samuel Thibault  <samuel.thibault@ens-lyon.org>

	* bits/sched.h (__CPU_ZERO, __CPU_SET, __CPU_CLR, __CPU_ISSET)
	(__CPU_COUNT): Remove old macros.
	(__CPU_ZERO_S, __CPU_SET_S, __CPU_CLR_S, __CPU_ISSET_S)
	(__CPU_COUNT, __CPU_EQUAL_S, __CPU_OP_S, __CPU_ALLOC_SIZE)
	(__CPU_ALLOC, __CPU_FREE): Add macros.
	(__sched_cpualloc, __sched_cpufree): Add declarations.

2011-02-05  Ulrich Drepper  <drepper@gmail.com>

	* nscd/nscd-client.h: Define MAX_TIMEOUT_VALUE.
	(struct datahead): Reuse 32 bits of the alignment for a TTL field.
	* nscd/aicache.c (addhstaiX): Return timeout of added value.
	(readdhstai): Return value of addhstaiX call.
	* nscd/grpcache.c (cache_addgr): Return timeout of added value.
	(addgrbyX): Return value returned by cache_addgr.
	(readdgrbyname): Return value returned by addgrbyX.
	(readdgrbygid): Likewise.
	* nscd/pwdcache.c (cache_addpw): Return timeout of added value.
	(addpwbyX): Return value returned by cache_addpw.
	(readdpwbyname): Return value returned by addhstbyX.
	(readdpwbyuid): Likewise.
	* nscd/servicescache.c (cache_addserv): Return timeout of added value.
	(addservbyX): Return value returned by cache_addserv.
	(readdservbyname): Return value returned by addservbyX:
	(readdservbyport): Likewise.
	* nscd/hstcache.c (cache_addhst): Return timeout of added value.
	(addhstbyX): Return value returned by cache_addhst.
	(readdhstbyname): Return value returned by addhstbyX.
	(readdhstbyaddr): Likewise.
	(readdhstbynamev6): Likewise.
	(readdhstbyaddrv6): Likewise.
	* nscd/initgrcache.c (addinitgroupsX): Return timeout of added value.
	(readdinitgroups): Return value returned by addinitgroupsX.
	* nscd/cache.c (readdfcts): Change return value of functions to time_t.
	(prune_cache): Keep track of timeout value of re-added entries.
	* nscd/connections.c (nscd_run_prune): Use MAX_TIMEOUT_VALUE.
	* nscd/nscd.h: Adjust prototypes of readd* functions.

2011-02-04  Roland McGrath  <roland@redhat.com>

	* nis/nis_server.c (nis_servstate): Use the right name for 0.
	(nis_stats): Likewise.
	* nis/nis_modify.c (nis_modify): Likewise.
	* nis/nis_remove.c (nis_remove): Likewise.
	* nis/nis_add.c (nis_add): Likewise.

	* elf/dl-object.c (_dl_new_object): Remove unused variable L.

	* posix/fnmatch_loop.c: Add some consts.

	* sysdeps/x86_64/multiarch/memset-x86-64.S: Add an #undef.

2011-02-02  H.J. Lu  <hongjiu.lu@intel.com>

	[BZ #12460]
	* config.make.in (config-cflags-novzeroupper): Define.
	* configure.in: Substitute libc_cv_cc_novzeroupper.
	* elf/Makefile (AVX-CFLAGS): Define.
	(CFLAGS-tst-audit4.c): Replace -mavx with $(AVX-CFLAGS).
	(CFLAGS-tst-auditmod4a.c): Likewise.
	(CFLAGS-tst-auditmod4b.c): Likewise.
	(CFLAGS-tst-auditmod6b.c): Likewise.
	(CFLAGS-tst-auditmod6c.c): Likewise.
	(CFLAGS-tst-auditmod7b.c): Likewise.
	* sysdeps/i386/configure.in: Check -mno-vzeroupper.

2011-02-02  Ulrich Drepper  <drepper@gmail.com>

	* elf/dl-runtime.c (_dl_call_pltexit): Pass correct address of the
	function to the callback.
	Patch partly by Jiri Olsa <jolsa@redhat.com>.

2011-02-02  Andreas Schwab  <schwab@redhat.com>

	* shadow/sgetspent.c: Check return value of __sgetspent_r instead
	of errno.

2011-01-19  Ulrich Drepper  <drepper@gmail.com>

	[BZ #11724]
	* elf/dl-deps.c (_dl_map_object_deps): Rewrite sorting determining order
	of constructors.
	* elf/dl-fini.c (_dl_sort_fini): Rewrite sorting determining order
	of destructors.
	(_dl_fini): Don't call _dl_sort_fini if there is only one object.

	[BZ #11724]
	* elf/Makefile: Add rules to build and run new test.
	* elf/tst-initorder.c: New file.
	* elf/tst-initorder.exp: New file.
	* elf/tst-initordera1.c: New file.
	* elf/tst-initordera2.c: New file.
	* elf/tst-initordera3.c: New file.
	* elf/tst-initordera4.c: New file.
	* elf/tst-initorderb1.c: New file.
	* elf/tst-initorderb2.c: New file.
	* elf/tst-order-a1.c: New file.
	* elf/tst-order-a2.c: New file.
	* elf/tst-order-a3.c: New file.
	* elf/tst-order-a4.c: New file.
	* elf/tst-order-b1.c: New file.
	* elf/tst-order-b2.c: New file.
	* elf/tst-order-main.c: New file.
	New test case by George Gensure <werkt0@gmail.com>.

2010-10-01  Andreas Schwab  <schwab@redhat.com>

	* sysdeps/posix/getaddrinfo.c (gaih_inet): Don't discard result of
	decoding ACE if AI_CANONIDN.

2011-01-18  Ulrich Drepper  <drepper@gmail.com>

	* elf/Makefile: Build IFUNC tests unless multi-arch = no.

2011-01-17  Ulrich Drepper  <drepper@gmail.com>

	* version.h (RELEASE): Bump for 2.13 release.
	* include/features.h: (__GLIBC_MINOR__): Bump to 13.

	* io/fcntl.h: Define AT_NO_AUTOMOUNT.

	* sysdeps/unix/sysv/linux/i386/bits/mman.h: Define MADV_HUGEPAGE and
	MADV_NOHUGEPAGE.
	* sysdeps/unix/sysv/linux/ia64/bits/mman.h: Likewise.
	* sysdeps/unix/sysv/linux/powerpc/bits/mman.h: Likewise.
	* sysdeps/unix/sysv/linux/s390/bits/mman.h: Likewise.
	* sysdeps/unix/sysv/linux/sh/bits/mman.h: Likewise.
	* sysdeps/unix/sysv/linux/sparc/bits/mman.h: Likewise.
	* sysdeps/unix/sysv/linux/x86_64/bits/mman.h: Likewise.

	* posix/getconf.c: Update copyright year.
	* catgets/gencat.c: Likewise.
	* csu/version.c: Likewise.
	* debug/catchsegv.sh: Likewise.
	* debug/xtrace.sh: Likewise.
	* elf/ldconfig.c: Likewise.
	* elf/ldd.bash.in: Likewise.
	* elf/sprof.c (print_version): Likewise.
	* iconv/iconv_prog.c: Likewise.
	* iconv/iconvconfig.c: Likewise.
	* locale/programs/locale.c: Likewise.
	* locale/programs/localedef.c: Likewise.
	* malloc/memusage.sh: Likewise.
	* malloc/mtrace.pl: Likewise.
	* nscd/nscd.c (print_version): Likewise.
	* nss/getent.c: Likewise.

	* sysdeps/unix/sysv/linux/bits/socket.h: Define AF_CAIF, AF_ALG,
	PF_CAIF, and PF_ALG.
	* sysdeps/unix/sysv/linux/sparc/bits/socket.h: Likewise.

2011-01-16  Andreas Schwab  <schwab@linux-m68k.org>

	* elf/Makefile (tlsmod17a-modules, tlsmod18a-modules): Define.
	(modules-names): Use them.
	(ifunc-test-modules, ifunc-pie-tests): Define.
	(extra-test-objs): Add tlsmod17a-modules, tlsmod18a-modules,
	tst-pie1, ifunc-test-modules and ifunc-pie-tests objects.
	(test-extras): Likewise.
	($(patsubst %,$(objpfx)%.os,$(tlsmod17a-modules))): Use
	$(compile-command.c).
	($(patsubst %,$(objpfx)%.os,$(tlsmod18a-modules))): Likewise.
	(all-built-dso): Define.
	(check-textrel.out, check-execstack.out): Depend on it.

	* configure.in: Don't override --enable-multi-arch.

2011-01-15  Ulrich Drepper  <drepper@gmail.com>

	[BZ #6812]
	* nscd/hstcache.c (tryagain): Define.
	(cache_addhst): Return tryagain not notfound for temporary errors.
	(addhstbyX): Also set h_errno to TRY_AGAIN when memory allocation
	failed.

2011-01-14  Ulrich Drepper  <drepper@gmail.com>

	[BZ #10563]
	* sysdeps/unix/sysv/linux/i386/setgroups.c: Use INLINE_SETXID_SYSCALL
	to make the syscall.
	* sysdeps/unix/sysv/linux/setgroups.c: New file.

	[BZ #12378]
	* posix/fnmatch_loop.c (FCT): When matching '[' keep track of beginning
	and fall back to matching as normal character if the string ends before
	the matching ']' is found.  This is what POSIX requires.
	* posix/testfnm.c: Adjust test result.
	* posix/globtest.sh: Adjust test result.  Add new test.
	* posix/tst-fnmatch.input: Likewise.
	* posix/tst-fnmatch2.c: Add new test.

2010-12-28  Andreas Schwab  <schwab@linux-m68k.org>

	* elf/Makefile (check-execstack): Revert last change.  Depend on
	check-execstack.h.
	(check-execstack.h): New target.
	(generated): Add check-execstack.h.
	* elf/check-execstack.c: Include "check-execstack.h".
	(main): Revert last change.
	(handle_file): Return zero if GNU_STACK is absent and
	DEFAULT_STACK_PERMS doesn't include PF_X.

2011-01-13  Ulrich Drepper  <drepper@gmail.com>

	* sysdeps/posix/spawni.c (__spawni): Don't fail if close file action
	in child fails because the descriptor is already closed.
	* include/sys/resource.h: Add libc_hidden_proto for getrlimit64.
	* sysdeps/unix/sysv/linux/getrlimit64.c: Add libc_hidden_def.
	* sysdeps/unix/sysv/linux/i386/getrlimit64.c: Likewise.

	[BZ #12397]
	* sysdeps/unix/sysv/linux/mkdirat.c (mkdirat): Fix handling of missing
	syscall.

	[BZ #10484]
	* nss/nss_files/files-hosts.c (HOST_DB_LOOKUP): Handle overflows of
	temporary buffer used to handle multi lookups locally.
	* include/alloca.h: Add libc_hidden_proto for __libc_alloca_cutoff.

2011-01-12  Ulrich Drepper  <drepper@gmail.com>

	* elf/dl-dst.h (DL_DST_REQUIRED): Allow l_origin to be NULL when
	loader is ld.so.

2011-01-10  Paul Pluzhnikov  <ppluzhnikov@google.com>

	* sysdeps/i386/Makefile: stdlib/cxa_finalize.c needs 16-byte stack
	alignment for SSE2.

2011-01-12  Ulrich Drepper  <drepper@gmail.com>

	[BZ #12394]
	* stdio-common/printf_fp.c (__printf_fp): Add more room for grouping
	characters.  When rounding increased number of integer digits recompute
	number of groups.
	* stdio-common/tst-grouping.c: New file.
	* stdio-common/Makefile: Add rules to build and run tst-grouping.

2011-01-09  Ulrich Drepper  <drepper@gmail.com>

	* sysdeps/i386/bits/select.h: Don't use asm code for __FD_SET,
	__FD_CLR, and __FS_ISSET.  gcc generates better code on its own.

	* sysdeps/x86_64/bits/select.h: Mark value of __FD_SET and __FD_CLR as
	void.
	* bits/select.h: Likewise.

2011-01-08  Ulrich Drepper  <drepper@gmail.com>

	* po/ja.po: Update from translation team.

2011-01-04  David S. Miller  <davem@sunset.davemloft.net>

	[BZ #11155]
	* sysdeps/unix/sysv/linux/sparc/sparc64/fxstat.c: Use i386's
	implementation just like for lxstat, fxstatat, et al.

2010-12-27  Jim Meyering  <meyering@redhat.com>

	[BZ #12348]
	* posix/regexec.c (build_trtable): Return failure indication upon
	calloc failure.  Otherwise, re_search_internal could infloop on OOM.

2010-12-25  Ulrich Drepper  <drepper@gmail.com>

	[BZ #12201]
	* sysdeps/unix/sysv/linux/getrlimit64.c: New file.
	* sysdeps/unix/sysv/linux/setrlimit64.c: New file.
	* sysdeps/unix/sysv/linux/i386/getrlimit64.c: Use ../getrlimit64.c.
	* sysdeps/unix/sysv/linux/kernel-features.h: Define __ASSUME_PRLIMIT64.

	[BZ #12207]
	* malloc/malloc.c (do_check_malloc_state): Use fastbin macro.

	[BZ #12204]
	* string/xpg-strerror.c (__xpg_strerror_r): Return error code, not -1.
	* sysdeps/mach/xpg-strerror.c (__xpg_strerror_r): Likewise.

2010-12-15  H.J. Lu  <hongjiu.lu@intel.com>

	* config.h.in (NO_CTORS_DTORS_SECTIONS): Define.
	* configure.in: Define NO_CTORS_DTORS_SECTIONS if linker
	script has SORT_BY_INIT_PRIORITY.
	* elf/sofini.c: Remove `.ctors' and `.dtors' sections if
	NO_CTORS_DTORS_SECTIONS is defined.
	* elf/soinit.c: Likewise.
	* sysdeps/i386/init-first.c: Don't call __libc_global_ctors if
	NO_CTORS_DTORS_SECTIONS is defined.
	* sysdeps/mach/hurd/i386/init-first.c: Likewise.
	* sysdeps/mach/hurd/powerpc/init-first.c: Likewise.
	* sysdeps/sh/init-first.c: Likewise.
	* sysdeps/unix/sysv/linux/init-first.c: Likewise.

2010-12-24  Ulrich Drepper  <drepper@gmail.com>

	* stdio-common/vfprintf.c (vfprintf): If printf handlers are installed
	always use the slow path.

2010-12-15  Ryan S. Arnold  <rsa@us.ibm.com>

	* elf/Makefile: (check-execstack): Replace $(native-compile) with a
	similar rule which adds the sysdep directories to the header search in
	order to pick up the correct platform stackinfo.h.
	* elf/check-execstack.c (main): Check DEFAULT_STACK_PERMS for PF_X and
	perform test if it is, otherwise return successfully without testing.
	* elf/dl-load.c (_dl_map_object_from_fd): Source stack_flags from
	DEFAULT_STACK_PERMS define in stackinfo.h.
	* elf/dl-support.c (_dl_stack_flags): Source from DEFAULT_STACK_PERMS
	defined in stackinfo.h.
	* elf/rtld.c (_dl_starting_up): Source ._dl_stack_flags from
	DEFAULT_STACK_PERMS defined in stackinfo.h.
	* sysdeps/i386/stackinfo.h: Define DEFAULT_STACK_PERMS with PF_X.
	* sysdeps/ia64/stackinfo.h: Likewise.
	* sysdeps/s390/stackinfo.h: Likewise.
	* sysdeps/sh/stackinfo.h: Likewise.
	* sysdeps/sparc/stackinfo.h: Likewise.
	* sysdeps/x86_64/stackinfo.h: Likewise.
	* sysdeps/powerpc/stackinfo.h: Define DEFAULT_STACK_PERMS without
	PF_X for powerpc64.  Retain PF_X for powerpc32.

2010-12-19  Ulrich Drepper  <drepper@gmail.com>

	* sysdeps/unix/readdir_r.c (__READDIR_R): Compute reclen more
	accurately.
	* sysdeps/unix/sysv/linux/wordsize-64/readdir_r.c: Define
	GETDENTS_64BIT_ALIGNED.

2010-12-14  Ulrich Drepper  <dreper@gmail.com>

	* sysdeps/i386/i686/multiarch/strcmp.S: Undo accidental checkin.

2010-12-10  Andreas Schwab  <schwab@redhat.com>

	* wcsmbs/wchar.h (wcpcpy, wcpncpy): Only declare under
	_GNU_SOURCE.

	* wcsmbs/wchar.h (wcpcpy, wcpncpy): Add __restrict.
	* wcsmbs/bits/wchar2.h (__wmemmove_chk_warn, wmemmove, wmemset):
	Remove __restrict.
	(wcscpy, __wcpcpy_chk, __wcpcpy_alias, wcpcpy, wcsncpy, wcpncpy)
	(wcscat, wcsncat, __wcrtomb_chk, wcrtomb): Add __restrict.

2010-12-09  Ulrich Drepper  <drepper@gmail.com>

	[BZ #11655]
	* stdlib/msort.c (qsort_r): Make sure both phys_pages and pagesize
	are initialized.

2010-12-09  Jakub Jelinek  <jakub@redhat.com>

	* string/bits/string3.h (memmove, bcopy): Remove __restrict.

2010-12-03  Ulrich Drepper  <drepper@gmail.com>

	* po/it.po: Update from translation team.

2010-12-01  H.J. Lu  <hongjiu.lu@intel.com>

	* sysdeps/i386/i686/multiarch/strcmp-ssse3.S (STRCMP): Remove
	unused codes.

2010-11-30  Ulrich Drepper  <drepper@gmail.com>

	* sysdeps/i386/fpu/libm-test-ulps: Relax ynf(10,0.75) test expectations.

2010-11-24  Andreas Schwab  <schwab@redhat.com>

	* resolv/nss_dns/dns-host.c (getanswer_r): Don't handle ttl == 0
	specially.
	(gaih_getanswer_slice): Likewise.

2010-10-20  Jakub Jelinek  <jakub@redhat.com>

	* sysdeps/ieee754/ldbl-128/s_fmal.c (__fmal): Fix up inline asm.

2010-05-31  Petr Baudis  <pasky@suse.cz>

	[BZ #11149]
	* elf/ldconfig.c (main): Allow aux_cache_file open()ing to fail
	silently even in the chroot mode.

2010-11-22  Ulrich Drepper  <drepper@gmail.com>

	* nis/nss_compat/compat-initgroups.c (internal_getgrent_r): Optimize
	last patch a bit.  Pretty printing

2010-05-31  Petr Baudis <pasky@suse.cz>

	[BZ #10085]
	* nis/nss_compat/compat-initgroups.c (internal_getgrent_r): Fix
	initialization of skip_initgroups_dyn.

2010-11-19  Ulrich Drepper  <drepper@gmail.com>

	* sysdeps/unix/sysv/linux/i386/bits/mman.h: Define MAP_HUGETLB.
	* sysdeps/unix/sysv/linux/x86_64/bits/mman.h: Likewise.

2010-11-16  Ulrich Drepper  <drepper@gmail.com>

	* sysdeps/unix/sysv/linux/sys/swap.h (SWAP_FLAG_DISCARD): Define.

2010-11-11  Andreas Schwab  <schwab@redhat.com>

	* posix/fnmatch_loop.c (NEW_PATTERN): Fix use of alloca.
	* posix/Makefile (tests): Add $(objpfx)tst-fnmatch-mem.
	(tst-fnmatch-ENV): Set MALLOC_TRACE.
	($(objpfx)tst-fnmatch-mem): New rule.
	(generated): Add tst-fnmatch-mem and tst-fnmatch.mtrace.
	* posix/tst-fnmatch.c (main): Call mtrace.

2010-11-11  H.J. Lu  <hongjiu.lu@intel.com>

	* sysdeps/x86_64/multiarch/init-arch.c (__init_cpu_features):
	Support Intel processor model 6 and model 0x2c.

2010-11-10  Luis Machado  <luisgpm@br.ibm.com>

	* sysdeps/ieee754/ldbl-128ibm/e_sqrtl.c (__ieee754_sqrtl): Force
	  signed comparison.

2010-11-09  H.J. Lu  <hongjiu.lu@intel.com>

	[BZ #12205]
	* string/test-strncasecmp.c (check_result): New function.
	(do_one_test): Use it.
	(check1): New function.
	(test_main): Use it.
	* sysdeps/i386/i686/multiarch/strcmp.S (nibble_ashr_use_sse4_2_exit):
	Support strcasecmp and strncasecmp.

2010-11-08  Ulrich Drepper  <drepper@gmail.com>

	[BZ #12194]
	* sysdeps/i386/bits/byteswap.h: Avoid warning in __bswap_16.
	* sysdeps/x86_64/bits/byteswap.h: Likewise.

2010-11-07  H.J. Lu  <hongjiu.lu@intel.com>

	* sysdeps/x86_64/memset.S: Check USE_MULTIARCH and USE_SSE2 for
	IFUNC support.
	* sysdeps/x86_64/multiarch/Makefile (sysdep_routines): Add
	memset-x86-64.
	* sysdeps/x86_64/multiarch/bzero.S: New file.
	* sysdeps/x86_64/multiarch/cacheinfo.c: New file.
	* sysdeps/x86_64/multiarch/memset-x86-64.S: New file.
	* sysdeps/x86_64/multiarch/memset.S: New file.
	* sysdeps/x86_64/multiarch/memset_chk.S: New file.
	* sysdeps/x86_64/multiarch/init-arch.c (__init_cpu_features):
	Set bit_Prefer_SSE_for_memop for Intel processors.
	* sysdeps/x86_64/multiarch/init-arch.h (bit_Prefer_SSE_for_memop):
	Define.
	(index_Prefer_SSE_for_memop): Define.
	(HAS_PREFER_SSE_FOR_MEMOP): Define.

2010-11-04  Luis Machado  <luisgpm@br.ibm.com>

	* sysdeps/powerpc/powerpc32/power7/mempcpy.S: New file.
	* sysdeps/powerpc/powerpc64/power7/mempcpy.S: New file.

2010-11-03  H.J. Lu  <hongjiu.lu@intel.com>

	[BZ #12191]
	* sysdeps/i386/i686/cacheinfo.c (__x86_64_raw_data_cache_size): New.
	(__x86_64_raw_data_cache_size_half): Likewise.
	(__x86_64_raw_shared_cache_size): Likewise.
	(__x86_64_raw_shared_cache_size_half): Likewise.

	* sysdeps/x86_64/cacheinfo.c (__x86_64_raw_data_cache_size): New.
	(__x86_64_raw_data_cache_size_half): Likewise.
	(__x86_64_raw_shared_cache_size): Likewise.
	(__x86_64_raw_shared_cache_size_half): Likewise.
	(init_cacheinfo): Set __x86_64_raw_data_cache_size,
	__x86_64_raw_data_cache_size_half, __x86_64_raw_shared_cache_size
	and __x86_64_raw_shared_cache_size_half.  Round
	__x86_64_data_cache_size_half, __x86_64_data_cache_size
	__x86_64_shared_cache_size_half and __x86_64_shared_cache_size,
	to multiple of 256 bytes.

2010-11-03  Ulrich Drepper  <drepper@gmail.com>

	[BZ #12167]
	* sysdeps/unix/sysv/linux/ttyname.c (ttyname): Recognize new mangling
	of inacessible symlinks.  Verify result of symlink before returning it.
	* sysdeps/unix/sysv/linux/ttyname_r.c (__ttyname_r): Likewise.
	Patch mostly by Miklos Szeredi <miklos@szeredi.hu>.

2010-10-28  Erich Ritz  <erichritz@gmail.com>

	* math/math.h (isinf): Fix typo in comment.

2010-11-01  Ulrich Drepper  <drepper@gmail.com>

	* po/da.po: Update from translation team.

2010-10-26  Ulrich Drepper  <drepper@gmail.com>

	* elf/rtld.c (dl_main): Move assertion after the point where rtld map
	is added to the list.

2010-10-20  Andreas Krebbel  <Andreas.Krebbel@de.ibm.com>
	    Ulrich Drepper  <drepper@gmail.com>

	* elf/dl-object.c (_dl_new_object): Don't append the new object to
	the global list here.  Move code to...
	(_dl_add_to_namespace_list): ...here.  New function.
	* elf/rtld.c (dl_main): Invoke _dl_add_to_namespace_list.
	* sysdeps/generic/ldsodefs.h (_dl_add_to_namespace_list): Declare.
	* elf/dl-load.c (lose): Don't remove the element from the list.
	(_dl_map_object_from_fd): Invoke _dl_add_to_namespace_list.
	(_dl_map_object): Likewise.

2010-10-25  Ulrich Drepper  <drepper@gmail.com>

	[BZ #12159]
	* sysdeps/x86_64/multiarch/strchr.S: Fix propagation of search byte
	into all bytes of SSE register.
	Patch by Richard Li <richardpku@gmail.com>.

2010-10-24  Ulrich Drepper  <drepper@gmail.com>

	[BZ #12140]
	* malloc/malloc.c (_int_free): Fill correct number of bytes when
	perturbing.

2010-10-20  Michael B. Brutman  <brutman@us.ibm.com>

	* sysdeps/powerpc/dl-procinfo.c: Add support for ppca2 platform
	* sysdeps/powerpc/dl-procinfo.h: Add support for ppca2 platform
	* sysdeps/powerpc/powerpc32/a2/memcpy.S: New file.
	* sysdeps/powerpc/powerpc64/a2/memcpy.S: Likewise.
	* sysdeps/unix/sysv/linux/powerpc/powerpc32/a2/Implies: New
	submachine.
	* sysdeps/unix/sysv/linux/powerpc/powerpc64/a2/Implies: Likewise.

2010-10-22  Andreas Schwab  <schwab@redhat.com>

	* include/dlfcn.h (__RTLD_SECURE): Define.
	* elf/dl-load.c (_dl_map_object): Remove preloaded parameter.  Use
	mode & __RTLD_SECURE instead.
	(open_path): Rename preloaded parameter to secure.
	* sysdeps/generic/ldsodefs.h (_dl_map_object): Adjust declaration.
	* elf/dl-open.c (dl_open_worker): Adjust call to _dl_map_object.
	* elf/dl-deps.c (openaux): Likewise.
	* elf/rtld.c (struct map_args): Remove is_preloaded.
	(map_doit): Don't use it.
	(dl_main): Likewise.
	(do_preload): Use __RTLD_SECURE instead of is_preloaded.
	(dlmopen_doit): Add __RTLD_SECURE to mode bits.

2010-09-09  Andreas Schwab  <schwab@redhat.com>

	* Makeconfig (sysd-rules-patterns): Add rtld-%:rtld-%.
	(sysd-rules-targets): Remove duplicates.
	* elf/rtld-Rules ($(objpfx)rtld-%.os): Add pattern rules with
	rtld-%.$o dependency.

2010-10-18  Andreas Schwab  <schwab@redhat.com>

	* elf/dl-open.c (dl_open_worker): Don't expand DST here, let
	_dl_map_object do it.

2010-10-19  Ulrich Drepper  <drepper@gmail.com>

	* sysdeps/i386/bits/mathdef.h (FP_FAST_FMA): If the GCC 4.6 port has
	fast fma builtins, define the macros in the C99 standard.
	(FP_FAST_FMAF): Likewise.
	(FP_FAST_FMAL): Likewise.
	* sysdeps/x86_64/bits/mathdef.h: Likewise.

	* bits/mathdef.h: Update copyright year.
	* sysdeps/powerpc/bits/mathdef.h: Likewise.

2010-10-19  Michael Meissner  <meissner@linux.vnet.ibm.com>

	* bits/mathdef.h (FP_FAST_FMA): If the GCC 4.6 port has fast fma
	builtins, define the macros in the C99 standard.
	(FP_FAST_FMAF): Likewise.
	(FP_FAST_FMAL): Likewise.
	* sysdeps/powerpc/bits/mathdef.h (FP_FAST_FMA): Define, ppc as
	multiply/add.
	(FP_FAST_FMAF): Likewise.

2010-10-15  Jakub Jelinek  <jakub@redhat.com>

	[BZ #3268]
	* math/libm-test.inc (fma_test): Some new testcases.
	* sysdeps/ieee754/ldbl-128/s_fmal.c: New file.
	* sysdeps/ieee754/ldbl-96/s_fma.c (__fma): Fix fma with finite x and
	y and infinite z.  Do multiplication by C already in long double.
	* sysdeps/ieee754/ldbl-96/s_fmal.c: New file.
	* sysdeps/ieee754/dbl-64/s_fma.c (__fma): Fix fma with finite x and
	y and infinite z.  Do bitwise or of inexact bit into u.d.
	* sysdeps/ieee754/ldbl-64-128/s_fmal.c: New file.
	* sysdeps/i386/fpu/s_fmaf.S: Removed.
	* sysdeps/i386/fpu/s_fma.S: Removed.
	* sysdeps/i386/fpu/s_fmal.S: Removed.

2010-10-16  Jakub Jelinek  <jakub@redhat.com>

	[BZ #3268]
	* math/libm-test.inc (fma_test): Add IEEE quad long double fmal tests.
	* sysdeps/ieee754/ldbl-128/s_fmal.c (__fmal): Ensure a1 + u.d
	computation is not scheduled after fetestexcept.  Fix value
	of minimum denormal long double.

2010-10-14  Jakub Jelinek  <jakub@redhat.com>

	[BZ #3268]
	* math/libm-test.inc (fma_test): Add some more tests.
	* sysdeps/ieee754/dbl-64/s_fma.c (__fma): Handle underflows
	correctly.

2010-10-15  Andreas Schwab  <schwab@redhat.com>

	* scripts/data/localplt-s390-linux-gnu.data: New file.
	* scripts/data/localplt-s390x-linux-gnu.data: New file.

2010-10-13  Jakub Jelinek  <jakub@redhat.com>

	[BZ #3268]
	* math/libm-test.inc (fma_test): Some more fmaf and fma tests.
	* sysdeps/i386/i686/multiarch/s_fma.c: Include ldbl-96 version
	instead of dbl-64.
	* sysdeps/i386/fpu/bits/mathinline.h (fma, fmaf, fmal): Remove
	inlines.
	* sysdeps/ieee754/ldbl-96/s_fma.c: New file.
	* sysdeps/ieee754/dbl-64/s_fma.c (__fma): Fix exponent adjustment
	if one of x and y is very large and the other is subnormal.
	* sysdeps/s390/fpu/s_fmaf.c: New file.
	* sysdeps/s390/fpu/s_fma.c: New file.
	* sysdeps/powerpc/fpu/s_fmaf.S: New file.
	* sysdeps/powerpc/fpu/s_fma.S: New file.
	* sysdeps/powerpc/powerpc32/fpu/s_fma.S: New file.
	* sysdeps/powerpc/powerpc64/fpu/s_fma.S: New file.
	* sysdeps/unix/sysv/linux/s390/fpu/s_fma.c: New file.

2010-10-12  Jakub Jelinek  <jakub@redhat.com>

	[BZ #3268]
	* math/libm-test.inc (fma_test): Add some more fmaf tests, add
	fma tests.
	* sysdeps/ieee754/dbl-64/s_fmaf.c (__fmaf): Fix Inf/Nan check.
	* sysdeps/ieee754/dbl-64/s_fma.c: New file.
	* sysdeps/i386/i686/multiarch/s_fma.c: Include
	sysdeps/ieee754/dbl-64/s_fma.c instead of math/s_fma.c.
	* sysdeps/x86_64/multiarch/s_fma.c: Likewise.
	* sysdeps/ieee754/ldbl-opt/s_fma.c: Likewise.
	* sysdeps/ieee754/ldbl-128/s_fma.c: New file.

2010-10-12  Ulrich Drepper  <drepper@redhat.com>

	[BZ #12078]
	* posix/regcomp.c (parse_branch): One more memory leak plugged.
	* posix/bug-regex31.input: Add test case.

2010-10-11  Ulrich Drepper  <drepper@gmail.com>

	* posix/bug-regex31.c: Rewrite to run multiple tests from stdin.
	* posix/bug-regex31.input: New file.

	[BZ #12078]
	* posix/regcomp.c (parse_branch): Free memory when allocation failed.
	(parse_sub_exp): Fix last change, use postorder.

	* posix/bug-regex31.c: New file.
	* posix/Makefile: Add rules to build and run bug-regex31.

	* posix/regcomp.c (parse_bracket_exp): Add missing re_free calls.

	[BZ #12078]
	* posix/regcomp.c (parse_sub_exp): Free tree data when it is not used.

	[BZ #12108]
	* stdio-common/psiginfo.c (psiginfo): Don't expext SIGRTMIN..SIGRTMAX
	to have entries in sys_siglist.

	[BZ #12093]
	* sysdeps/unix/sysv/linux/check_pf.c (__check_pf): ->ifa_addr might
	be NULL.

2010-10-07  Jakub Jelinek  <jakub@redhat.com>

	[BZ #3268]
	* math/libm-test.inc (fma_test): Add 2 fmaf tests.
	* sysdeps/ieee754/dbl-64/s_fmaf.c: New file.
	* sysdeps/i386/i686/multiarch/s_fmaf.c: Include
	sysdeps/ieee754/dbl-64/s_fmaf.c instead of math/s_fmaf.c.
	* sysdeps/x86_64/multiarch/s_fmaf.c: Likewise.
	* include/fenv.h (feupdateenv, fetestexcept): Add libm_hidden_proto.
	* math/feupdateenv.c (feupdateenv): Add libm_hidden_ver.
	* sysdeps/i386/fpu/feupdateenv.c (feupdateenv): Likewise.
	* sysdeps/powerpc/fpu/feupdateenv.c (feupdateenv): Likewise.
	* sysdeps/x86_64/fpu/feupdateenv.c (feupdateenv): Likewise.
	* sysdeps/sparc/fpu/feupdateenv.c (feupdateenv): Likewise.
	* sysdeps/ia64/fpu/feupdateenv.c (feupdateenv): Add libm_hidden_def.
	* sysdeps/s390/fpu/feupdateenv.c (feupdateenv): Likewise.
	* math/ftestexcept.c (fetestexcept): Likewise.
	* sysdeps/ia64/fpu/ftestexcept.c (fetestexcept): Likewise.
	* sysdeps/i386/fpu/ftestexcept.c (fetestexcept): Likewise.
	* sysdeps/s390/fpu/ftestexcept.c (fetestexcept): Likewise.
	* sysdeps/powerpc/fpu/ftestexcept.c (fetestexcept): Likewise.
	* sysdeps/x86_64/fpu/ftestexcept.c (fetestexcept): Likewise.
	* sysdeps/sparc/fpu/ftestexcept.c (fetestexcept): Likewise.
	* sysdeps/sh/sh4/fpu/ftestexcept.c (fetestexcept): Likewise.

2010-10-11  Ulrich Drepper  <drepper@gmail.com>

	[BZ #12107]
	* stdio-common/psiginfo.c (psiginfo): Terminate all strings with
	newline.

2010-10-06  Ulrich Drepper  <drepper@gmail.com>

	* string/bug-strstr1.c: New file.
	* string/Makefile: Add rules to build and run bug-strstr1.

2010-10-05  Eric Blake  <eblake@redhat.com>

	[BZ #12092]
	* string/str-two-way.h (two_way_long_needle): Always clear memory
	when skipping input due to the shift table.

2010-10-03  Ulrich Drepper  <drepper@gmail.com>

	[BZ #12005]
	* malloc/mcheck.c: Handle large requests.

	[BZ #12077]
	* sysdeps/x86_64/strcmp.S: Fix handling of remaining bytes in buffer
	for strncmp and strncasecmp.
	* string/stratcliff.c: Add tests for strcmp and strncmp.
	* wcsmbs/wcsatcliff.c: Adjust for stratcliff change.

2010-09-28  Nobuhiro Iwamatsu  <iwamatsu@nigauri.org>

	* sysdeps/sh/sh4/fpu/fpu_control.h: Add 'extern "C"' protection to
	__set_fpscr.

2010-09-30  Andreas Jaeger  <aj@suse.de>

	* sysdeps/unix/sysv/linux_fsinfo.h (BTRFS_SUPER_MAGIC): Define.
	(CGROUP_SUPER_MAGIC): Define.
	* sysdeps/unix/sysv/linux/internal_statvfs.c (__statvfs_getflags):
	Handle btrfs and cgroup file systems.
	* sysdeps/unix/sysv/linux/pathconf.c (__statfs_filesize_max):
	Likewise.

2010-09-27  Luis Machado  <luisgpm@br.ibm.com>

	* sysdeps/powerpc/powerpc32/rtld-memset.c: New file.
	* sysdeps/powerpc/powerpc64/rtld-memset.c: New file.

2010-09-29  Andreas Krebbel  <Andreas.Krebbel@de.ibm.com>

	[BZ #12067]
	* sysdeps/s390/s390-32/elf/start.S: Fix address calculation when
	trying to locate the ELF header.

2010-09-27  Andreas Schwab  <schwab@redhat.com>

	[BZ #11611]
	* sysdeps/unix/sysv/linux/internal_statvfs.c (INTERNAL_STATVFS):
	Mask out sign-bit copies when constructing f_fsid.

2010-09-24  Petr Baudis <pasky@suse.cz>

	* debug/stack_chk_fail_local.c: Add missing licence exception.
	* debug/warning-nop.c: Likewise.

2010-09-15  Joseph Myers  <joseph@codesourcery.com>

	* sysdeps/unix/sysv/linux/getdents.c (__GETDENTS): When
	implementing getdents64 using getdents syscall, set d_type if
	__ASSUME_GETDENTS32_D_TYPE.

2010-09-16  Andreas Schwab  <schwab@redhat.com>

	* elf/dl-close.c (free_slotinfo, free_mem): Move to...
	* elf/dl-libc.c (free_slotinfo, free_mem): ... here.

2010-09-21  Ulrich Drepper  <drepper@redhat.com>

	[BZ #12037]
	* posix/unistd.h: Undo change of feature selection for ftruncate from
	2010-01-11.

2010-09-20  Ulrich Drepper  <drepper@redhat.com>

	* sysdeps/x86_64/strcmp.S: Fix another typo in x86-64 strncasecmp limit
	detection.

2010-09-20  Andreas Schwab  <schwab@redhat.com>

	* sysdeps/unix/sysv/linux/sparc/sparc32/syscalls.list: Add
	fanotify_mark.
	* sysdeps/unix/sysv/linux/s390/s390-32/syscalls.list: Likewise.

2010-09-14  Andreas Schwab  <schwab@redhat.com>

	* sysdeps/s390/s390-32/__longjmp.c (__longjmp): Define register
	variables after CHECK_SP call.
	* sysdeps/s390/s390-64/__longjmp.c (__longjmp): Likewise.

2010-09-13  Andreas Schwab  <schwab@redhat.com>
	    Ulrich Drepper  <drepper@redhat.com>

	* elf/rtld.c (dl_main): Set GLRO(dl_init_all_dirs) just before
	re-relocationg ld.so.
	* elf/dl-support.c (_dl_non_dynamic_init): And here after the
	_dl_init_paths call.
	* elf/dl-load.c (_dl_init_paths).  Don't set GLRO(dl_init_all_dirs)
	here anymore.

2010-09-14  Ulrich Drepper  <drepper@redhat.com>

	* resolv/res_init.c (__res_vinit): Count the default server we added.

2010-09-08  Chung-Lin Tang  <cltang@codesourcery.com>
	    Ulrich Drepper  <drepper@redhat.com>

	[BZ #11968]
	* sysdeps/unix/sysv/linux/x86_64/____longjmp_chk.S
	(____longjmp_chk): Use %ebx for saving value across system call.
	Add unwind info.

2010-09-06  Andreas Schwab  <schwab@redhat.com>

	* manual/Makefile: Don't mix pattern rules with normal rules.

2010-09-05  Andreas Schwab  <schwab@linux-m68k.org>

	* debug/vdprintf_chk.c (__vdprintf_chk): Remove undefined
	operation.
	* libio/iofdopen.c (_IO_new_fdopen): Likewise.
	* libio/iofopncook.c (_IO_cookie_init): Likewise.
	* libio/iovdprintf.c (_IO_vdprintf): Likewise.
	* libio/oldiofdopen.c (_IO_old_fdopen): Likewise.
	* sysdeps/powerpc/powerpc64/dl-machine.h (elf_machine_rela):
	Likewise.

2010-09-04  Ulrich Drepper  <drepper@redhat.com>

	[BZ #11979]
	* iconvdata/gconv-modules: Remove EBCDIC-CP-AR2 alias from
	IBM-930, IBM-933, IBM-935, IBM-937, and IBM-939.

2010-09-02  Ulrich Drepper  <drepper@redhat.com>

	* sysdeps/x86_64/add_n.S: Update from GMP 5.0.1.
	* sysdeps/x86_64/addmul_1.S: Likewise.
	* sysdeps/x86_64/lshift.S: Likewise.
	* sysdeps/x86_64/mul_1.S: Likewise.
	* sysdeps/x86_64/rshift.S: Likewise.
	* sysdeps/x86_64/sub_n.S: Likewise.
	* sysdeps/x86_64/submul_1.S: Likewise.

2010-09-01  Samuel Thibault  <samuel.thibault@ens-lyon.org>

	This aligns bits/sched.h onto sysdeps/unix/sysv/linux/bits/sched.h:
	Define __sched_param instead of SCHED_* and sched_param when
	<bits/sched.h> is included with __need_schedparam defined.
	* bits/sched.h [__need_schedparam]
	(SCHED_OTHER, SCHED_FIFO, SCHED_RR, sched_param): Do not define.
	[!__defined_schedparam && (__need_schedparam || _SCHED_H)]
	(__defined_schedparam): Define to 1.
	(__sched_param): New structure, identical to sched_param.
	(__need_schedparam): Undefine.

2010-08-31  Mike Frysinger  <vapier@gentoo.org>

	* sysdeps/unix/sysv/linux/sparc/sys/epoll.h (epoll_create2): Delete.
	(epoll_create1): Declare.

	* sysdeps/unix/sysv/linux/x86_64/sys/epoll.h: Fix typo.

2010-08-31  Andreas Schwab  <schwab@redhat.com>

	[BZ #7066]
	* stdlib/strtod_l.c (____STRTOF_INTERNAL): Fix array overflow when
	shifting retval into place.

2010-09-01  Ulrich Drepper  <drepper@redhat.com>

	* nis/rpcsvc/nis.h: Update copyright notice.
	* nis/rpcsvc/nis.x: Likewise.
	* nis/rpcsvc/nis_callback.h: Likewise.
	* nis/rpcsvc/nis_callback.x: Likewise.
	* nis/rpcsvc/nis_object.x: Likewise.
	* nis/rpcsvc/nis_tags.h: Likewise.
	* nis/rpcsvc/yp.h: Likewise.
	* nis/rpcsvc/yp.x: Likewise.
	* nis/rpcsvc/ypupd.h: Likewise.
	* nis/yp_xdr.c: Likewise.
	* nis/ypupdate_xdr.c: Likewise.

	* sunrpc/pm_getport.c (__libc_rpc_getport): New function.  This is
	mainly the body of pmap_getport.  Add parameters to specify timeouts.
	(pmap_getport): Use __libc_rpc_getport.
	* sunrpc/Versions: Export __libc_rpc_getport with GLIBC_PRIVATE.
	* include/rpc/pmap_clnt.h: Declare __libc_rpc_getport.
	* nis/nis_findserv.c: Remove pmap_getport copy. Use __libc_rpc_getport.

2010-08-31  Andreas Schwab  <schwab@linux-m68k.org>

	* sysdeps/unix/sysv/linux/powerpc/powerpc32/syscalls.list: Add
	fanotify_mark.

2010-08-27  Roland McGrath  <roland@redhat.com>

	* sysdeps/i386/i686/multiarch/Makefile
	(CFLAGS-varshift.c): New variable.

2010-08-27  Ulrich Drepper  <drepper@redhat.com>

	* sysdeps/i386/i686/multiarch/varshift.S: File removed.
	* sysdeps/i386/i686/multiarch/varshift.c: New file.

	* sysdeps/x86_64/multiarch/strlen-no-bsf.S: Move to .text.slow section.

	* sysdeps/x86_64/strlen.S: Minimal code improvement.

2010-08-26  H.J. Lu  <hongjiu.lu@intel.com>

	* sysdeps/x86_64/strlen.S: Unroll the loop.
	* sysdeps/x86_64/multiarch/Makefile (sysdep_routines): Add
	strlen-sse2 strlen-sse2-bsf.
	* sysdeps/x86_64/multiarch/strlen.S ((strlen): Return
	__strlen_no_bsf if bit_Slow_BSF is set.
	(__strlen_sse42): Removed.
	* sysdeps/x86_64/multiarch/strlen-no-bsf.S: New file.
	* sysdeps/x86_64/multiarch/strlen-sse4.S: New file.

2010-08-25  Roland McGrath  <roland@redhat.com>

	* sysdeps/x86_64/multiarch/varshift.S: File removed.
	* sysdeps/x86_64/multiarch/varshift.c: New file.
	* sysdeps/x86_64/multiarch/Makefile (CFLAGS-varshift.c): New variable.
	* sysdeps/x86_64/multiarch/varshift.h: Clean up decls, fix a cast.
	* sysdeps/x86_64/multiarch/memmove.c: Move decls around.
	* sysdeps/x86_64/multiarch/memmove_chk.c: Likewise.

2010-08-25  H.J. Lu  <hongjiu.lu@intel.com>

	* sysdeps/i386/i686/multiarch/Makefile (sysdep_routines): Add
	strlen-sse2 strlen-sse2-bsf.
	* sysdeps/i386/i686/multiarch/strlen.S (strlen): Return
	__strlen_sse2_bsf if bit_Slow_BSF is unset.
	(__strlen_sse2): Removed.
	* sysdeps/i386/i686/multiarch/strlen-sse2-bsf.S: New file.
	* sysdeps/i386/i686/multiarch/strlen-sse2.S: New file.
	* sysdeps/x86_64/multiarch/init-arch.c (__init_cpu_features): Set
	bit_Slow_BSF for Atom.
	* sysdeps/x86_64/multiarch/init-arch.h (bit_Slow_BSF): Define.
	(index_Slow_BSF): Define.
	(HAS_SLOW_BSF): Define.

2010-08-25  Ulrich Drepper  <drepper@redhat.com>

	[BZ #10851]
	* resolv/res_init.c (__res_vinit): When no server address at all
	is given default to loopback.

2010-08-24  Roland McGrath  <roland@redhat.com>

	* configure.in: Remove config-name.h generation.
	* configure: Regenerated.
	* config-name.in: File removed.
	* scripts/config-uname.sh: New file.
	* posix/Makefile (uname.c): Depend on $(objdir)config-name.h.
	($(objdir)config-name.h): New target.

	* sunrpc/rpc_parse.h: Avoid nested comment.

2010-08-24  Richard Henderson  <rth@redhat.com>
	    Ulrich Drepper  <drepper@redhat.com>
	    H.J. Lu  <hongjiu.lu@intel.com>

	* sysdeps/i386/i686/multiarch/Makefile (sysdep_routines): Add varshift.
	* sysdeps/x86_64/multiarch/Makefile (sysdep_routines): Likewise.
	* sysdeps/x86_64/multiarch/strcspn-c.c: Include "varshift.h".
	Replace _mm_srli_si128 with __m128i_shift_right.  Replace
	_mm_alignr_epi8 with _mm_loadu_si128.
	* sysdeps/x86_64/multiarch/strspn-c.c: Likewise.
	* sysdeps/x86_64/multiarch/strstr.c: Include "varshift.h".
	(__m128i_shift_right): Removed.
	* sysdeps/i386/i686/multiarch/varshift.h: New file.
	* sysdeps/i386/i686/multiarch/varshift.S: New file.
	* sysdeps/x86_64/multiarch/varshift.h: New file.
	* sysdeps/x86_64/multiarch/varshift.S: New file.

2010-08-21  Mike Frysinger  <vapier@gentoo.org>

	* configure.in: Move assembler checks to before sysdep dir checking.

2010-08-20  Petr Baudis  <pasky@suse.cz>

	* LICENSES: Sync the sunrpc license.

2010-08-19  Ulrich Drepper  <drepper@redhat.com>

	* sunrpc/auth_des.c: Update copyright notice once again.
	* sunrpc/auth_none.c: Likewise.
	* sunrpc/auth_unix.c: Likewise.
	* sunrpc/authdes_prot.c: Likewise.
	* sunrpc/authuxprot.c: Likewise.
	* sunrpc/bindrsvprt.c: Likewise.
	* sunrpc/clnt_gen.c: Likewise.
	* sunrpc/clnt_perr.c: Likewise.
	* sunrpc/clnt_raw.c: Likewise.
	* sunrpc/clnt_simp.c: Likewise.
	* sunrpc/clnt_tcp.c: Likewise.
	* sunrpc/clnt_udp.c: Likewise.
	* sunrpc/clnt_unix.c: Likewise.
	* sunrpc/des_crypt.c: Likewise.
	* sunrpc/des_soft.c: Likewise.
	* sunrpc/get_myaddr.c: Likewise.
	* sunrpc/getrpcport.c: Likewise.
	* sunrpc/key_call.c: Likewise.
	* sunrpc/key_prot.c: Likewise.
	* sunrpc/openchild.c: Likewise.
	* sunrpc/pm_getmaps.c: Likewise.
	* sunrpc/pm_getport.c: Likewise.
	* sunrpc/pmap_clnt.c: Likewise.
	* sunrpc/pmap_prot.c: Likewise.
	* sunrpc/pmap_prot2.c: Likewise.
	* sunrpc/pmap_rmt.c: Likewise.
	* sunrpc/rpc/auth.h: Likewise.
	* sunrpc/rpc/auth_unix.h: Likewise.
	* sunrpc/rpc/clnt.h: Likewise.
	* sunrpc/rpc/des_crypt.h: Likewise.
	* sunrpc/rpc/key_prot.h: Likewise.
	* sunrpc/rpc/netdb.h: Likewise.
	* sunrpc/rpc/pmap_clnt.h: Likewise.
	* sunrpc/rpc/pmap_prot.h: Likewise.
	* sunrpc/rpc/pmap_rmt.h: Likewise.
	* sunrpc/rpc/rpc.h: Likewise.
	* sunrpc/rpc/rpc_des.h: Likewise.
	* sunrpc/rpc/rpc_msg.h: Likewise.
	* sunrpc/rpc/svc.h: Likewise.
	* sunrpc/rpc/svc_auth.h: Likewise.
	* sunrpc/rpc/types.h: Likewise.
	* sunrpc/rpc/xdr.h: Likewise.
	* sunrpc/rpc_clntout.c: Likewise.
	* sunrpc/rpc_cmsg.c: Likewise.
	* sunrpc/rpc_common.c: Likewise.
	* sunrpc/rpc_cout.c: Likewise.
	* sunrpc/rpc_dtable.c: Likewise.
	* sunrpc/rpc_hout.c: Likewise.
	* sunrpc/rpc_main.c: Likewise.
	* sunrpc/rpc_parse.c: Likewise.
	* sunrpc/rpc_parse.h: Likewise.
	* sunrpc/rpc_prot.c: Likewise.
	* sunrpc/rpc_sample.c: Likewise.
	* sunrpc/rpc_scan.c: Likewise.
	* sunrpc/rpc_scan.h: Likewise.
	* sunrpc/rpc_svcout.c: Likewise.
	* sunrpc/rpc_tblout.c: Likewise.
	* sunrpc/rpc_util.c: Likewise.
	* sunrpc/rpc_util.h: Likewise.
	* sunrpc/rpcinfo.c: Likewise.
	* sunrpc/rpcsvc/bootparam_prot.x: Likewise.
	* sunrpc/rpcsvc/key_prot.x: Likewise.
	* sunrpc/rpcsvc/klm_prot.x: Likewise.
	* sunrpc/rpcsvc/mount.x: Likewise.
	* sunrpc/rpcsvc/nfs_prot.x: Likewise.
	* sunrpc/rpcsvc/nlm_prot.x: Likewise.
	* sunrpc/rpcsvc/rex.x: Likewise.
	* sunrpc/rpcsvc/rstat.x: Likewise.
	* sunrpc/rpcsvc/rusers.x: Likewise.
	* sunrpc/rpcsvc/sm_inter.x: Likewise.
	* sunrpc/rpcsvc/spray.x: Likewise.
	* sunrpc/rpcsvc/yppasswd.x: Likewise.
	* sunrpc/rtime.c: Likewise.
	* sunrpc/svc.c: Likewise.
	* sunrpc/svc_auth.c: Likewise.
	* sunrpc/svc_authux.c: Likewise.
	* sunrpc/svc_raw.c: Likewise.
	* sunrpc/svc_run.c: Likewise.
	* sunrpc/svc_simple.c: Likewise.
	* sunrpc/svc_tcp.c: Likewise.
	* sunrpc/svc_udp.c: Likewise.
	* sunrpc/svc_unix.c: Likewise.
	* sunrpc/svcauth_des.c: Likewise.
	* sunrpc/xcrypt.c: Likewise.
	* sunrpc/xdr.c: Likewise.
	* sunrpc/xdr_array.c: Likewise.
	* sunrpc/xdr_float.c: Likewise.
	* sunrpc/xdr_mem.c: Likewise.
	* sunrpc/xdr_rec.c: Likewise.
	* sunrpc/xdr_ref.c: Likewise.
	* sunrpc/xdr_sizeof.c: Likewise.
	* sunrpc/xdr_stdio.c: Likewise.

	* sysdeps/x86_64/multiarch/strcmp.S: Fix two typos in strncasecmp
	handling.

2010-08-19  Andreas Schwab  <schwab@redhat.com>

	* sysdeps/i386/i686/multiarch/strspn.S [!SHARED]: Fix SSE4.2 check.

2010-08-19  Luis Machado  <luisgpm@br.ibm.com>

	* sysdeps/powerpc/powerpc32/power7/memchr.S: New file.
	* sysdeps/powerpc/powerpc32/power7/memrchr.S: New file.
	* sysdeps/powerpc/powerpc32/power7/rawmemchr.S: New file.
	* sysdeps/powerpc/powerpc32/power7/strchr.S: New file.
	* sysdeps/powerpc/powerpc32/power7/strchrnul.S: New file.
	* sysdeps/powerpc/powerpc32/power7/strlen.S: New file.
	* sysdeps/powerpc/powerpc32/power7/strnlen.S: New file.
	* sysdeps/powerpc/powerpc64/power7/memchr.S: New file.
	* sysdeps/powerpc/powerpc64/power7/memrchr.S: New file.
	* sysdeps/powerpc/powerpc64/power7/rawmemchr.S: New file.
	* sysdeps/powerpc/powerpc64/power7/strchr.S: New file.
	* sysdeps/powerpc/powerpc64/power7/strchrnul.S: New file.
	* sysdeps/powerpc/powerpc64/power7/strlen.S: New file.
	* sysdeps/powerpc/powerpc64/power7/strnlen.S: New file.

2010-07-26  Anton Blanchard  <anton@samba.org>

	* malloc/malloc.c (sYSTRIm): Replace divide and multiply with mask.
	* malloc/arena.c (heap_trim): Likewise.

2010-08-16  Ulrich Drepper  <drepper@redhat.com>

	* sysdeps/unix/sysv/linux/syscalls.list: Add entry for fanotify_init
	here.  Not...
	* sysdeps/unix/sysv/linux/wordsize-64/syscalls.list: ...here...
	* sysdeps/unix/sysv/linux/i386/syscalls.list: ... orhere.

2010-08-12  H.J. Lu  <hongjiu.lu@intel.com>

	* sysdeps/i386/elf/Makefile: New file.

2010-08-14  Andreas Schwab  <schwab@linux-m68k.org>

	* sysdeps/unix/sysv/linux/sys/fanotify.h: Remove third argument
	from fanotify_init.
	* sysdeps/unix/sysv/linux/i386/syscalls.list: Likewise.
	* sysdeps/unix/sysv/linux/wordsize-64/syscalls.list: Likewise.

2010-08-15  Ulrich Drepper  <drepper@redhat.com>

	* sysdeps/x86_64/strcmp.S: Use correct register for fourth parameter
	of strncasecmp_l.
	* sysdeps/multiarch/strcmp.S: Likewise.

2010-08-14  Ulrich Drepper  <drepper@redhat.com>

	* sysdeps/x86_64/Makefile [subdir=string] (sysdep_routines): Add
	strncase_l-nonascii.
	* sysdeps/x86_64/multiarch/Makefile [subdir=string] (sysdep_routines):
	Add strncase_l-ssse3.
	* sysdeps/x86_64/multiarch/strcmp.S: Prepare for use as strncasecmp.
	* sysdeps/x86_64/strcmp.S: Likewise.
	* sysdeps/x86_64/multiarch/strncase_l-ssse3.S: New file.
	* sysdeps/x86_64/multiarch/strncase_l.S: New file.
	* sysdeps/x86_64/strncase.S: New file.
	* sysdeps/x86_64/strncase_l-nonascii.c: New file.
	* sysdeps/x86_64/strncase_l.S: New file.
	* string/Makefile (strop-tests): Add strncasecmp.
	* string/test-strncasecmp.c: New file.

	* sysdeps/x86_64/strcasecmp_l-nonascii.c: Add prototype to avoid
	warning.

	* sysdeps/x86_64/strcmp.S: Move definition of NO_NOLOCALE_ALIAS to...
	* sysdeps/x86_64/multiarch/strcasecmp_l-ssse3.S: ... here.

2010-08-14  Andreas Schwab  <schwab@linux-m68k.org>

	* sysdeps/unix/sysv/linux/prlimit.c: Make it compile.

2010-08-12  Ulrich Drepper  <drepper@redhat.com>

	* sysdeps/unix/sysv/linux/bits/termios.h: Define EXTPROC.
	* sysdeps/unix/sysv/linux/powerpc/bits/termios.h: Likewise.
	* sysdeps/unix/sysv/linux/sparc/bits/termios.h: Likewise.

2010-05-01  Alan Modra  <amodra@gmail.com>

	* sysdeps/powerpc/powerpc32/power4/memcmp.S: Correct cfi for r24.
	* sysdeps/powerpc/powerpc64/bsd-_setjmp.S: Move contents..
	* sysdeps/powerpc/powerpc64/bsd-setjmp.S: ..and these too..
	* sysdeps/powerpc/powerpc64/setjmp.S: ..to here..
	* sysdeps/powerpc/powerpc64/setjmp-common.S: ..and here, with some
	tidying.  Don't tail-call __sigjmp_save for static lib.
	* sysdeps/powerpc/powerpc64/sysdep.h (SAVE_ARG, REST_ARG): Correct
	save location.
	(CFI_SAVE_ARG, CFI_REST_ARG): New macros.
	(CALL_MCOUNT): Add eh info, and nop after bl.
	(TAIL_CALL_SYSCALL_ERROR): New macro.
	(PSEUDO_RET): Use it.
	* sysdeps/powerpc/powerpc64/dl-trampoline.S (_dl_runtime_resolve):
	Correct save location of integer regs and cr.
	(_dl_profile_resolve): Correct cr save location.  Delete nops
	after bl when SHARED.  Reduce cfi size a little by better
	placement of cfi directives.
	* sysdeps/powerpc/powerpc64/fpu/s_copysign.S (__copysign): Don't
	make a stack frame.  Instead use parm save area as a temp.
	* sysdeps/unix/sysv/linux/powerpc/powerpc64/brk.S (__brk): Don't
	make a stack frame.  Use TAIL_CALL_SYSCALL_ERROR.
	* sysdeps/unix/sysv/linux/powerpc/powerpc64/clone.S (__clone):
	Don't make a stack frame for parent, use parm save area.
	Increase child stack frame to 112 bytes.  Don't save unused reg,
	and adjust reg usage.  Set up cfi on error recovery and
	epilogue of parent, and use TAIL_CALL_SYSCALL_ERROR, PSEUDO_RET.
	* sysdeps/unix/sysv/linux/powerpc/powerpc64/makecontext.S
	(__makecontext): Add dummy nop after jump to exit.
	* sysdeps/unix/sysv/linux/powerpc/powerpc64/socket.S (__socket):
	Use correct parm save area and cr save, reduce stack frame.
	Correct cfi for possible PSEUDO_RET frame setup.
	* sysdeps/unix/sysv/linux/powerpc/powerpc64/vfork.S (__vfork):
	Branch to local label emitted by PSEUDO_RET rather than
	__syscall_error.

2010-08-12  Andreas Schwab  <schwab@redhat.com>

	[BZ #11904]
	* locale/programs/locale.c (print_assignment): New function.
	(show_locale_vars): Use it.

2010-08-11  Ulrich Drepper  <drepper@redhat.com>

	* sysdeps/unix/sysv/linux/bits/statfs.h (struct statfs): Add f_flags
	field.
	(struct statfs64): Likewise.
	(_STATFS_F_FLAGS): Define.
	* sysdeps/unix/sysv/linux/s390/bits/statfs.h: Likewise.
	* sysdeps/unix/sysv/linux/internal_statvfs.c (__statvfs_getflags):
	Don't define if __ASSUME_STATFS_F_FLAGS is defined.
	(ST_VALID): Define locally.
	(INTERNAL_STATVFS): If f_flags has ST_VALID set don't call
	__statvfs_getflags, use the provided value.
	* sysdeps/unix/sysv/linux/kernel-features.h: Define
	__ASSUME_STATFS_F_FLAGS.

	* sysdeps/unix/sysv/linux/sys/inotify.h (IN_EXCL_UNLINK): Define.

	* sysdeps/unix/sysv/linux/Makefile [subdir=misc] (sysdep_headers):
	Add sys/fanotify.h.
	* sysdeps/unix/sysv/linux/Versions [libc]: Export fanotify_init and
	fanotify_mask for GLIBC_2.13.
	* sysdeps/unix/sysv/linux/i386/syscalls.list: Add entries for
	fanotify_init and fanotify_mark.
	* sysdeps/unix/sysv/linux/wordsize-64/syscalls.list: Likewise.
	* sysdeps/unix/sysv/linux/sys/fanotify.h: New file.

	* sysdeps/unix/sysv/linux/Makefile [subdir=misc] (sysdep_routines):
	Add prlimit.
	* sysdeps/unix/sysv/linux/Versions [libc]: Export prlimit and
	prlimit64 for GLIBC_2.13.
	* sysdeps/unix/sysv/linux/bits/resource.h: Declare prlimit and
	prlimit64.
	* sysdeps/unix/sysv/linux/i386/syscalls.list: Add entry for prlimit64
	syscall.
	* sysdeps/unix/sysv/linux/powerpc/powerpc32/syscalls.list: Likewise.
	* sysdeps/unix/sysv/linux/s390/s390-32/syscalls.list: Likewise.
	* sysdeps/unix/sysv/linux/sh/syscalls.list: Likewise.
	* sysdeps/unix/sysv/linux/sparc/sparc32/syscalls.lis: Likewise.
	* sysdeps/unix/sysv/linux/wordsize-64/syscalls.list: Likewise.  Also
	add prlimit alias.
	* sysdeps/unix/sysv/linux/prlimit.c: New file.

	[BZ #11903]
	* sysdeps/generic/netinet/ip.h (IPTOS_CLASS): Fix definition.
	Patch by Evgeni Bikov <bikovevg@iitp.ru>.

	* nss/Makefile: Add rules to build and run tst-nss-test1.
	* shlib-versions: Add entry for libnss_test1.
	* nss/nss_test1.c: New file.
	* nss/tst-nss-test1.c: New file.

	* nss/nsswitch.c (__nss_database_custom): Define new variable.
	(__nss_configure_lookup): Set appropriate entry in
	__nss_configure_lookup to true.
	* nss/nsswitch.h: Define enum with indeces of databases in
	databases and __nss_database_custom arrays.  Declare
	__nss_database_custom.
	* grp/initgroups.c (internal_getgrouplist): Use __nss_database_custom
	to avoid using nscd when custom rules are installed.
	* nss/getXXbyYY_r.c: Likewise.
	* sysdeps/posix/getaddrinfo.c (gaih_inet): Likewise.

	* nss/nss_files/files-parse.c: Whitespace fixes.

2010-08-09  Ulrich Drepper  <drepper@redhat.com>

	[BZ #11883]
	* posix/fnmatch.c: Keep track of alloca use and fall back on malloc.
	* posix/fnmatch_loop.c: Likewise.

2010-07-17  Andi Kleen  <ak@linux.intel.com>

	* sysdeps/i386/i386-mcount.S (__fentry__): Define.
	* sysdeps/x86_64/_mcount.S (__fentry__): Define.
	* stdlib/Versions (__fentry__): Add for GLIBC 2.13
	* Versions.def [GLIBC_2.13]: Add.

2010-08-06  Ulrich Drepper  <drepper@redhat.com>

	* sysdeps/unix/sysv/linux/getlogin_r.c (__getlogin_r_loginuid):
	Also fail if tpwd after pwuid call is NULL.

2010-07-31  Samuel Thibault  <samuel.thibault@ens-lyon.org>

	* hurd/hurdselect.c (_hurd_select): Round timeout up instead of down
	when converting to ms.

2010-06-06  Samuel Thibault  <samuel.thibault@ens-lyon.org>

	* sysdeps/mach/hurd/ttyname.c (ttyname): Replace MIG_BAD_ID and
	EOPNOTSUPP errors with ENOTTY.
	* sysdeps/mach/hurd/ttyname_r.c (__ttyname_r): Replace MIG_BAD_ID and
	EOPNOTSUPP errors with ENOTTY.

2010-07-31  Ulrich Drepper  <drepper@redhat.com>

	* sysdeps/x86_64/multiarch/Makefile [subdir=string] (sysdep_routines):
	Add strcasecmp_l-ssse3.
	* sysdeps/x86_64/multiarch/strcmp.S: Add support to compile for
	strcasecmp.
	* sysdeps/x86_64/strcmp.S: Allow more flexible compiling of strcasecmp.
	* sysdeps/x86_64/multiarch/strcasecmp_l.S: New file.
	* sysdeps/x86_64/multiarch/strcasecmp_l-ssse3.S: New file.

2010-07-30  Ulrich Drepper  <drepper@redhat.com>

	* sysdeps/x86_64/multiarch/strcmp.S: Pretty printing.

	* string/Makefile (strop-tests): Add strcasecmp.
	* sysdeps/x86_64/Makefile [subdir=string] (sysdep_routines): Add
	strcasecmp_l-nonascii.
	(gen-as-const-headers): Add locale-defines.sym.
	* sysdeps/x86_64/strcmp.S: Add support for strcasecmp implementation.
	* sysdeps/x86_64/strcasecmp.S: New file.
	* sysdeps/x86_64/strcasecmp_l.S: New file.
	* sysdeps/x86_64/strcasecmp_l-nonascii.c: New file.
	* sysdeps/x86_64/locale-defines.sym: New file.
	* string/test-strcasecmp.c: New file.

	* string/test-strcasestr.c: Test both ends of the range of characters.
	* sysdeps/x86_64/multiarch/strstr.c: Fix UCHIGH definition.

2010-07-29  Roland McGrath  <roland@redhat.com>

	[BZ #11856]
	* manual/locale.texi (Yes-or-No Questions): Fix example code.

2010-07-27  Ulrich Drepper  <drepper@redhat.com>

	* sysdeps/x86_64/multiarch/strcmp-ssse3.S: Avoid compiling the file
	for ld.so.

2010-07-27  Andreas Schwab  <schwab@redhat.com>

	* manual/memory.texi (Malloc Tunable Parameters): Document
	M_PERTURB.

2010-07-26  Roland McGrath  <roland@redhat.com>

	[BZ #11840]
	* configure.in (-fgnu89-inline check): Set and substitute
	gnu89_inline, not libc_cv_gnu89_inline.
	* configure: Regenerated.
	* config.make.in (gnu89-inline-CFLAGS): Use @gnu89_inline@.

2010-07-26  Ulrich Drepper  <drepper@redhat.com>

	* string/test-strnlen.c: New file.
	* string/Makefile (strop-tests): Add strnlen.
	* string/tester.c (test_strnlen): Add a few more test cases.
	* string/tst-strlen.c: Better error reporting.

	* sysdeps/x86_64/strnlen.S: New file.

2010-07-24  Ulrich Drepper  <drepper@redhat.com>

	* sysdeps/x86_64/multiarch/strstr.c (__m128i_strloadu_tolower): Use
	lower-latency instructions.

2010-07-23  Ulrich Drepper  <drepper@redhat.com>

	* string/test-strcasestr.c: New file.
	* string/test-strstr.c: New file.
	* string/Makefile (strop-tests): Add strstr and strcasestr.
	* string/str-two-way.h: Don't undefine MAX.
	* string/strcasestr.c: Don't define alias if NO_ALIAS is defined.

2010-07-21  Andreas Schwab  <schwab@redhat.com>

	* sysdeps/i386/i686/multiarch/Makefile (sysdep_routines): Add
	strcasestr-nonascii.
	(CFLAGS-strcasestr-nonascii.c): Define.
	* sysdeps/i386/i686/multiarch/strcasestr-nonascii.c: New file.
	* sysdeps/x86_64/multiarch/strcasestr-nonascii.c (STRSTR_SSE42):
	Remove unused attribute.

2010-07-20  Roland McGrath  <roland@redhat.com>

	* elf/dl-sysdep.c (_dl_important_hwcaps): Add dsocaps mask to
	dl_hwcap_mask as well as dl_hwcap.  Without this, dsocaps matching in
	ld.so.cache was broken.  With it, there is no way to disable dsocaps
	like LD_HWCAP_MASK can disable hwcaps.

2010-06-02  Emilio Pozuelo Monfort  <pochu27@gmail.com>

	* sysdeps/mach/hurd/sendmsg.c (__libc_sendmsg): Fix memory leaks.

2010-07-16  Ulrich Drepper  <drepper@redhat.com>

	* sysdeps/x86_64/multiarch/strstr.c: Rewrite to avoid indirect function
	call in strcasestr.
	* sysdeps/x86_64/multiarch/strcasestr.c: Declare
	__strcasestr_sse42_nonascii.
	* sysdeps/x86_64/multiarch/Makefile: Add rules to build
	strcasestr-nonascii.c.
	* sysdeps/x86_64/multiarch/strcasestr-nonascii.c: New file.

2010-06-15  Luis Machado  <luisgpm@br.ibm.com>

	* sysdeps/powerpc/powerpc32/power6/fpu/s_copysign.S: New file.
	* sysdeps/powerpc/powerpc32/power6/fpu/s_copysignf.S: New file.
	* sysdeps/powerpc/powerpc64/power6/fpu/s_copysign.S: New file.
	* sysdeps/powerpc/powerpc64/power6/fpu/s_copysignf.S: New file.

2010-07-09  Ulrich Drepper  <drepper@redhat.com>

	* sysdeps/unix/sysv/linux/fpathconf.c (__fpathconf): Use __fcntl not
	fcntl.

2010-07-06  Andreas Schwab  <schwab@redhat.com>

	* elf/dl-version.c (match_symbol): Don't pass NULL occation to
	dl_signal_cerror.

2010-07-06  Ulrich Drepper  <drepper@redhat.com>

	* sysdeps/unix/sysv/linux/fpathconf.c (__fpathconf): Implement
	_PC_PIPE_BUF using F_GETPIPE_SZ.

2010-07-05  Roland McGrath  <roland@redhat.com>

	* manual/arith.texi (Rounding Functions): Fix rint description
	implicit in round description.

2010-07-02  Ulrich Drepper  <drepper@redhat.com>

	* elf/Makefile: Fix linking for a few tests to make recent linker
	happy.

2010-06-30  Andreas Schwab  <schwab@redhat.com>

	* dlfcn/Makefile (LDLIBS-bug-atexit3-lib.so): Readd
	$(common-objpfx)libc_nonshared.a.

2010-06-21  Luis Machado  <luisgpm@br.ibm.com>

	* sysdeps/powerpc/powerpc32/970/fpu/Implies: Remove.
	* sysdeps/powerpc/powerpc32/power5/fpu/Implies: Remove.
	* sysdeps/powerpc/powerpc32/power5+/fpu/Implies: Remove.
	* sysdeps/powerpc/powerpc32/power6x/fpu/Implies: Remove.
	* sysdeps/powerpc/powerpc64/970/fpu/Implies: Remove.
	* sysdeps/powerpc/powerpc64/power5/fpu/Implies: Remove.
	* sysdeps/powerpc/powerpc64/power5+/fpu/Implies: Remove.
	* sysdeps/powerpc/powerpc64/power6x/fpu/Implies: Remove.
	* sysdeps/unix/sysv/linux/powerpc/powerpc32/970/fpu/Implies: Remove.
	* sysdeps/unix/sysv/linux/powerpc/powerpc32/power4/fpu/Implies: Remove.
	* sysdeps/unix/sysv/linux/powerpc/powerpc32/power5/fpu/Implies: Remove.
	* sysdeps/unix/sysv/linux/powerpc/powerpc32/power5+/fpu/Implies: Remove.
	* sysdeps/unix/sysv/linux/powerpc/powerpc32/power6/fpu/Implies: Remove.
	* sysdeps/unix/sysv/linux/powerpc/powerpc32/power6x/fpu/Implies: Remove.
	* sysdeps/unix/sysv/linux/powerpc/powerpc32/power7/fpu/Implies: Remove.
	* sysdeps/unix/sysv/linux/powerpc/powerpc64/970/fpu/Implies: Remove.
	* sysdeps/unix/sysv/linux/powerpc/powerpc64/power4/fpu/Implies: Remove.
	* sysdeps/unix/sysv/linux/powerpc/powerpc64/power5/fpu/Implies: Remove.
	* sysdeps/unix/sysv/linux/powerpc/powerpc64/power5+/fpu/Implies: Remove.
	* sysdeps/unix/sysv/linux/powerpc/powerpc64/power6/fpu/Implies: Remove.
	* sysdeps/unix/sysv/linux/powerpc/powerpc64/power6x/fpu/Implies: Remove.
	* sysdeps/unix/sysv/linux/powerpc/powerpc64/power7/fpu/Implies: Remove.
	* sysdeps/powerpc/powerpc32/970/Implies: Point to power4.
	* sysdeps/powerpc/powerpc32/power5/Implies: Point to power4.
	* sysdeps/powerpc/powerpc32/power5+/Implies: Point to power5.
	* sysdeps/powerpc/powerpc32/power6/Implies: Point to power5+.
	* sysdeps/powerpc/powerpc32/power6x/Implies: Point to power6.
	* sysdeps/powerpc/powerpc64/970/Implies: Point to power4.
	* sysdeps/powerpc/powerpc64/power5/Implies: Point to power4.
	* sysdeps/powerpc/powerpc64/power5+/Implies: Point to power5.
	* sysdeps/powerpc/powerpc64/power6/Implies: Point to power5+.
	* sysdeps/powerpc/powerpc64/power6x/Implies: Point to power6.
	* sysdeps/powerpc/powerpc32/power7/Implies: New file.
	* sysdeps/powerpc/powerpc64/power7/Implies: New file.
	* sysdeps/unix/sysv/linux/powerpc/powerpc32/970/Implies: New file.
	* sysdeps/unix/sysv/linux/powerpc/powerpc32/cell/Implies: New file.
	* sysdeps/unix/sysv/linux/powerpc/powerpc32/power4/Implies: New file.
	* sysdeps/unix/sysv/linux/powerpc/powerpc32/power5/Implies: New file.
	* sysdeps/unix/sysv/linux/powerpc/powerpc32/power6/Implies: New file.
	* sysdeps/unix/sysv/linux/powerpc/powerpc32/power6x/Implies: New file.
	* sysdeps/unix/sysv/linux/powerpc/powerpc32/power7/Implies: New file.
	* sysdeps/unix/sysv/linux/powerpc/powerpc64/970/Implies: New file.
	* sysdeps/unix/sysv/linux/powerpc/powerpc64/cell/Implies: New file.
	* sysdeps/unix/sysv/linux/powerpc/powerpc64/power4/Implies: New file.
	* sysdeps/unix/sysv/linux/powerpc/powerpc64/power5/Implies: New file.
	* sysdeps/unix/sysv/linux/powerpc/powerpc64/power6/Implies: New file.
	* sysdeps/unix/sysv/linux/powerpc/powerpc64/power6x/Implies: New file.
	* sysdeps/unix/sysv/linux/powerpc/powerpc64/power7/Implies: New file.

2010-06-25  H.J. Lu  <hongjiu.lu@intel.com>

	* debug/memmove_chk.c (__memmove_chk): Renamed to ...
	(MEMMOVE_CHK): ...this.  Default to __memmove_chk.
	* string/memmove.c (memmove): Renamed to ...
	(MEMMOVE): ...this.  Default to memmove.
	* sysdeps/x86_64/memcpy.S: Use ENTRY_CHK and END_CHK.
	* sysdeps/x86_64/sysdep.h (ENTRY_CHK): Define.
	(END_CHK): Define.
	* sysdeps/x86_64/multiarch/Makefile (sysdep_routines): Add
	memcpy-ssse3 mempcpy-ssse3 memmove-ssse3 memcpy-ssse3-back
	mempcpy-ssse3-back memmove-ssse3-back.
	* sysdeps/x86_64/multiarch/bcopy.S: New file .
	* sysdeps/x86_64/multiarch/memcpy-ssse3-back.S: New file.
	* sysdeps/x86_64/multiarch/memcpy-ssse3.S: New file.
	* sysdeps/x86_64/multiarch/memcpy.S: New file.
	* sysdeps/x86_64/multiarch/memcpy_chk.S: New file.
	* sysdeps/x86_64/multiarch/memmove-ssse3-back.S: New file.
	* sysdeps/x86_64/multiarch/memmove-ssse3.S: New file.
	* sysdeps/x86_64/multiarch/memmove.c: New file.
	* sysdeps/x86_64/multiarch/memmove_chk.c: New file.
	* sysdeps/x86_64/multiarch/mempcpy-ssse3-back.S: New file.
	* sysdeps/x86_64/multiarch/mempcpy-ssse3.S: New file.
	* sysdeps/x86_64/multiarch/mempcpy.S: New file.
	* sysdeps/x86_64/multiarch/mempcpy_chk.S: New file.
	* sysdeps/x86_64/multiarch/init-arch.h (bit_Fast_Copy_Backward):
	Define.
	(index_Fast_Copy_Backward): Define.
	(HAS_ARCH_FEATURE): Define.
	(HAS_FAST_REP_STRING): Define.
	(HAS_FAST_COPY_BACKWARD): Define.

2010-06-21  Andreas Schwab  <schwab@redhat.com>

	* sysdeps/unix/sysv/linux/getlogin_r.c (__getlogin_r_loginuid):
	Restore proper fallback handling.

2010-06-19  Ulrich Drepper  <drepper@redhat.com>

	[BZ #11701]
	* posix/group_member.c (__group_member): Correct checking loop.

	* sysdeps/unix/sysv/linux/getlogin_r.c (__getlogin_r_loginuid): Handle
	OOM in getpwuid_r correctly.  Return error number when the caller
	should return, otherwise -1.
	(getlogin_r): Adjust to return also for result of __getlogin_r_loginuid
	call returning > 0 value.
	* sysdeps/unix/sysv/linux/getlogin.c (getlogin): Likewise.

2010-06-07  Andreas Schwab  <schwab@redhat.com>

	* dlfcn/Makefile: Remove explicit dependencies on libc.so and
	libc_nonshared.a from targets in modules-names.

2010-06-02  Kirill A. Shutemov  <kirill@shutemov.name>

	* elf/dl-reloc.c: Flush cache after solving TEXTRELs if arch
	requires it.

2010-06-10  Luis Machado  <luisgpm@br.ibm.com>

	* sysdeps/powerpc/powerpc32/power7/memcmp.S: New file
	* sysdeps/powerpc/powerpc64/power7/memcmp.S: New file.
	* sysdeps/powerpc/powerpc32/power7/strncmp.S: New file.
	* sysdeps/powerpc/powerpc64/power7/strncmp.S: New file.

2010-06-02  Andreas Schwab  <schwab@redhat.com>

	* nis/nss_nis/nis-initgroups.c (get_uid): Properly resize buffer.

2010-06-14  Ulrich Drepper  <drepper@redhat.com>

	* sysdeps/unix/sysv/linux/powerpc/bits/fcntl.h: Define F_SETPIPE_SZ
	and F_GETPIPE_SZ.
	* sysdeps/unix/sysv/linux/i386/bits/fcntl.h: Likewise.
	* sysdeps/unix/sysv/linux/x86_64/bits/fcntl.h: Likewise.
	* sysdeps/unix/sysv/linux/s390/bits/fcntl.h: Likewise.
	* sysdeps/unix/sysv/linux/sparc/bits/fcntl.h: Likewise.
	* sysdeps/unix/sysv/linux/sh/bits/fcntl.h: Likewise.
	* sysdeps/unix/sysv/linux/ia64/bits/fcntl.h: Likewise

2010-06-14  Roland McGrath  <roland@redhat.com>

	* manual/libc.texinfo (@copying): Change to GFDL v1.3.

2010-06-07  Jakub Jelinek  <jakub@redhat.com>

	* libio/stdio.h (sscanf, vsscanf): Use __REDIRECT_NTH instead of
	__REDIRECT followed by __THROW.
	* wcsmbs/wchar.h (swscanf, vswscanf): Likewise.
	* posix/getopt.h (getopt): Likewise.

2010-06-02  Emilio Pozuelo Monfort  <pochu27@gmail.com>

	* hurd/lookup-at.c (__file_name_lookup_at): Accept
	AT_SYMLINK_FOLLOW in AT_FLAGS.  Fail with EINVAL if both
	AT_SYMLINK_FOLLOW and AT_SYMLINK_NOFOLLOW are present
	in AT_FLAGS.
	* hurd/hurd/fd.h (__file_name_lookup_at): Update comment.
	* sysdeps/mach/hurd/linkat.c (linkat): Pass O_NOLINK in FLAGS.

2010-05-28  Luis Machado  <luisgpm@br.ibm.com>

	* sysdeps/powerpc/powerpc32/power7/memcpy.S: Exchange srdi for srwi.

2010-05-26  H.J. Lu  <hongjiu.lu@intel.com>

	[BZ #11640]
	* sysdeps/x86_64/multiarch/init-arch.c (__init_cpu_features):
	Properly check family and model.

2010-05-26  Takashi Yoshii  <takashi.yoshii.zj@renesas.com>

	* sysdeps/unix/sysv/linux/sh/sh4/register-dump.h: Fix iov[] size.

2010-05-24  Luis Machado  <luisgpm@br.ibm.com>

	* sysdeps/powerpc/powerpc32/power7/memset.S: POWER7 32-bit memset fix.

2010-05-21  Ulrich Drepper  <drepper@redhat.com>

	* elf/dl-runtime.c (_dl_profile_fixup): Don't crash on unresolved weak
	symbol reference.

2010-05-19  Andreas Schwab  <schwab@redhat.com>

	* elf/dl-runtime.c (_dl_fixup): Don't crash on unresolved weak
	symbol reference.

2010-05-21  Andreas Schwab  <schwab@redhat.com>

	* sysdeps/unix/sysv/linux/Makefile (sysdep_routines): Add recvmmsg
	and internal_recvmmsg.
	* sysdeps/unix/sysv/linux/recvmmsg.c: New file.
	* sysdeps/unix/sysv/linux/internal_recvmmsg.S: New file.
	* sysdeps/unix/sysv/linux/socketcall.h (SOCKOP_recvmmsg): Define.
	* sysdeps/unix/sysv/linux/syscalls.list (recvmmsg): Remove.

	* sunrpc/clnt_tcp.c (clnttcp_control): Add missing break.
	* sunrpc/clnt_udp.c (clntudp_control): Likewise.
	* sunrpc/clnt_unix.c (clntunix_control): Likewise.

2010-05-20  Andreas Schwab  <schwab@redhat.com>

	* sysdeps/unix/sysv/linux/sys/timex.h: Use __REDIRECT_NTH.

2010-05-17  Luis Machado  <luisgpm@br.ibm.com>

	POWER7 optimizations.
	* sysdeps/powerpc/powerpc64/power7/memset.S: New file.
	* sysdeps/powerpc/powerpc32/power7/memset.S: New file.

2010-05-19  Ulrich Drepper  <drepper@redhat.com>

	* version.h: Update for 2.13 development version.

2010-05-12  Andrew Stubbs  <ams@codesourcery.com>

	* sysdeps/sh/sh4/fpu/feholdexcpt.c (feholdexcept): Really disable all
	exceptions.  Return 0.

2010-05-07  Roland McGrath  <roland@redhat.com>

	* elf/ldconfig.c (main): Add a const.

2010-05-06  Ulrich Drepper  <drepper@redhat.com>

	* nss/getent.c (idn_flags): Default to AI_IDN|AI_CANONIDN.
	(args_options): Add no-idn option.
	(ahosts_keys_int): Add idn_flags to ai_flags.
	(parse_option): Handle 'i' option to clear idn_flags.

	* malloc/malloc.c (_int_free): Possible race in the most recently
	added check.  Only act on the data if no current modification
	happened.

See ChangeLog.17 for earlier changes.<|MERGE_RESOLUTION|>--- conflicted
+++ resolved
@@ -1,4 +1,3 @@
-<<<<<<< HEAD
 2011-03-10  Ulrich Drepper  <drepper@gmail.com>
 
 	[BZ #12510]
@@ -14,14 +13,12 @@
 	* elf/tst-unique3lib2.cc: New file.
 
 	* elf/Makefile: Don't run tst-execstack* tests of SELinux is enabled.
-=======
+
 2011-03-10  Mike Frysinger  <vapier@gentoo.org>
 
 	* sysdeps/sparc/sparc64/elf/configure.in (libc_cv_sparc64_tls): Add
 	$LDFLAGS and -nostdlib -nostartfiles to linking step.  Change main
 	to _start.
-	* sysdeps/sparc/sparc64/elf/configure: Regenerate.
->>>>>>> 03592fc7
 
 2011-03-06  Ulrich Drepper  <drepper@gmail.com>
 
