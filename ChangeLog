<<<<<<< HEAD
2012-05-12  Andreas Schwab  <schwab@linux-m68k.org>

	* sysdeps/powerpc/memmove.c (MEMMOVE): Don't return a value if
	used as bcopy.

2012-04-18  Will Schmidt  <will_schmidt@vnet.ibm.com>

	* sysdeps/powerpc/memmove.c: New file based on string/memmove.c where
	__builtin_memcopy is called when src and dest ranges are known to not
	overlap.

2012-04-18  Will Schmidt  <will_schmidt@vnet.ibm.com>

	* sysdeps/powerpc/powerpc64/power6/wordcopy.c
	(_wordcopy_fwd_dest_aligned): Replace switch with a parameterized
	fwd_align_merge macro call.
	(_wordcopy_bwd_dest_aligned): Replace switch with a parameterized
	bwd_align_merge macro call.
	* sysdeps/powerpc/powerpc32/power6/wordcopy.c: Likewise.

2012-04-18  Will Schmidt  <will_schmidt@vnet.ibm.com>

	* sysdeps/powerpc/powerpc64/power6/wordcopy.c: Add fwd_align_merge and
	bwd_align_merge macros.
	(_wordcopy_fwd_dest_aligned): Use fwd_align_merge macro calls.
	(_wordcopy_bwd_dest_aligned): Use bwd_align_merge macro calls.
	* sysdeps/powerpc/powerpc32/power6/wordcopy.c: Likewise.

2011-11-16  Adhemerval Zanella  <azanella@linux.vnet.ibm.com>

	* sysdeps/powerpc/Makefile: Added locale-defines.sym generation.
	* sysdeps/powerpc/locale-defines.sym: Locale definitions for strcasecmp
	optimized code.
	* sysdeps/powerpc/powerpc32/power7/Makefile: New file: added unroll-loop
	option for strncasecmp/strncasecmp_l compilation.
	* sysdeps/powerpc/powerpc32/power7/strcasecmp.S: New file: strcasecmp
	optimization for PPC32.
	* sysdeps/powerpc/powerpc32/power7/strcasecmp_l.S: New file: strcasecmp_l
	optimization for PPC32.
	* sysdeps/powerpc/powerpc64/power7/Makefile: Added unroll-loop option for
	strncasecmp/strncasecmp_l compilation.
	* sysdeps/powerpc/powerpc64/power7/strcasecmp.S: New file: strcasecmp
	optimization for PPC64.
	* sysdeps/powerpc/powerpc64/power7/strcasecmp_l.S: New file: strcasecmp_l
	optimization for PPC64.

2011-11-18  Adhemerval Zanella  <azanella@linux.vnet.ibm.com>

	* math/libm-test.inc: Added more nerabyint tests.
	* sysdeps/powerpc/powerpc32/fpu/s_nearbyint.S: New file: nearbyint
	optimized for PPC32.
	* sysdeps/powerpc/powerpc32/fpu/s_nearbyintf.S: New file: nearbyintf
	optimized for PPC32.
	* sysdeps/powerpc/powerpc64/fpu/s_nearbyint.S: New file: nearbyint
	optimized for PPC64.
	* sysdeps/powerpc/powerpc64/fpu/s_nearbyintf.S: New file: nearbyintf
	optimized for PPC64.

2011-10-22  Andreas Schwab  <schwab@linux-m68k.org>

	* sysdeps/ieee754/ldbl-128ibm/s_atanl.c: Include <math.h> before
	"math_private.h".

2011-12-06  Andreas Schwab  <schwab@linux-m68k.org>

	[BZ #13472]
	* sysdeps/powerpc/fpu/e_hypot.c (twoM600): Correct value.

2011-11-07  Adhemerval Zanella  <azanella@linux.vnet.ibm.com>

	* sysdeps/powerpc/fpu/math_private.h: Using inline assembly version
	of math functions ceil, trunc, floor, round, and sqrt, when
	avaliable on the platform.
	* sysdeps/powerpc/fpu/e_sqrt.c: Undefine __ieee754_sqrt to avoid
	name clash.
	* sysdeps/powerpc/fpu/e_sqrtf.c: Likewise.
	* sysdeps/powerpc/powerpc64/fpu/e_sqrt.c: Likewise.
	* sysdeps/powerpc/powerpc64/fpu/e_sqrtf.c: Likewise.

2011-10-12  Ulrich Drepper  <drepper@gmail.com>

	Add integration with gcc's -ffinite-math-only and optimize wrapper
	functions in libm.
	* sysdeps/powerpc/fpu/e_hypot.c: Add __*_finite alias.
	* sysdeps/powerpc/fpu/e_hypotf.c: Likewise.
	* sysdeps/powerpc/fpu/e_sqrt.c: Likewise.
	* sysdeps/powerpc/fpu/e_sqrtf.c: Likewise.
	* sysdeps/powerpc/powerpc64/fpu/e_sqrt.c: Likewise.
	* sysdeps/powerpc/powerpc64/fpu/e_sqrtf.c: Likewise.
	* sysdeps/ieee754/dbl-64/halfulp.c: Likewise.

2011-09-15  Andreas Schwab  <schwab@redhat.com>

	* sysdeps/powerpc/fpu/e_hypot.c (__ieee754_hypot): Use
	__ieee754_sqrt instead of sqrt.
	* sysdeps/powerpc/fpu/e_hypotf.c (__ieee754_hypotf): Use
	__ieee754_sqrtf instead of sqrtf.
	* sysdeps/powerpc/fpu/e_rem_pio2f.c (__ieee754_rem_pio2f): Use
	__floorf instead of floorf.
	* sysdeps/powerpc/fpu/k_rem_pio2f.c (__fp_kernel_rem_pio2f): Use
	__floorf, __truncf instead of floorf, truncf.

2011-08-18  David Flaherty  <flaherty@linux.vnet.ibm.com>

	* sysdeps/ieee754/ldbl-128ibm/s_fmal.c: New file which checks
	for finite and infinity parameters.

2011-08-15  Alan Modra  <amodra@gmail.com>

	PR 13092
	* sysdeps/powerpc/Makefile (gmon): Move sysdep_routines to..
	* sysdeps/powerpc/powerpc64/Makefile (gmon): ..here..
	* sysdeps/powerpc/powerpc32/Makefile (gmon): ..and here.  Add
	ppc_mcount to static-only-routines.
	* sysdeps/powerpc/powerpc32/Versions: Export GLIBC_PRIVATE
	__mcount_internal.
	* sysdeps/powerpc/powerpc32/ppc-mcount.S (_mcount): Call
	__mcount_internal with usual JUMPTARGET.  Remove useless nop.

2011-08-04  Will Schmidt  <will_schmidt@vnet.ibm.com>

	* sysdeps/powerpc/powerpc32/power7/strncmp.S: Adjust the alignment
	and add nop instructions for throughput optimization.
	* sysdeps/powerpc/powerpc64/power7/strncmp.S: Adjust the alignment
	and nop instructions for throughput optimization.

2011-08-01  Adhemerval Zanella  <azanella@linux.vnet.ibm.com>

	* sysdeps/powerpc/fpu/e_hypot.c: New file: hypot optimized for POWER.
	* sysdeps/powerpc/fpu/e_hypotf.c: New file: hypotf optimized for POWER.
	* sysdeps/powerpc/fpu/e_rem_pio2f.c: New file: optimized for POWER.
	* sysdeps/powerpc/fpu/k_rem_pio2f.c: Likewise.
	* sysdeps/powerpc/fpu/k_cosf.c: Likewise.
	* sysdeps/powerpc/fpu/k_sinf.c: Likewise.
	* sysdeps/powerpc/fpu/s_cosf.c: Likewise.
	* sysdeps/powerpc/fpu/s_sinf.c: Likewise.
	* sysdeps/powerpc/fpu/s_scalbnf.c: Likewise.
	* sysdeps/powerpc/fpu/s_float_bitwise.h: new file: bitwise operation over
	floats optimized for POWER7.

2011-07-28  Will Schmidt  <will_schmidt@vnet.ibm.com>

	* sysdeps/powerpc/powerpc32/power7/memcpy.S: Optimize the
	aligned copy for power7 with vector-scalar instructions.

	* sysdeps/powerpc/powerpc64/power7/memcpy.S: Optimize the
	aligned copy for power7 with vector-scalar instructions.

2011-06-30  Ryan S. Arnold  <rsa@linux.vnet.ibm.com>

	* nptl/sysdeps/unix/sysv/linux/aio_misc.h
	(__aio_create_helper_thread): Remove call to
	pthread_attr_setstacksize () which set the stacksize to
	PTHREAD_STACK_MIN.  This is too small if large amounts of TLS are in
	use.  Removing this call effectively sets stacksize to 'default'.

2011-05-18  Ryan S. Arnold  <rsa@us.ibm.com>

	* sysdeps/powerpc/powerpc64/Makefile (no-special-regs): Add -mno-vsx
	and -mno-altivec to prevent the compiler from using Altivec and/or
	VSX instructions when the corresponding registers are not available.

2011-02-11  Jakub Jelinek  <jakub@redhat.com>

	* stdio-common/printf-parsemb.c (__parse_one_specmb): Handle
	arginfo fn returning -1.

	* stdio-common/_i18n_number.h (_i18n_number_rewrite): Ensure decimal
	and thousands string is zero terminated.

2009-11-06  Petr Baudis <pasky@suse.cz>

	* include/sys/uio.h: Change __vector to __iovec to avoid clash
	with altivec.

2010-10-26  Peter Bergner  <bergner@vnet.ibm.com>

	* elf/rtld.c (process_envvars): Added conditional EXTRA_LD_ENVVARS_11
	macro which allows overriding of AT_PLATFORM using an environment
	variable.
	* sysdeps/unix/sysv/linux/powerpc/dl-librecon.h: New file adding
	definition for the EXTRA_LD_ENVVARS_11 macro.

2011-03-15  Alan Modra  <amodra@gmail.com>

	* elf/dl-reloc.c (_dl_try_allocate_static_tls <TLS_DTV_AT_TP>): Handle
	l_tls_firstbyte_offset non-zero.  Save padding offset in
	l_tls_firstbyte_offset for later use.  Add debug print.
	* elf/dl-close.c (_dl_close_worker <TLS_DTV_AT_TP>): Correct code
	freeing static tls block.  Add debug print.
	* elf/fl-tls.c (_dl_determine_tlsoffset): Add debug print.

2011-05-03  Ryan S. Arnold  <rsa@us.ibm.com>

	* sysdeps/powerpc/powerpc64/Makefile (CFLAGS-initfini.s): Add
	-fno-inline to prevent potential erroneous optimization where init is
	inlined to branch directly to fini.

2011-02-23  Andreas Schwab  <schwab@redhat.com>
	    Ulrich Drepper  <drepper@gmail.com>

	[BZ #12509]
	* include/link.h (struct link_map): Add l_orig_initfini.
	* elf/dl-load.c (_dl_map_object_from_fd): Free realname before
	returning unsuccessfully.
	* elf/dl-close.c (_dl_close_worker): If this is the last explicit
	close of a file loaded at startup, restore the original l_initfini
	list.
	* elf/dl-deps.c (_dl_map_object_deps): Don't free old l_initfini
	list, store the pointer.
	* elf/Makefile ($(objpfx)noload-mem): New rule.
	(noload-ENV): Define.
	(tests): Add $(objpfx)noload-mem.
	* elf/noload.c: Include <memcheck.h>.
	(main): Call mtrace.  Close all opened handles.

2011-02-17  Andreas Schwab  <schwab@redhat.com>

	[BZ #12454]
	* elf/dl-deps.c (_dl_map_object_deps): Signal error early when
	dependencies are missing.

2010-09-28  Andreas Schwab  <schwab@redhat.com>
	    Ulrich Drepper  <drepper@gmail.com>

	[BZ #12489]
	* elf/rtld.c (dl_main): Move setting of GLRO(dl_init_all_dirs)
	before performing relro protection.  At old place add assertion
	to make sure nothing changed.

2011-04-08  Andreas Schwab  <schwab@linux-m68k.org>

	* sysdeps/unix/sysv/linux/powerpc/powerpc64/sync_file_range.c:
	Make cancelable.

2011-03-14  Andreas Schwab  <schwab@redhat.com>

	* elf/dl-load.c (_dl_dst_substitute): When skipping the first
	rpath element also skip the following colon.
	(expand_dynamic_string_token): Add is_path parameter and pass
	down to DL_DST_REQUIRED and _dl_dst_substitute.
	(decompose_rpath): Call expand_dynamic_string_token with
	non-zero is_path.  Ignore empty rpaths.
	(_dl_map_object_from_fd): Call expand_dynamic_string_token
	with zero is_path.

2011-03-28  Andreas Schwab  <schwab@linux-m68k.org>

	* sysdeps/powerpc/powerpc32/power4/strncmp.S: Don't read past
	differing bytes.
	* sysdeps/powerpc/powerpc64/power4/strncmp.S: Likewise.
	* sysdeps/powerpc/powerpc32/power7/strncmp.S: Likewise.
	* sysdeps/powerpc/powerpc64/power7/strncmp.S: Likewise.

2011-04-10  Ulrich Drepper  <drepper@gmail.com>

	[BZ #12650]
	* sysdeps/i386/dl-tls.h: Define TLS_DTV_UNALLOCATED.
	* sysdeps/ia64/dl-tls.h: Likewise.
	* sysdeps/powerpc/dl-tls.h: Likewise.
	* sysdeps/s390/dl-tls.h: Likewise.
	* sysdeps/sh/dl-tls.h: Likewise.
	* sysdeps/sparc/dl-tls.h: Likewise.
	* sysdeps/x86_64/dl-tls.h: Likewise.
	* elf/dl-tls.c: Don't define TLS_DTV_UNALLOCATED here.

2011-03-16  Ryan S. Arnold  <rsa@us.ibm.com>

	* sysdeps/powerpc/powerpc32/power6/fpu/s_isnanf.S (isnanf): Fix
	END(__isnan) to END(__isnanf) to match function entry point/label
	EALIGN(__isnanf,...).

2011-05-03  Ryan S. Arnold  <rsa@us.ibm.com>

	* elf/dynamic-link.h (elf_get_dynamic_info): Remove assert() around
	DT_RUNPATH and DT_RPATH which prevents running a dynamic linker with
	an embedded RPATH flag, which is what a compiler modified to embed a
	non-default INTERP section would do.
=======
2011-05-30  Ulrich Drepper  <drepper@gmail.com>

	[BZ #12454]
	* elf/dl-deps.c (_dl_map_object_deps): Run initializer sorting only
	when there are multiple maps.
	* elf/dl-fini.c (_dl_sort_fini): Check for list of one.
	(_dl_fini): Remove test here.

	* elf/rtld.c (dl_main): Don't allow the loader to load itself.

2011-02-06  Mike Frysinger  <vapier@gentoo.org>

	[BZ #12653]
	* sysdeps/i386/i686/multiarch/memcpy-ssse3-rep.S: Only protect
	MEMCPY_CHK with USE_AS_BCOPY ifdef check.
	* sysdeps/i386/i686/multiarch/memcpy-ssse3.S: Likewise.
	* sysdeps/x86_64/multiarch/memcpy-ssse3.S: Likewise.
	* sysdeps/x86_64/multiarch/memcpy-ssse3-back.S: Likewise.
>>>>>>> 943515f0

2010-09-28  Andreas Schwab  <schwab@redhat.com>
	    Ulrich Drepper  <drepper@gmail.com>

	[BZ #12489]
	* elf/rtld.c (dl_main): Move setting of GLRO(dl_init_all_dirs)
	before performing relro protection.  At old place add assertion
	to make sure nothing changed.

2011-02-16  Ryan S. Arnold  <rsa@us.ibm.com>

	* sysdeps/unix/sysv/linux/powerpc/powerpc64/sysdep.h:
	(INTERNAL_VSYSCALL_NCS INTERNAL_SYSCALL_NCS): Remove erroneous (int)
	cast from r3.
	* sysdeps/wordsize-64/Makefile: New file.  Add tst-writev to
	'tests' variable.
	* sysdeps/wordsize-64/tst-writev.c: New file.

2011-02-15  Ryan S. Arnold  <rsa@us.ibm.com>

	* sysdeps/powerpc/powerpc64/power7/Makefile: New file which adds
	-mno-vsx to the CFLAGS-rtld.c variable to avoid using VSX registers and
	insns in _dl_start to prevent a TOC reference before relocs are
	resolved.

2011-02-02  Ulrich Drepper  <drepper@gmail.com>

	* elf/dl-runtime.c (_dl_call_pltexit): Pass correct address of the
	function to the callback.
	Patch partly by Jiri Olsa <jolsa@redhat.com>.

2011-02-02  Andreas Schwab  <schwab@redhat.com>

	* shadow/sgetspent.c: Check return value of __sgetspent_r instead
	of errno.

2011-01-19  Ulrich Drepper  <drepper@gmail.com>

	[BZ #11724]
	* elf/dl-deps.c (_dl_map_object_deps): Rewrite sorting determining order
	of constructors.
	* elf/dl-fini.c (_dl_sort_fini): Rewrite sorting determining order
	of destructors.
	(_dl_fini): Don't call _dl_sort_fini if there is only one object.

	[BZ #11724]
	* elf/Makefile: Add rules to build and run new test.
	* elf/tst-initorder.c: New file.
	* elf/tst-initorder.exp: New file.
	* elf/tst-initordera1.c: New file.
	* elf/tst-initordera2.c: New file.
	* elf/tst-initordera3.c: New file.
	* elf/tst-initordera4.c: New file.
	* elf/tst-initorderb1.c: New file.
	* elf/tst-initorderb2.c: New file.
	* elf/tst-order-a1.c: New file.
	* elf/tst-order-a2.c: New file.
	* elf/tst-order-a3.c: New file.
	* elf/tst-order-a4.c: New file.
	* elf/tst-order-b1.c: New file.
	* elf/tst-order-b2.c: New file.
	* elf/tst-order-main.c: New file.
	New test case by George Gensure <werkt0@gmail.com>.

2010-10-01  Andreas Schwab  <schwab@redhat.com>

	* sysdeps/posix/getaddrinfo.c (gaih_inet): Don't discard result of
	decoding ACE if AI_CANONIDN.

2011-01-18  Ulrich Drepper  <drepper@gmail.com>

	* elf/Makefile: Build IFUNC tests unless multi-arch = no.

2011-01-17  Ulrich Drepper  <drepper@gmail.com>

	* version.h (RELEASE): Bump for 2.13 release.
	* include/features.h: (__GLIBC_MINOR__): Bump to 13.

	* io/fcntl.h: Define AT_NO_AUTOMOUNT.

	* sysdeps/unix/sysv/linux/i386/bits/mman.h: Define MADV_HUGEPAGE and
	MADV_NOHUGEPAGE.
	* sysdeps/unix/sysv/linux/ia64/bits/mman.h: Likewise.
	* sysdeps/unix/sysv/linux/powerpc/bits/mman.h: Likewise.
	* sysdeps/unix/sysv/linux/s390/bits/mman.h: Likewise.
	* sysdeps/unix/sysv/linux/sh/bits/mman.h: Likewise.
	* sysdeps/unix/sysv/linux/sparc/bits/mman.h: Likewise.
	* sysdeps/unix/sysv/linux/x86_64/bits/mman.h: Likewise.

	* posix/getconf.c: Update copyright year.
	* catgets/gencat.c: Likewise.
	* csu/version.c: Likewise.
	* debug/catchsegv.sh: Likewise.
	* debug/xtrace.sh: Likewise.
	* elf/ldconfig.c: Likewise.
	* elf/ldd.bash.in: Likewise.
	* elf/sprof.c (print_version): Likewise.
	* iconv/iconv_prog.c: Likewise.
	* iconv/iconvconfig.c: Likewise.
	* locale/programs/locale.c: Likewise.
	* locale/programs/localedef.c: Likewise.
	* malloc/memusage.sh: Likewise.
	* malloc/mtrace.pl: Likewise.
	* nscd/nscd.c (print_version): Likewise.
	* nss/getent.c: Likewise.

	* sysdeps/unix/sysv/linux/bits/socket.h: Define AF_CAIF, AF_ALG,
	PF_CAIF, and PF_ALG.
	* sysdeps/unix/sysv/linux/sparc/bits/socket.h: Likewise.

2011-01-16  Andreas Schwab  <schwab@linux-m68k.org>

	* elf/Makefile (tlsmod17a-modules, tlsmod18a-modules): Define.
	(modules-names): Use them.
	(ifunc-test-modules, ifunc-pie-tests): Define.
	(extra-test-objs): Add tlsmod17a-modules, tlsmod18a-modules,
	tst-pie1, ifunc-test-modules and ifunc-pie-tests objects.
	(test-extras): Likewise.
	($(patsubst %,$(objpfx)%.os,$(tlsmod17a-modules))): Use
	$(compile-command.c).
	($(patsubst %,$(objpfx)%.os,$(tlsmod18a-modules))): Likewise.
	(all-built-dso): Define.
	(check-textrel.out, check-execstack.out): Depend on it.

	* configure.in: Don't override --enable-multi-arch.

2011-01-15  Ulrich Drepper  <drepper@gmail.com>

	[BZ #6812]
	* nscd/hstcache.c (tryagain): Define.
	(cache_addhst): Return tryagain not notfound for temporary errors.
	(addhstbyX): Also set h_errno to TRY_AGAIN when memory allocation
	failed.

2011-01-14  Ulrich Drepper  <drepper@gmail.com>

	[BZ #10563]
	* sysdeps/unix/sysv/linux/i386/setgroups.c: Use INLINE_SETXID_SYSCALL
	to make the syscall.
	* sysdeps/unix/sysv/linux/setgroups.c: New file.

	[BZ #12378]
	* posix/fnmatch_loop.c (FCT): When matching '[' keep track of beginning
	and fall back to matching as normal character if the string ends before
	the matching ']' is found.  This is what POSIX requires.
	* posix/testfnm.c: Adjust test result.
	* posix/globtest.sh: Adjust test result.  Add new test.
	* posix/tst-fnmatch.input: Likewise.
	* posix/tst-fnmatch2.c: Add new test.

2010-12-28  Andreas Schwab  <schwab@linux-m68k.org>

	* elf/Makefile (check-execstack): Revert last change.  Depend on
	check-execstack.h.
	(check-execstack.h): New target.
	(generated): Add check-execstack.h.
	* elf/check-execstack.c: Include "check-execstack.h".
	(main): Revert last change.
	(handle_file): Return zero if GNU_STACK is absent and
	DEFAULT_STACK_PERMS doesn't include PF_X.

2011-01-13  Ulrich Drepper  <drepper@gmail.com>

	* sysdeps/posix/spawni.c (__spawni): Don't fail if close file action
	in child fails because the descriptor is already closed.
	* include/sys/resource.h: Add libc_hidden_proto for getrlimit64.
	* sysdeps/unix/sysv/linux/getrlimit64.c: Add libc_hidden_def.
	* sysdeps/unix/sysv/linux/i386/getrlimit64.c: Likewise.

	[BZ #12397]
	* sysdeps/unix/sysv/linux/mkdirat.c (mkdirat): Fix handling of missing
	syscall.

	[BZ #10484]
	* nss/nss_files/files-hosts.c (HOST_DB_LOOKUP): Handle overflows of
	temporary buffer used to handle multi lookups locally.
	* include/alloca.h: Add libc_hidden_proto for __libc_alloca_cutoff.

2011-01-12  Ulrich Drepper  <drepper@gmail.com>

	* elf/dl-dst.h (DL_DST_REQUIRED): Allow l_origin to be NULL when
	loader is ld.so.

2011-01-10  Paul Pluzhnikov  <ppluzhnikov@google.com>

	* sysdeps/i386/Makefile: stdlib/cxa_finalize.c needs 16-byte stack
	alignment for SSE2.

2011-01-12  Ulrich Drepper  <drepper@gmail.com>

	[BZ #12394]
	* stdio-common/printf_fp.c (__printf_fp): Add more room for grouping
	characters.  When rounding increased number of integer digits recompute
	number of groups.
	* stdio-common/tst-grouping.c: New file.
	* stdio-common/Makefile: Add rules to build and run tst-grouping.

2011-01-09  Ulrich Drepper  <drepper@gmail.com>

	* sysdeps/i386/bits/select.h: Don't use asm code for __FD_SET,
	__FD_CLR, and __FS_ISSET.  gcc generates better code on its own.

	* sysdeps/x86_64/bits/select.h: Mark value of __FD_SET and __FD_CLR as
	void.
	* bits/select.h: Likewise.

2011-01-08  Ulrich Drepper  <drepper@gmail.com>

	* po/ja.po: Update from translation team.

2011-01-04  David S. Miller  <davem@sunset.davemloft.net>

	[BZ #11155]
	* sysdeps/unix/sysv/linux/sparc/sparc64/fxstat.c: Use i386's
	implementation just like for lxstat, fxstatat, et al.

2010-12-27  Jim Meyering  <meyering@redhat.com>

	[BZ #12348]
	* posix/regexec.c (build_trtable): Return failure indication upon
	calloc failure.  Otherwise, re_search_internal could infloop on OOM.

2010-12-25  Ulrich Drepper  <drepper@gmail.com>

	[BZ #12201]
	* sysdeps/unix/sysv/linux/getrlimit64.c: New file.
	* sysdeps/unix/sysv/linux/setrlimit64.c: New file.
	* sysdeps/unix/sysv/linux/i386/getrlimit64.c: Use ../getrlimit64.c.
	* sysdeps/unix/sysv/linux/kernel-features.h: Define __ASSUME_PRLIMIT64.

	[BZ #12207]
	* malloc/malloc.c (do_check_malloc_state): Use fastbin macro.

	[BZ #12204]
	* string/xpg-strerror.c (__xpg_strerror_r): Return error code, not -1.
	* sysdeps/mach/xpg-strerror.c (__xpg_strerror_r): Likewise.

2010-12-15  H.J. Lu  <hongjiu.lu@intel.com>

	* config.h.in (NO_CTORS_DTORS_SECTIONS): Define.
	* configure.in: Define NO_CTORS_DTORS_SECTIONS if linker
	script has SORT_BY_INIT_PRIORITY.
	* elf/sofini.c: Remove `.ctors' and `.dtors' sections if
	NO_CTORS_DTORS_SECTIONS is defined.
	* elf/soinit.c: Likewise.
	* sysdeps/i386/init-first.c: Don't call __libc_global_ctors if
	NO_CTORS_DTORS_SECTIONS is defined.
	* sysdeps/mach/hurd/i386/init-first.c: Likewise.
	* sysdeps/mach/hurd/powerpc/init-first.c: Likewise.
	* sysdeps/sh/init-first.c: Likewise.
	* sysdeps/unix/sysv/linux/init-first.c: Likewise.

2010-12-24  Ulrich Drepper  <drepper@gmail.com>

	* stdio-common/vfprintf.c (vfprintf): If printf handlers are installed
	always use the slow path.

2010-12-15  Ryan S. Arnold  <rsa@us.ibm.com>

	* elf/Makefile: (check-execstack): Replace $(native-compile) with a
	similar rule which adds the sysdep directories to the header search in
	order to pick up the correct platform stackinfo.h.
	* elf/check-execstack.c (main): Check DEFAULT_STACK_PERMS for PF_X and
	perform test if it is, otherwise return successfully without testing.
	* elf/dl-load.c (_dl_map_object_from_fd): Source stack_flags from
	DEFAULT_STACK_PERMS define in stackinfo.h.
	* elf/dl-support.c (_dl_stack_flags): Source from DEFAULT_STACK_PERMS
	defined in stackinfo.h.
	* elf/rtld.c (_dl_starting_up): Source ._dl_stack_flags from
	DEFAULT_STACK_PERMS defined in stackinfo.h.
	* sysdeps/i386/stackinfo.h: Define DEFAULT_STACK_PERMS with PF_X.
	* sysdeps/ia64/stackinfo.h: Likewise.
	* sysdeps/s390/stackinfo.h: Likewise.
	* sysdeps/sh/stackinfo.h: Likewise.
	* sysdeps/sparc/stackinfo.h: Likewise.
	* sysdeps/x86_64/stackinfo.h: Likewise.
	* sysdeps/powerpc/stackinfo.h: Define DEFAULT_STACK_PERMS without
	PF_X for powerpc64.  Retain PF_X for powerpc32.

2010-12-19  Ulrich Drepper  <drepper@gmail.com>

	* sysdeps/unix/readdir_r.c (__READDIR_R): Compute reclen more
	accurately.
	* sysdeps/unix/sysv/linux/wordsize-64/readdir_r.c: Define
	GETDENTS_64BIT_ALIGNED.

2010-12-14  Ulrich Drepper  <dreper@gmail.com>

	* sysdeps/i386/i686/multiarch/strcmp.S: Undo accidental checkin.

2010-12-10  Andreas Schwab  <schwab@redhat.com>

	* wcsmbs/wchar.h (wcpcpy, wcpncpy): Only declare under
	_GNU_SOURCE.

	* wcsmbs/wchar.h (wcpcpy, wcpncpy): Add __restrict.
	* wcsmbs/bits/wchar2.h (__wmemmove_chk_warn, wmemmove, wmemset):
	Remove __restrict.
	(wcscpy, __wcpcpy_chk, __wcpcpy_alias, wcpcpy, wcsncpy, wcpncpy)
	(wcscat, wcsncat, __wcrtomb_chk, wcrtomb): Add __restrict.

2010-12-09  Ulrich Drepper  <drepper@gmail.com>

	[BZ #11655]
	* stdlib/msort.c (qsort_r): Make sure both phys_pages and pagesize
	are initialized.

2010-12-09  Jakub Jelinek  <jakub@redhat.com>

	* string/bits/string3.h (memmove, bcopy): Remove __restrict.

2010-12-03  Ulrich Drepper  <drepper@gmail.com>

	* po/it.po: Update from translation team.

2010-12-01  H.J. Lu  <hongjiu.lu@intel.com>

	* sysdeps/i386/i686/multiarch/strcmp-ssse3.S (STRCMP): Remove
	unused codes.

2010-11-30  Ulrich Drepper  <drepper@gmail.com>

	* sysdeps/i386/fpu/libm-test-ulps: Relax ynf(10,0.75) test expectations.

2010-11-24  Andreas Schwab  <schwab@redhat.com>

	* resolv/nss_dns/dns-host.c (getanswer_r): Don't handle ttl == 0
	specially.
	(gaih_getanswer_slice): Likewise.

2010-10-20  Jakub Jelinek  <jakub@redhat.com>

	* sysdeps/ieee754/ldbl-128/s_fmal.c (__fmal): Fix up inline asm.

2010-05-31  Petr Baudis  <pasky@suse.cz>

	[BZ #11149]
	* elf/ldconfig.c (main): Allow aux_cache_file open()ing to fail
	silently even in the chroot mode.

2010-11-22  Ulrich Drepper  <drepper@gmail.com>

	* nis/nss_compat/compat-initgroups.c (internal_getgrent_r): Optimize
	last patch a bit.  Pretty printing

2010-05-31  Petr Baudis <pasky@suse.cz>

	[BZ #10085]
	* nis/nss_compat/compat-initgroups.c (internal_getgrent_r): Fix
	initialization of skip_initgroups_dyn.

2010-11-19  Ulrich Drepper  <drepper@gmail.com>

	* sysdeps/unix/sysv/linux/i386/bits/mman.h: Define MAP_HUGETLB.
	* sysdeps/unix/sysv/linux/x86_64/bits/mman.h: Likewise.

2010-11-16  Ulrich Drepper  <drepper@gmail.com>

	* sysdeps/unix/sysv/linux/sys/swap.h (SWAP_FLAG_DISCARD): Define.

2010-11-11  Andreas Schwab  <schwab@redhat.com>

	* posix/fnmatch_loop.c (NEW_PATTERN): Fix use of alloca.
	* posix/Makefile (tests): Add $(objpfx)tst-fnmatch-mem.
	(tst-fnmatch-ENV): Set MALLOC_TRACE.
	($(objpfx)tst-fnmatch-mem): New rule.
	(generated): Add tst-fnmatch-mem and tst-fnmatch.mtrace.
	* posix/tst-fnmatch.c (main): Call mtrace.

2010-11-11  H.J. Lu  <hongjiu.lu@intel.com>

	* sysdeps/x86_64/multiarch/init-arch.c (__init_cpu_features):
	Support Intel processor model 6 and model 0x2c.

2010-11-10  Luis Machado  <luisgpm@br.ibm.com>

	* sysdeps/ieee754/ldbl-128ibm/e_sqrtl.c (__ieee754_sqrtl): Force
	  signed comparison.

2010-11-09  H.J. Lu  <hongjiu.lu@intel.com>

	[BZ #12205]
	* string/test-strncasecmp.c (check_result): New function.
	(do_one_test): Use it.
	(check1): New function.
	(test_main): Use it.
	* sysdeps/i386/i686/multiarch/strcmp.S (nibble_ashr_use_sse4_2_exit):
	Support strcasecmp and strncasecmp.

2010-11-08  Ulrich Drepper  <drepper@gmail.com>

	[BZ #12194]
	* sysdeps/i386/bits/byteswap.h: Avoid warning in __bswap_16.
	* sysdeps/x86_64/bits/byteswap.h: Likewise.

2010-11-07  H.J. Lu  <hongjiu.lu@intel.com>

	* sysdeps/x86_64/memset.S: Check USE_MULTIARCH and USE_SSE2 for
	IFUNC support.
	* sysdeps/x86_64/multiarch/Makefile (sysdep_routines): Add
	memset-x86-64.
	* sysdeps/x86_64/multiarch/bzero.S: New file.
	* sysdeps/x86_64/multiarch/cacheinfo.c: New file.
	* sysdeps/x86_64/multiarch/memset-x86-64.S: New file.
	* sysdeps/x86_64/multiarch/memset.S: New file.
	* sysdeps/x86_64/multiarch/memset_chk.S: New file.
	* sysdeps/x86_64/multiarch/init-arch.c (__init_cpu_features):
	Set bit_Prefer_SSE_for_memop for Intel processors.
	* sysdeps/x86_64/multiarch/init-arch.h (bit_Prefer_SSE_for_memop):
	Define.
	(index_Prefer_SSE_for_memop): Define.
	(HAS_PREFER_SSE_FOR_MEMOP): Define.

2010-11-04  Luis Machado  <luisgpm@br.ibm.com>

	* sysdeps/powerpc/powerpc32/power7/mempcpy.S: New file.
	* sysdeps/powerpc/powerpc64/power7/mempcpy.S: New file.

2010-11-03  H.J. Lu  <hongjiu.lu@intel.com>

	[BZ #12191]
	* sysdeps/i386/i686/cacheinfo.c (__x86_64_raw_data_cache_size): New.
	(__x86_64_raw_data_cache_size_half): Likewise.
	(__x86_64_raw_shared_cache_size): Likewise.
	(__x86_64_raw_shared_cache_size_half): Likewise.

	* sysdeps/x86_64/cacheinfo.c (__x86_64_raw_data_cache_size): New.
	(__x86_64_raw_data_cache_size_half): Likewise.
	(__x86_64_raw_shared_cache_size): Likewise.
	(__x86_64_raw_shared_cache_size_half): Likewise.
	(init_cacheinfo): Set __x86_64_raw_data_cache_size,
	__x86_64_raw_data_cache_size_half, __x86_64_raw_shared_cache_size
	and __x86_64_raw_shared_cache_size_half.  Round
	__x86_64_data_cache_size_half, __x86_64_data_cache_size
	__x86_64_shared_cache_size_half and __x86_64_shared_cache_size,
	to multiple of 256 bytes.

2010-11-03  Ulrich Drepper  <drepper@gmail.com>

	[BZ #12167]
	* sysdeps/unix/sysv/linux/ttyname.c (ttyname): Recognize new mangling
	of inacessible symlinks.  Verify result of symlink before returning it.
	* sysdeps/unix/sysv/linux/ttyname_r.c (__ttyname_r): Likewise.
	Patch mostly by Miklos Szeredi <miklos@szeredi.hu>.

2010-10-28  Erich Ritz  <erichritz@gmail.com>

	* math/math.h (isinf): Fix typo in comment.

2010-11-01  Ulrich Drepper  <drepper@gmail.com>

	* po/da.po: Update from translation team.

2010-10-26  Ulrich Drepper  <drepper@gmail.com>

	* elf/rtld.c (dl_main): Move assertion after the point where rtld map
	is added to the list.

2010-10-20  Andreas Krebbel  <Andreas.Krebbel@de.ibm.com>
	    Ulrich Drepper  <drepper@gmail.com>

	* elf/dl-object.c (_dl_new_object): Don't append the new object to
	the global list here.  Move code to...
	(_dl_add_to_namespace_list): ...here.  New function.
	* elf/rtld.c (dl_main): Invoke _dl_add_to_namespace_list.
	* sysdeps/generic/ldsodefs.h (_dl_add_to_namespace_list): Declare.
	* elf/dl-load.c (lose): Don't remove the element from the list.
	(_dl_map_object_from_fd): Invoke _dl_add_to_namespace_list.
	(_dl_map_object): Likewise.

2010-10-25  Ulrich Drepper  <drepper@gmail.com>

	[BZ #12159]
	* sysdeps/x86_64/multiarch/strchr.S: Fix propagation of search byte
	into all bytes of SSE register.
	Patch by Richard Li <richardpku@gmail.com>.

2010-10-24  Ulrich Drepper  <drepper@gmail.com>

	[BZ #12140]
	* malloc/malloc.c (_int_free): Fill correct number of bytes when
	perturbing.

2010-10-20  Michael B. Brutman  <brutman@us.ibm.com>

	* sysdeps/powerpc/dl-procinfo.c: Add support for ppca2 platform
	* sysdeps/powerpc/dl-procinfo.h: Add support for ppca2 platform
	* sysdeps/powerpc/powerpc32/a2/memcpy.S: New file.
	* sysdeps/powerpc/powerpc64/a2/memcpy.S: Likewise.
	* sysdeps/unix/sysv/linux/powerpc/powerpc32/a2/Implies: New
	submachine.
	* sysdeps/unix/sysv/linux/powerpc/powerpc64/a2/Implies: Likewise.

2010-10-22  Andreas Schwab  <schwab@redhat.com>

	* include/dlfcn.h (__RTLD_SECURE): Define.
	* elf/dl-load.c (_dl_map_object): Remove preloaded parameter.  Use
	mode & __RTLD_SECURE instead.
	(open_path): Rename preloaded parameter to secure.
	* sysdeps/generic/ldsodefs.h (_dl_map_object): Adjust declaration.
	* elf/dl-open.c (dl_open_worker): Adjust call to _dl_map_object.
	* elf/dl-deps.c (openaux): Likewise.
	* elf/rtld.c (struct map_args): Remove is_preloaded.
	(map_doit): Don't use it.
	(dl_main): Likewise.
	(do_preload): Use __RTLD_SECURE instead of is_preloaded.
	(dlmopen_doit): Add __RTLD_SECURE to mode bits.

2010-09-09  Andreas Schwab  <schwab@redhat.com>

	* Makeconfig (sysd-rules-patterns): Add rtld-%:rtld-%.
	(sysd-rules-targets): Remove duplicates.
	* elf/rtld-Rules ($(objpfx)rtld-%.os): Add pattern rules with
	rtld-%.$o dependency.

2010-10-18  Andreas Schwab  <schwab@redhat.com>

	* elf/dl-open.c (dl_open_worker): Don't expand DST here, let
	_dl_map_object do it.

2010-10-19  Ulrich Drepper  <drepper@gmail.com>

	* sysdeps/i386/bits/mathdef.h (FP_FAST_FMA): If the GCC 4.6 port has
	fast fma builtins, define the macros in the C99 standard.
	(FP_FAST_FMAF): Likewise.
	(FP_FAST_FMAL): Likewise.
	* sysdeps/x86_64/bits/mathdef.h: Likewise.

	* bits/mathdef.h: Update copyright year.
	* sysdeps/powerpc/bits/mathdef.h: Likewise.

2010-10-19  Michael Meissner  <meissner@linux.vnet.ibm.com>

	* bits/mathdef.h (FP_FAST_FMA): If the GCC 4.6 port has fast fma
	builtins, define the macros in the C99 standard.
	(FP_FAST_FMAF): Likewise.
	(FP_FAST_FMAL): Likewise.
	* sysdeps/powerpc/bits/mathdef.h (FP_FAST_FMA): Define, ppc as
	multiply/add.
	(FP_FAST_FMAF): Likewise.

2010-10-15  Jakub Jelinek  <jakub@redhat.com>

	[BZ #3268]
	* math/libm-test.inc (fma_test): Some new testcases.
	* sysdeps/ieee754/ldbl-128/s_fmal.c: New file.
	* sysdeps/ieee754/ldbl-96/s_fma.c (__fma): Fix fma with finite x and
	y and infinite z.  Do multiplication by C already in long double.
	* sysdeps/ieee754/ldbl-96/s_fmal.c: New file.
	* sysdeps/ieee754/dbl-64/s_fma.c (__fma): Fix fma with finite x and
	y and infinite z.  Do bitwise or of inexact bit into u.d.
	* sysdeps/ieee754/ldbl-64-128/s_fmal.c: New file.
	* sysdeps/i386/fpu/s_fmaf.S: Removed.
	* sysdeps/i386/fpu/s_fma.S: Removed.
	* sysdeps/i386/fpu/s_fmal.S: Removed.

2010-10-16  Jakub Jelinek  <jakub@redhat.com>

	[BZ #3268]
	* math/libm-test.inc (fma_test): Add IEEE quad long double fmal tests.
	* sysdeps/ieee754/ldbl-128/s_fmal.c (__fmal): Ensure a1 + u.d
	computation is not scheduled after fetestexcept.  Fix value
	of minimum denormal long double.

2010-10-14  Jakub Jelinek  <jakub@redhat.com>

	[BZ #3268]
	* math/libm-test.inc (fma_test): Add some more tests.
	* sysdeps/ieee754/dbl-64/s_fma.c (__fma): Handle underflows
	correctly.

2010-10-15  Andreas Schwab  <schwab@redhat.com>

	* scripts/data/localplt-s390-linux-gnu.data: New file.
	* scripts/data/localplt-s390x-linux-gnu.data: New file.

2010-10-13  Jakub Jelinek  <jakub@redhat.com>

	[BZ #3268]
	* math/libm-test.inc (fma_test): Some more fmaf and fma tests.
	* sysdeps/i386/i686/multiarch/s_fma.c: Include ldbl-96 version
	instead of dbl-64.
	* sysdeps/i386/fpu/bits/mathinline.h (fma, fmaf, fmal): Remove
	inlines.
	* sysdeps/ieee754/ldbl-96/s_fma.c: New file.
	* sysdeps/ieee754/dbl-64/s_fma.c (__fma): Fix exponent adjustment
	if one of x and y is very large and the other is subnormal.
	* sysdeps/s390/fpu/s_fmaf.c: New file.
	* sysdeps/s390/fpu/s_fma.c: New file.
	* sysdeps/powerpc/fpu/s_fmaf.S: New file.
	* sysdeps/powerpc/fpu/s_fma.S: New file.
	* sysdeps/powerpc/powerpc32/fpu/s_fma.S: New file.
	* sysdeps/powerpc/powerpc64/fpu/s_fma.S: New file.
	* sysdeps/unix/sysv/linux/s390/fpu/s_fma.c: New file.

2010-10-12  Jakub Jelinek  <jakub@redhat.com>

	[BZ #3268]
	* math/libm-test.inc (fma_test): Add some more fmaf tests, add
	fma tests.
	* sysdeps/ieee754/dbl-64/s_fmaf.c (__fmaf): Fix Inf/Nan check.
	* sysdeps/ieee754/dbl-64/s_fma.c: New file.
	* sysdeps/i386/i686/multiarch/s_fma.c: Include
	sysdeps/ieee754/dbl-64/s_fma.c instead of math/s_fma.c.
	* sysdeps/x86_64/multiarch/s_fma.c: Likewise.
	* sysdeps/ieee754/ldbl-opt/s_fma.c: Likewise.
	* sysdeps/ieee754/ldbl-128/s_fma.c: New file.

2010-10-12  Ulrich Drepper  <drepper@redhat.com>

	[BZ #12078]
	* posix/regcomp.c (parse_branch): One more memory leak plugged.
	* posix/bug-regex31.input: Add test case.

2010-10-11  Ulrich Drepper  <drepper@gmail.com>

	* posix/bug-regex31.c: Rewrite to run multiple tests from stdin.
	* posix/bug-regex31.input: New file.

	[BZ #12078]
	* posix/regcomp.c (parse_branch): Free memory when allocation failed.
	(parse_sub_exp): Fix last change, use postorder.

	* posix/bug-regex31.c: New file.
	* posix/Makefile: Add rules to build and run bug-regex31.

	* posix/regcomp.c (parse_bracket_exp): Add missing re_free calls.

	[BZ #12078]
	* posix/regcomp.c (parse_sub_exp): Free tree data when it is not used.

	[BZ #12108]
	* stdio-common/psiginfo.c (psiginfo): Don't expext SIGRTMIN..SIGRTMAX
	to have entries in sys_siglist.

	[BZ #12093]
	* sysdeps/unix/sysv/linux/check_pf.c (__check_pf): ->ifa_addr might
	be NULL.

2010-10-07  Jakub Jelinek  <jakub@redhat.com>

	[BZ #3268]
	* math/libm-test.inc (fma_test): Add 2 fmaf tests.
	* sysdeps/ieee754/dbl-64/s_fmaf.c: New file.
	* sysdeps/i386/i686/multiarch/s_fmaf.c: Include
	sysdeps/ieee754/dbl-64/s_fmaf.c instead of math/s_fmaf.c.
	* sysdeps/x86_64/multiarch/s_fmaf.c: Likewise.
	* include/fenv.h (feupdateenv, fetestexcept): Add libm_hidden_proto.
	* math/feupdateenv.c (feupdateenv): Add libm_hidden_ver.
	* sysdeps/i386/fpu/feupdateenv.c (feupdateenv): Likewise.
	* sysdeps/powerpc/fpu/feupdateenv.c (feupdateenv): Likewise.
	* sysdeps/x86_64/fpu/feupdateenv.c (feupdateenv): Likewise.
	* sysdeps/sparc/fpu/feupdateenv.c (feupdateenv): Likewise.
	* sysdeps/ia64/fpu/feupdateenv.c (feupdateenv): Add libm_hidden_def.
	* sysdeps/s390/fpu/feupdateenv.c (feupdateenv): Likewise.
	* math/ftestexcept.c (fetestexcept): Likewise.
	* sysdeps/ia64/fpu/ftestexcept.c (fetestexcept): Likewise.
	* sysdeps/i386/fpu/ftestexcept.c (fetestexcept): Likewise.
	* sysdeps/s390/fpu/ftestexcept.c (fetestexcept): Likewise.
	* sysdeps/powerpc/fpu/ftestexcept.c (fetestexcept): Likewise.
	* sysdeps/x86_64/fpu/ftestexcept.c (fetestexcept): Likewise.
	* sysdeps/sparc/fpu/ftestexcept.c (fetestexcept): Likewise.
	* sysdeps/sh/sh4/fpu/ftestexcept.c (fetestexcept): Likewise.

2010-10-11  Ulrich Drepper  <drepper@gmail.com>

	[BZ #12107]
	* stdio-common/psiginfo.c (psiginfo): Terminate all strings with
	newline.

2010-10-06  Ulrich Drepper  <drepper@gmail.com>

	* string/bug-strstr1.c: New file.
	* string/Makefile: Add rules to build and run bug-strstr1.

2010-10-05  Eric Blake  <eblake@redhat.com>

	[BZ #12092]
	* string/str-two-way.h (two_way_long_needle): Always clear memory
	when skipping input due to the shift table.

2010-10-03  Ulrich Drepper  <drepper@gmail.com>

	[BZ #12005]
	* malloc/mcheck.c: Handle large requests.

	[BZ #12077]
	* sysdeps/x86_64/strcmp.S: Fix handling of remaining bytes in buffer
	for strncmp and strncasecmp.
	* string/stratcliff.c: Add tests for strcmp and strncmp.
	* wcsmbs/wcsatcliff.c: Adjust for stratcliff change.

2010-09-28  Nobuhiro Iwamatsu  <iwamatsu@nigauri.org>

	* sysdeps/sh/sh4/fpu/fpu_control.h: Add 'extern "C"' protection to
	__set_fpscr.

2010-09-30  Andreas Jaeger  <aj@suse.de>

	* sysdeps/unix/sysv/linux_fsinfo.h (BTRFS_SUPER_MAGIC): Define.
	(CGROUP_SUPER_MAGIC): Define.
	* sysdeps/unix/sysv/linux/internal_statvfs.c (__statvfs_getflags):
	Handle btrfs and cgroup file systems.
	* sysdeps/unix/sysv/linux/pathconf.c (__statfs_filesize_max):
	Likewise.

2010-09-27  Luis Machado  <luisgpm@br.ibm.com>

	* sysdeps/powerpc/powerpc32/rtld-memset.c: New file.
	* sysdeps/powerpc/powerpc64/rtld-memset.c: New file.

2010-09-29  Andreas Krebbel  <Andreas.Krebbel@de.ibm.com>

	[BZ #12067]
	* sysdeps/s390/s390-32/elf/start.S: Fix address calculation when
	trying to locate the ELF header.

2010-09-27  Andreas Schwab  <schwab@redhat.com>

	[BZ #11611]
	* sysdeps/unix/sysv/linux/internal_statvfs.c (INTERNAL_STATVFS):
	Mask out sign-bit copies when constructing f_fsid.

2010-09-24  Petr Baudis <pasky@suse.cz>

	* debug/stack_chk_fail_local.c: Add missing licence exception.
	* debug/warning-nop.c: Likewise.

2010-09-15  Joseph Myers  <joseph@codesourcery.com>

	* sysdeps/unix/sysv/linux/getdents.c (__GETDENTS): When
	implementing getdents64 using getdents syscall, set d_type if
	__ASSUME_GETDENTS32_D_TYPE.

2010-09-16  Andreas Schwab  <schwab@redhat.com>

	* elf/dl-close.c (free_slotinfo, free_mem): Move to...
	* elf/dl-libc.c (free_slotinfo, free_mem): ... here.

2010-09-21  Ulrich Drepper  <drepper@redhat.com>

	[BZ #12037]
	* posix/unistd.h: Undo change of feature selection for ftruncate from
	2010-01-11.

2010-09-20  Ulrich Drepper  <drepper@redhat.com>

	* sysdeps/x86_64/strcmp.S: Fix another typo in x86-64 strncasecmp limit
	detection.

2010-09-20  Andreas Schwab  <schwab@redhat.com>

	* sysdeps/unix/sysv/linux/sparc/sparc32/syscalls.list: Add
	fanotify_mark.
	* sysdeps/unix/sysv/linux/s390/s390-32/syscalls.list: Likewise.

2010-09-14  Andreas Schwab  <schwab@redhat.com>

	* sysdeps/s390/s390-32/__longjmp.c (__longjmp): Define register
	variables after CHECK_SP call.
	* sysdeps/s390/s390-64/__longjmp.c (__longjmp): Likewise.

2010-09-13  Andreas Schwab  <schwab@redhat.com>
	    Ulrich Drepper  <drepper@redhat.com>

	* elf/rtld.c (dl_main): Set GLRO(dl_init_all_dirs) just before
	re-relocationg ld.so.
	* elf/dl-support.c (_dl_non_dynamic_init): And here after the
	_dl_init_paths call.
	* elf/dl-load.c (_dl_init_paths).  Don't set GLRO(dl_init_all_dirs)
	here anymore.

2010-09-14  Ulrich Drepper  <drepper@redhat.com>

	* resolv/res_init.c (__res_vinit): Count the default server we added.

2010-09-08  Chung-Lin Tang  <cltang@codesourcery.com>
	    Ulrich Drepper  <drepper@redhat.com>

	[BZ #11968]
	* sysdeps/unix/sysv/linux/x86_64/____longjmp_chk.S
	(____longjmp_chk): Use %ebx for saving value across system call.
	Add unwind info.

2010-09-06  Andreas Schwab  <schwab@redhat.com>

	* manual/Makefile: Don't mix pattern rules with normal rules.

2010-09-05  Andreas Schwab  <schwab@linux-m68k.org>

	* debug/vdprintf_chk.c (__vdprintf_chk): Remove undefined
	operation.
	* libio/iofdopen.c (_IO_new_fdopen): Likewise.
	* libio/iofopncook.c (_IO_cookie_init): Likewise.
	* libio/iovdprintf.c (_IO_vdprintf): Likewise.
	* libio/oldiofdopen.c (_IO_old_fdopen): Likewise.
	* sysdeps/powerpc/powerpc64/dl-machine.h (elf_machine_rela):
	Likewise.

2010-09-04  Ulrich Drepper  <drepper@redhat.com>

	[BZ #11979]
	* iconvdata/gconv-modules: Remove EBCDIC-CP-AR2 alias from
	IBM-930, IBM-933, IBM-935, IBM-937, and IBM-939.

2010-09-02  Ulrich Drepper  <drepper@redhat.com>

	* sysdeps/x86_64/add_n.S: Update from GMP 5.0.1.
	* sysdeps/x86_64/addmul_1.S: Likewise.
	* sysdeps/x86_64/lshift.S: Likewise.
	* sysdeps/x86_64/mul_1.S: Likewise.
	* sysdeps/x86_64/rshift.S: Likewise.
	* sysdeps/x86_64/sub_n.S: Likewise.
	* sysdeps/x86_64/submul_1.S: Likewise.

2010-09-01  Samuel Thibault  <samuel.thibault@ens-lyon.org>

	This aligns bits/sched.h onto sysdeps/unix/sysv/linux/bits/sched.h:
	Define __sched_param instead of SCHED_* and sched_param when
	<bits/sched.h> is included with __need_schedparam defined.
	* bits/sched.h [__need_schedparam]
	(SCHED_OTHER, SCHED_FIFO, SCHED_RR, sched_param): Do not define.
	[!__defined_schedparam && (__need_schedparam || _SCHED_H)]
	(__defined_schedparam): Define to 1.
	(__sched_param): New structure, identical to sched_param.
	(__need_schedparam): Undefine.

2010-08-31  Mike Frysinger  <vapier@gentoo.org>

	* sysdeps/unix/sysv/linux/sparc/sys/epoll.h (epoll_create2): Delete.
	(epoll_create1): Declare.

	* sysdeps/unix/sysv/linux/x86_64/sys/epoll.h: Fix typo.

2010-08-31  Andreas Schwab  <schwab@redhat.com>

	[BZ #7066]
	* stdlib/strtod_l.c (____STRTOF_INTERNAL): Fix array overflow when
	shifting retval into place.

2010-09-01  Ulrich Drepper  <drepper@redhat.com>

	* nis/rpcsvc/nis.h: Update copyright notice.
	* nis/rpcsvc/nis.x: Likewise.
	* nis/rpcsvc/nis_callback.h: Likewise.
	* nis/rpcsvc/nis_callback.x: Likewise.
	* nis/rpcsvc/nis_object.x: Likewise.
	* nis/rpcsvc/nis_tags.h: Likewise.
	* nis/rpcsvc/yp.h: Likewise.
	* nis/rpcsvc/yp.x: Likewise.
	* nis/rpcsvc/ypupd.h: Likewise.
	* nis/yp_xdr.c: Likewise.
	* nis/ypupdate_xdr.c: Likewise.

	* sunrpc/pm_getport.c (__libc_rpc_getport): New function.  This is
	mainly the body of pmap_getport.  Add parameters to specify timeouts.
	(pmap_getport): Use __libc_rpc_getport.
	* sunrpc/Versions: Export __libc_rpc_getport with GLIBC_PRIVATE.
	* include/rpc/pmap_clnt.h: Declare __libc_rpc_getport.
	* nis/nis_findserv.c: Remove pmap_getport copy. Use __libc_rpc_getport.

2010-08-31  Andreas Schwab  <schwab@linux-m68k.org>

	* sysdeps/unix/sysv/linux/powerpc/powerpc32/syscalls.list: Add
	fanotify_mark.

2010-08-27  Roland McGrath  <roland@redhat.com>

	* sysdeps/i386/i686/multiarch/Makefile
	(CFLAGS-varshift.c): New variable.

2010-08-27  Ulrich Drepper  <drepper@redhat.com>

	* sysdeps/i386/i686/multiarch/varshift.S: File removed.
	* sysdeps/i386/i686/multiarch/varshift.c: New file.

	* sysdeps/x86_64/multiarch/strlen-no-bsf.S: Move to .text.slow section.

	* sysdeps/x86_64/strlen.S: Minimal code improvement.

2010-08-26  H.J. Lu  <hongjiu.lu@intel.com>

	* sysdeps/x86_64/strlen.S: Unroll the loop.
	* sysdeps/x86_64/multiarch/Makefile (sysdep_routines): Add
	strlen-sse2 strlen-sse2-bsf.
	* sysdeps/x86_64/multiarch/strlen.S ((strlen): Return
	__strlen_no_bsf if bit_Slow_BSF is set.
	(__strlen_sse42): Removed.
	* sysdeps/x86_64/multiarch/strlen-no-bsf.S: New file.
	* sysdeps/x86_64/multiarch/strlen-sse4.S: New file.

2010-08-25  Roland McGrath  <roland@redhat.com>

	* sysdeps/x86_64/multiarch/varshift.S: File removed.
	* sysdeps/x86_64/multiarch/varshift.c: New file.
	* sysdeps/x86_64/multiarch/Makefile (CFLAGS-varshift.c): New variable.
	* sysdeps/x86_64/multiarch/varshift.h: Clean up decls, fix a cast.
	* sysdeps/x86_64/multiarch/memmove.c: Move decls around.
	* sysdeps/x86_64/multiarch/memmove_chk.c: Likewise.

2010-08-25  H.J. Lu  <hongjiu.lu@intel.com>

	* sysdeps/i386/i686/multiarch/Makefile (sysdep_routines): Add
	strlen-sse2 strlen-sse2-bsf.
	* sysdeps/i386/i686/multiarch/strlen.S (strlen): Return
	__strlen_sse2_bsf if bit_Slow_BSF is unset.
	(__strlen_sse2): Removed.
	* sysdeps/i386/i686/multiarch/strlen-sse2-bsf.S: New file.
	* sysdeps/i386/i686/multiarch/strlen-sse2.S: New file.
	* sysdeps/x86_64/multiarch/init-arch.c (__init_cpu_features): Set
	bit_Slow_BSF for Atom.
	* sysdeps/x86_64/multiarch/init-arch.h (bit_Slow_BSF): Define.
	(index_Slow_BSF): Define.
	(HAS_SLOW_BSF): Define.

2010-08-25  Ulrich Drepper  <drepper@redhat.com>

	[BZ #10851]
	* resolv/res_init.c (__res_vinit): When no server address at all
	is given default to loopback.

2010-08-24  Roland McGrath  <roland@redhat.com>

	* configure.in: Remove config-name.h generation.
	* configure: Regenerated.
	* config-name.in: File removed.
	* scripts/config-uname.sh: New file.
	* posix/Makefile (uname.c): Depend on $(objdir)config-name.h.
	($(objdir)config-name.h): New target.

	* sunrpc/rpc_parse.h: Avoid nested comment.

2010-08-24  Richard Henderson  <rth@redhat.com>
	    Ulrich Drepper  <drepper@redhat.com>
	    H.J. Lu  <hongjiu.lu@intel.com>

	* sysdeps/i386/i686/multiarch/Makefile (sysdep_routines): Add varshift.
	* sysdeps/x86_64/multiarch/Makefile (sysdep_routines): Likewise.
	* sysdeps/x86_64/multiarch/strcspn-c.c: Include "varshift.h".
	Replace _mm_srli_si128 with __m128i_shift_right.  Replace
	_mm_alignr_epi8 with _mm_loadu_si128.
	* sysdeps/x86_64/multiarch/strspn-c.c: Likewise.
	* sysdeps/x86_64/multiarch/strstr.c: Include "varshift.h".
	(__m128i_shift_right): Removed.
	* sysdeps/i386/i686/multiarch/varshift.h: New file.
	* sysdeps/i386/i686/multiarch/varshift.S: New file.
	* sysdeps/x86_64/multiarch/varshift.h: New file.
	* sysdeps/x86_64/multiarch/varshift.S: New file.

2010-08-21  Mike Frysinger  <vapier@gentoo.org>

	* configure.in: Move assembler checks to before sysdep dir checking.

2010-08-20  Petr Baudis  <pasky@suse.cz>

	* LICENSES: Sync the sunrpc license.

2010-08-19  Ulrich Drepper  <drepper@redhat.com>

	* sunrpc/auth_des.c: Update copyright notice once again.
	* sunrpc/auth_none.c: Likewise.
	* sunrpc/auth_unix.c: Likewise.
	* sunrpc/authdes_prot.c: Likewise.
	* sunrpc/authuxprot.c: Likewise.
	* sunrpc/bindrsvprt.c: Likewise.
	* sunrpc/clnt_gen.c: Likewise.
	* sunrpc/clnt_perr.c: Likewise.
	* sunrpc/clnt_raw.c: Likewise.
	* sunrpc/clnt_simp.c: Likewise.
	* sunrpc/clnt_tcp.c: Likewise.
	* sunrpc/clnt_udp.c: Likewise.
	* sunrpc/clnt_unix.c: Likewise.
	* sunrpc/des_crypt.c: Likewise.
	* sunrpc/des_soft.c: Likewise.
	* sunrpc/get_myaddr.c: Likewise.
	* sunrpc/getrpcport.c: Likewise.
	* sunrpc/key_call.c: Likewise.
	* sunrpc/key_prot.c: Likewise.
	* sunrpc/openchild.c: Likewise.
	* sunrpc/pm_getmaps.c: Likewise.
	* sunrpc/pm_getport.c: Likewise.
	* sunrpc/pmap_clnt.c: Likewise.
	* sunrpc/pmap_prot.c: Likewise.
	* sunrpc/pmap_prot2.c: Likewise.
	* sunrpc/pmap_rmt.c: Likewise.
	* sunrpc/rpc/auth.h: Likewise.
	* sunrpc/rpc/auth_unix.h: Likewise.
	* sunrpc/rpc/clnt.h: Likewise.
	* sunrpc/rpc/des_crypt.h: Likewise.
	* sunrpc/rpc/key_prot.h: Likewise.
	* sunrpc/rpc/netdb.h: Likewise.
	* sunrpc/rpc/pmap_clnt.h: Likewise.
	* sunrpc/rpc/pmap_prot.h: Likewise.
	* sunrpc/rpc/pmap_rmt.h: Likewise.
	* sunrpc/rpc/rpc.h: Likewise.
	* sunrpc/rpc/rpc_des.h: Likewise.
	* sunrpc/rpc/rpc_msg.h: Likewise.
	* sunrpc/rpc/svc.h: Likewise.
	* sunrpc/rpc/svc_auth.h: Likewise.
	* sunrpc/rpc/types.h: Likewise.
	* sunrpc/rpc/xdr.h: Likewise.
	* sunrpc/rpc_clntout.c: Likewise.
	* sunrpc/rpc_cmsg.c: Likewise.
	* sunrpc/rpc_common.c: Likewise.
	* sunrpc/rpc_cout.c: Likewise.
	* sunrpc/rpc_dtable.c: Likewise.
	* sunrpc/rpc_hout.c: Likewise.
	* sunrpc/rpc_main.c: Likewise.
	* sunrpc/rpc_parse.c: Likewise.
	* sunrpc/rpc_parse.h: Likewise.
	* sunrpc/rpc_prot.c: Likewise.
	* sunrpc/rpc_sample.c: Likewise.
	* sunrpc/rpc_scan.c: Likewise.
	* sunrpc/rpc_scan.h: Likewise.
	* sunrpc/rpc_svcout.c: Likewise.
	* sunrpc/rpc_tblout.c: Likewise.
	* sunrpc/rpc_util.c: Likewise.
	* sunrpc/rpc_util.h: Likewise.
	* sunrpc/rpcinfo.c: Likewise.
	* sunrpc/rpcsvc/bootparam_prot.x: Likewise.
	* sunrpc/rpcsvc/key_prot.x: Likewise.
	* sunrpc/rpcsvc/klm_prot.x: Likewise.
	* sunrpc/rpcsvc/mount.x: Likewise.
	* sunrpc/rpcsvc/nfs_prot.x: Likewise.
	* sunrpc/rpcsvc/nlm_prot.x: Likewise.
	* sunrpc/rpcsvc/rex.x: Likewise.
	* sunrpc/rpcsvc/rstat.x: Likewise.
	* sunrpc/rpcsvc/rusers.x: Likewise.
	* sunrpc/rpcsvc/sm_inter.x: Likewise.
	* sunrpc/rpcsvc/spray.x: Likewise.
	* sunrpc/rpcsvc/yppasswd.x: Likewise.
	* sunrpc/rtime.c: Likewise.
	* sunrpc/svc.c: Likewise.
	* sunrpc/svc_auth.c: Likewise.
	* sunrpc/svc_authux.c: Likewise.
	* sunrpc/svc_raw.c: Likewise.
	* sunrpc/svc_run.c: Likewise.
	* sunrpc/svc_simple.c: Likewise.
	* sunrpc/svc_tcp.c: Likewise.
	* sunrpc/svc_udp.c: Likewise.
	* sunrpc/svc_unix.c: Likewise.
	* sunrpc/svcauth_des.c: Likewise.
	* sunrpc/xcrypt.c: Likewise.
	* sunrpc/xdr.c: Likewise.
	* sunrpc/xdr_array.c: Likewise.
	* sunrpc/xdr_float.c: Likewise.
	* sunrpc/xdr_mem.c: Likewise.
	* sunrpc/xdr_rec.c: Likewise.
	* sunrpc/xdr_ref.c: Likewise.
	* sunrpc/xdr_sizeof.c: Likewise.
	* sunrpc/xdr_stdio.c: Likewise.

	* sysdeps/x86_64/multiarch/strcmp.S: Fix two typos in strncasecmp
	handling.

2010-08-19  Andreas Schwab  <schwab@redhat.com>

	* sysdeps/i386/i686/multiarch/strspn.S [!SHARED]: Fix SSE4.2 check.

2010-08-19  Luis Machado  <luisgpm@br.ibm.com>

	* sysdeps/powerpc/powerpc32/power7/memchr.S: New file.
	* sysdeps/powerpc/powerpc32/power7/memrchr.S: New file.
	* sysdeps/powerpc/powerpc32/power7/rawmemchr.S: New file.
	* sysdeps/powerpc/powerpc32/power7/strchr.S: New file.
	* sysdeps/powerpc/powerpc32/power7/strchrnul.S: New file.
	* sysdeps/powerpc/powerpc32/power7/strlen.S: New file.
	* sysdeps/powerpc/powerpc32/power7/strnlen.S: New file.
	* sysdeps/powerpc/powerpc64/power7/memchr.S: New file.
	* sysdeps/powerpc/powerpc64/power7/memrchr.S: New file.
	* sysdeps/powerpc/powerpc64/power7/rawmemchr.S: New file.
	* sysdeps/powerpc/powerpc64/power7/strchr.S: New file.
	* sysdeps/powerpc/powerpc64/power7/strchrnul.S: New file.
	* sysdeps/powerpc/powerpc64/power7/strlen.S: New file.
	* sysdeps/powerpc/powerpc64/power7/strnlen.S: New file.

2010-07-26  Anton Blanchard  <anton@samba.org>

	* malloc/malloc.c (sYSTRIm): Replace divide and multiply with mask.
	* malloc/arena.c (heap_trim): Likewise.

2010-08-16  Ulrich Drepper  <drepper@redhat.com>

	* sysdeps/unix/sysv/linux/syscalls.list: Add entry for fanotify_init
	here.  Not...
	* sysdeps/unix/sysv/linux/wordsize-64/syscalls.list: ...here...
	* sysdeps/unix/sysv/linux/i386/syscalls.list: ... orhere.

2010-08-12  H.J. Lu  <hongjiu.lu@intel.com>

	* sysdeps/i386/elf/Makefile: New file.

2010-08-14  Andreas Schwab  <schwab@linux-m68k.org>

	* sysdeps/unix/sysv/linux/sys/fanotify.h: Remove third argument
	from fanotify_init.
	* sysdeps/unix/sysv/linux/i386/syscalls.list: Likewise.
	* sysdeps/unix/sysv/linux/wordsize-64/syscalls.list: Likewise.

2010-08-15  Ulrich Drepper  <drepper@redhat.com>

	* sysdeps/x86_64/strcmp.S: Use correct register for fourth parameter
	of strncasecmp_l.
	* sysdeps/multiarch/strcmp.S: Likewise.

2010-08-14  Ulrich Drepper  <drepper@redhat.com>

	* sysdeps/x86_64/Makefile [subdir=string] (sysdep_routines): Add
	strncase_l-nonascii.
	* sysdeps/x86_64/multiarch/Makefile [subdir=string] (sysdep_routines):
	Add strncase_l-ssse3.
	* sysdeps/x86_64/multiarch/strcmp.S: Prepare for use as strncasecmp.
	* sysdeps/x86_64/strcmp.S: Likewise.
	* sysdeps/x86_64/multiarch/strncase_l-ssse3.S: New file.
	* sysdeps/x86_64/multiarch/strncase_l.S: New file.
	* sysdeps/x86_64/strncase.S: New file.
	* sysdeps/x86_64/strncase_l-nonascii.c: New file.
	* sysdeps/x86_64/strncase_l.S: New file.
	* string/Makefile (strop-tests): Add strncasecmp.
	* string/test-strncasecmp.c: New file.

	* sysdeps/x86_64/strcasecmp_l-nonascii.c: Add prototype to avoid
	warning.

	* sysdeps/x86_64/strcmp.S: Move definition of NO_NOLOCALE_ALIAS to...
	* sysdeps/x86_64/multiarch/strcasecmp_l-ssse3.S: ... here.

2010-08-14  Andreas Schwab  <schwab@linux-m68k.org>

	* sysdeps/unix/sysv/linux/prlimit.c: Make it compile.

2010-08-12  Ulrich Drepper  <drepper@redhat.com>

	* sysdeps/unix/sysv/linux/bits/termios.h: Define EXTPROC.
	* sysdeps/unix/sysv/linux/powerpc/bits/termios.h: Likewise.
	* sysdeps/unix/sysv/linux/sparc/bits/termios.h: Likewise.

2010-05-01  Alan Modra  <amodra@gmail.com>

	* sysdeps/powerpc/powerpc32/power4/memcmp.S: Correct cfi for r24.
	* sysdeps/powerpc/powerpc64/bsd-_setjmp.S: Move contents..
	* sysdeps/powerpc/powerpc64/bsd-setjmp.S: ..and these too..
	* sysdeps/powerpc/powerpc64/setjmp.S: ..to here..
	* sysdeps/powerpc/powerpc64/setjmp-common.S: ..and here, with some
	tidying.  Don't tail-call __sigjmp_save for static lib.
	* sysdeps/powerpc/powerpc64/sysdep.h (SAVE_ARG, REST_ARG): Correct
	save location.
	(CFI_SAVE_ARG, CFI_REST_ARG): New macros.
	(CALL_MCOUNT): Add eh info, and nop after bl.
	(TAIL_CALL_SYSCALL_ERROR): New macro.
	(PSEUDO_RET): Use it.
	* sysdeps/powerpc/powerpc64/dl-trampoline.S (_dl_runtime_resolve):
	Correct save location of integer regs and cr.
	(_dl_profile_resolve): Correct cr save location.  Delete nops
	after bl when SHARED.  Reduce cfi size a little by better
	placement of cfi directives.
	* sysdeps/powerpc/powerpc64/fpu/s_copysign.S (__copysign): Don't
	make a stack frame.  Instead use parm save area as a temp.
	* sysdeps/unix/sysv/linux/powerpc/powerpc64/brk.S (__brk): Don't
	make a stack frame.  Use TAIL_CALL_SYSCALL_ERROR.
	* sysdeps/unix/sysv/linux/powerpc/powerpc64/clone.S (__clone):
	Don't make a stack frame for parent, use parm save area.
	Increase child stack frame to 112 bytes.  Don't save unused reg,
	and adjust reg usage.  Set up cfi on error recovery and
	epilogue of parent, and use TAIL_CALL_SYSCALL_ERROR, PSEUDO_RET.
	* sysdeps/unix/sysv/linux/powerpc/powerpc64/makecontext.S
	(__makecontext): Add dummy nop after jump to exit.
	* sysdeps/unix/sysv/linux/powerpc/powerpc64/socket.S (__socket):
	Use correct parm save area and cr save, reduce stack frame.
	Correct cfi for possible PSEUDO_RET frame setup.
	* sysdeps/unix/sysv/linux/powerpc/powerpc64/vfork.S (__vfork):
	Branch to local label emitted by PSEUDO_RET rather than
	__syscall_error.

2010-08-12  Andreas Schwab  <schwab@redhat.com>

	[BZ #11904]
	* locale/programs/locale.c (print_assignment): New function.
	(show_locale_vars): Use it.

2010-08-11  Ulrich Drepper  <drepper@redhat.com>

	* sysdeps/unix/sysv/linux/bits/statfs.h (struct statfs): Add f_flags
	field.
	(struct statfs64): Likewise.
	(_STATFS_F_FLAGS): Define.
	* sysdeps/unix/sysv/linux/s390/bits/statfs.h: Likewise.
	* sysdeps/unix/sysv/linux/internal_statvfs.c (__statvfs_getflags):
	Don't define if __ASSUME_STATFS_F_FLAGS is defined.
	(ST_VALID): Define locally.
	(INTERNAL_STATVFS): If f_flags has ST_VALID set don't call
	__statvfs_getflags, use the provided value.
	* sysdeps/unix/sysv/linux/kernel-features.h: Define
	__ASSUME_STATFS_F_FLAGS.

	* sysdeps/unix/sysv/linux/sys/inotify.h (IN_EXCL_UNLINK): Define.

	* sysdeps/unix/sysv/linux/Makefile [subdir=misc] (sysdep_headers):
	Add sys/fanotify.h.
	* sysdeps/unix/sysv/linux/Versions [libc]: Export fanotify_init and
	fanotify_mask for GLIBC_2.13.
	* sysdeps/unix/sysv/linux/i386/syscalls.list: Add entries for
	fanotify_init and fanotify_mark.
	* sysdeps/unix/sysv/linux/wordsize-64/syscalls.list: Likewise.
	* sysdeps/unix/sysv/linux/sys/fanotify.h: New file.

	* sysdeps/unix/sysv/linux/Makefile [subdir=misc] (sysdep_routines):
	Add prlimit.
	* sysdeps/unix/sysv/linux/Versions [libc]: Export prlimit and
	prlimit64 for GLIBC_2.13.
	* sysdeps/unix/sysv/linux/bits/resource.h: Declare prlimit and
	prlimit64.
	* sysdeps/unix/sysv/linux/i386/syscalls.list: Add entry for prlimit64
	syscall.
	* sysdeps/unix/sysv/linux/powerpc/powerpc32/syscalls.list: Likewise.
	* sysdeps/unix/sysv/linux/s390/s390-32/syscalls.list: Likewise.
	* sysdeps/unix/sysv/linux/sh/syscalls.list: Likewise.
	* sysdeps/unix/sysv/linux/sparc/sparc32/syscalls.lis: Likewise.
	* sysdeps/unix/sysv/linux/wordsize-64/syscalls.list: Likewise.  Also
	add prlimit alias.
	* sysdeps/unix/sysv/linux/prlimit.c: New file.

	[BZ #11903]
	* sysdeps/generic/netinet/ip.h (IPTOS_CLASS): Fix definition.
	Patch by Evgeni Bikov <bikovevg@iitp.ru>.

	* nss/Makefile: Add rules to build and run tst-nss-test1.
	* shlib-versions: Add entry for libnss_test1.
	* nss/nss_test1.c: New file.
	* nss/tst-nss-test1.c: New file.

	* nss/nsswitch.c (__nss_database_custom): Define new variable.
	(__nss_configure_lookup): Set appropriate entry in
	__nss_configure_lookup to true.
	* nss/nsswitch.h: Define enum with indeces of databases in
	databases and __nss_database_custom arrays.  Declare
	__nss_database_custom.
	* grp/initgroups.c (internal_getgrouplist): Use __nss_database_custom
	to avoid using nscd when custom rules are installed.
	* nss/getXXbyYY_r.c: Likewise.
	* sysdeps/posix/getaddrinfo.c (gaih_inet): Likewise.

	* nss/nss_files/files-parse.c: Whitespace fixes.

2010-08-09  Ulrich Drepper  <drepper@redhat.com>

	[BZ #11883]
	* posix/fnmatch.c: Keep track of alloca use and fall back on malloc.
	* posix/fnmatch_loop.c: Likewise.

2010-07-17  Andi Kleen  <ak@linux.intel.com>

	* sysdeps/i386/i386-mcount.S (__fentry__): Define.
	* sysdeps/x86_64/_mcount.S (__fentry__): Define.
	* stdlib/Versions (__fentry__): Add for GLIBC 2.13
	* Versions.def [GLIBC_2.13]: Add.

2010-08-06  Ulrich Drepper  <drepper@redhat.com>

	* sysdeps/unix/sysv/linux/getlogin_r.c (__getlogin_r_loginuid):
	Also fail if tpwd after pwuid call is NULL.

2010-07-31  Samuel Thibault  <samuel.thibault@ens-lyon.org>

	* hurd/hurdselect.c (_hurd_select): Round timeout up instead of down
	when converting to ms.

2010-06-06  Samuel Thibault  <samuel.thibault@ens-lyon.org>

	* sysdeps/mach/hurd/ttyname.c (ttyname): Replace MIG_BAD_ID and
	EOPNOTSUPP errors with ENOTTY.
	* sysdeps/mach/hurd/ttyname_r.c (__ttyname_r): Replace MIG_BAD_ID and
	EOPNOTSUPP errors with ENOTTY.

2010-07-31  Ulrich Drepper  <drepper@redhat.com>

	* sysdeps/x86_64/multiarch/Makefile [subdir=string] (sysdep_routines):
	Add strcasecmp_l-ssse3.
	* sysdeps/x86_64/multiarch/strcmp.S: Add support to compile for
	strcasecmp.
	* sysdeps/x86_64/strcmp.S: Allow more flexible compiling of strcasecmp.
	* sysdeps/x86_64/multiarch/strcasecmp_l.S: New file.
	* sysdeps/x86_64/multiarch/strcasecmp_l-ssse3.S: New file.

2010-07-30  Ulrich Drepper  <drepper@redhat.com>

	* sysdeps/x86_64/multiarch/strcmp.S: Pretty printing.

	* string/Makefile (strop-tests): Add strcasecmp.
	* sysdeps/x86_64/Makefile [subdir=string] (sysdep_routines): Add
	strcasecmp_l-nonascii.
	(gen-as-const-headers): Add locale-defines.sym.
	* sysdeps/x86_64/strcmp.S: Add support for strcasecmp implementation.
	* sysdeps/x86_64/strcasecmp.S: New file.
	* sysdeps/x86_64/strcasecmp_l.S: New file.
	* sysdeps/x86_64/strcasecmp_l-nonascii.c: New file.
	* sysdeps/x86_64/locale-defines.sym: New file.
	* string/test-strcasecmp.c: New file.

	* string/test-strcasestr.c: Test both ends of the range of characters.
	* sysdeps/x86_64/multiarch/strstr.c: Fix UCHIGH definition.

2010-07-29  Roland McGrath  <roland@redhat.com>

	[BZ #11856]
	* manual/locale.texi (Yes-or-No Questions): Fix example code.

2010-07-27  Ulrich Drepper  <drepper@redhat.com>

	* sysdeps/x86_64/multiarch/strcmp-ssse3.S: Avoid compiling the file
	for ld.so.

2010-07-27  Andreas Schwab  <schwab@redhat.com>

	* manual/memory.texi (Malloc Tunable Parameters): Document
	M_PERTURB.

2010-07-26  Roland McGrath  <roland@redhat.com>

	[BZ #11840]
	* configure.in (-fgnu89-inline check): Set and substitute
	gnu89_inline, not libc_cv_gnu89_inline.
	* configure: Regenerated.
	* config.make.in (gnu89-inline-CFLAGS): Use @gnu89_inline@.

2010-07-26  Ulrich Drepper  <drepper@redhat.com>

	* string/test-strnlen.c: New file.
	* string/Makefile (strop-tests): Add strnlen.
	* string/tester.c (test_strnlen): Add a few more test cases.
	* string/tst-strlen.c: Better error reporting.

	* sysdeps/x86_64/strnlen.S: New file.

2010-07-24  Ulrich Drepper  <drepper@redhat.com>

	* sysdeps/x86_64/multiarch/strstr.c (__m128i_strloadu_tolower): Use
	lower-latency instructions.

2010-07-23  Ulrich Drepper  <drepper@redhat.com>

	* string/test-strcasestr.c: New file.
	* string/test-strstr.c: New file.
	* string/Makefile (strop-tests): Add strstr and strcasestr.
	* string/str-two-way.h: Don't undefine MAX.
	* string/strcasestr.c: Don't define alias if NO_ALIAS is defined.

2010-07-21  Andreas Schwab  <schwab@redhat.com>

	* sysdeps/i386/i686/multiarch/Makefile (sysdep_routines): Add
	strcasestr-nonascii.
	(CFLAGS-strcasestr-nonascii.c): Define.
	* sysdeps/i386/i686/multiarch/strcasestr-nonascii.c: New file.
	* sysdeps/x86_64/multiarch/strcasestr-nonascii.c (STRSTR_SSE42):
	Remove unused attribute.

2010-07-20  Roland McGrath  <roland@redhat.com>

	* elf/dl-sysdep.c (_dl_important_hwcaps): Add dsocaps mask to
	dl_hwcap_mask as well as dl_hwcap.  Without this, dsocaps matching in
	ld.so.cache was broken.  With it, there is no way to disable dsocaps
	like LD_HWCAP_MASK can disable hwcaps.

2010-06-02  Emilio Pozuelo Monfort  <pochu27@gmail.com>

	* sysdeps/mach/hurd/sendmsg.c (__libc_sendmsg): Fix memory leaks.

2010-07-16  Ulrich Drepper  <drepper@redhat.com>

	* sysdeps/x86_64/multiarch/strstr.c: Rewrite to avoid indirect function
	call in strcasestr.
	* sysdeps/x86_64/multiarch/strcasestr.c: Declare
	__strcasestr_sse42_nonascii.
	* sysdeps/x86_64/multiarch/Makefile: Add rules to build
	strcasestr-nonascii.c.
	* sysdeps/x86_64/multiarch/strcasestr-nonascii.c: New file.

2010-06-15  Luis Machado  <luisgpm@br.ibm.com>

	* sysdeps/powerpc/powerpc32/power6/fpu/s_copysign.S: New file.
	* sysdeps/powerpc/powerpc32/power6/fpu/s_copysignf.S: New file.
	* sysdeps/powerpc/powerpc64/power6/fpu/s_copysign.S: New file.
	* sysdeps/powerpc/powerpc64/power6/fpu/s_copysignf.S: New file.

2010-07-09  Ulrich Drepper  <drepper@redhat.com>

	* sysdeps/unix/sysv/linux/fpathconf.c (__fpathconf): Use __fcntl not
	fcntl.

2010-07-06  Andreas Schwab  <schwab@redhat.com>

	* elf/dl-version.c (match_symbol): Don't pass NULL occation to
	dl_signal_cerror.

2010-07-06  Ulrich Drepper  <drepper@redhat.com>

	* sysdeps/unix/sysv/linux/fpathconf.c (__fpathconf): Implement
	_PC_PIPE_BUF using F_GETPIPE_SZ.

2010-07-05  Roland McGrath  <roland@redhat.com>

	* manual/arith.texi (Rounding Functions): Fix rint description
	implicit in round description.

2010-07-02  Ulrich Drepper  <drepper@redhat.com>

	* elf/Makefile: Fix linking for a few tests to make recent linker
	happy.

2010-06-30  Andreas Schwab  <schwab@redhat.com>

	* dlfcn/Makefile (LDLIBS-bug-atexit3-lib.so): Readd
	$(common-objpfx)libc_nonshared.a.

2010-06-21  Luis Machado  <luisgpm@br.ibm.com>

	* sysdeps/powerpc/powerpc32/970/fpu/Implies: Remove.
	* sysdeps/powerpc/powerpc32/power5/fpu/Implies: Remove.
	* sysdeps/powerpc/powerpc32/power5+/fpu/Implies: Remove.
	* sysdeps/powerpc/powerpc32/power6x/fpu/Implies: Remove.
	* sysdeps/powerpc/powerpc64/970/fpu/Implies: Remove.
	* sysdeps/powerpc/powerpc64/power5/fpu/Implies: Remove.
	* sysdeps/powerpc/powerpc64/power5+/fpu/Implies: Remove.
	* sysdeps/powerpc/powerpc64/power6x/fpu/Implies: Remove.
	* sysdeps/unix/sysv/linux/powerpc/powerpc32/970/fpu/Implies: Remove.
	* sysdeps/unix/sysv/linux/powerpc/powerpc32/power4/fpu/Implies: Remove.
	* sysdeps/unix/sysv/linux/powerpc/powerpc32/power5/fpu/Implies: Remove.
	* sysdeps/unix/sysv/linux/powerpc/powerpc32/power5+/fpu/Implies: Remove.
	* sysdeps/unix/sysv/linux/powerpc/powerpc32/power6/fpu/Implies: Remove.
	* sysdeps/unix/sysv/linux/powerpc/powerpc32/power6x/fpu/Implies: Remove.
	* sysdeps/unix/sysv/linux/powerpc/powerpc32/power7/fpu/Implies: Remove.
	* sysdeps/unix/sysv/linux/powerpc/powerpc64/970/fpu/Implies: Remove.
	* sysdeps/unix/sysv/linux/powerpc/powerpc64/power4/fpu/Implies: Remove.
	* sysdeps/unix/sysv/linux/powerpc/powerpc64/power5/fpu/Implies: Remove.
	* sysdeps/unix/sysv/linux/powerpc/powerpc64/power5+/fpu/Implies: Remove.
	* sysdeps/unix/sysv/linux/powerpc/powerpc64/power6/fpu/Implies: Remove.
	* sysdeps/unix/sysv/linux/powerpc/powerpc64/power6x/fpu/Implies: Remove.
	* sysdeps/unix/sysv/linux/powerpc/powerpc64/power7/fpu/Implies: Remove.
	* sysdeps/powerpc/powerpc32/970/Implies: Point to power4.
	* sysdeps/powerpc/powerpc32/power5/Implies: Point to power4.
	* sysdeps/powerpc/powerpc32/power5+/Implies: Point to power5.
	* sysdeps/powerpc/powerpc32/power6/Implies: Point to power5+.
	* sysdeps/powerpc/powerpc32/power6x/Implies: Point to power6.
	* sysdeps/powerpc/powerpc64/970/Implies: Point to power4.
	* sysdeps/powerpc/powerpc64/power5/Implies: Point to power4.
	* sysdeps/powerpc/powerpc64/power5+/Implies: Point to power5.
	* sysdeps/powerpc/powerpc64/power6/Implies: Point to power5+.
	* sysdeps/powerpc/powerpc64/power6x/Implies: Point to power6.
	* sysdeps/powerpc/powerpc32/power7/Implies: New file.
	* sysdeps/powerpc/powerpc64/power7/Implies: New file.
	* sysdeps/unix/sysv/linux/powerpc/powerpc32/970/Implies: New file.
	* sysdeps/unix/sysv/linux/powerpc/powerpc32/cell/Implies: New file.
	* sysdeps/unix/sysv/linux/powerpc/powerpc32/power4/Implies: New file.
	* sysdeps/unix/sysv/linux/powerpc/powerpc32/power5/Implies: New file.
	* sysdeps/unix/sysv/linux/powerpc/powerpc32/power6/Implies: New file.
	* sysdeps/unix/sysv/linux/powerpc/powerpc32/power6x/Implies: New file.
	* sysdeps/unix/sysv/linux/powerpc/powerpc32/power7/Implies: New file.
	* sysdeps/unix/sysv/linux/powerpc/powerpc64/970/Implies: New file.
	* sysdeps/unix/sysv/linux/powerpc/powerpc64/cell/Implies: New file.
	* sysdeps/unix/sysv/linux/powerpc/powerpc64/power4/Implies: New file.
	* sysdeps/unix/sysv/linux/powerpc/powerpc64/power5/Implies: New file.
	* sysdeps/unix/sysv/linux/powerpc/powerpc64/power6/Implies: New file.
	* sysdeps/unix/sysv/linux/powerpc/powerpc64/power6x/Implies: New file.
	* sysdeps/unix/sysv/linux/powerpc/powerpc64/power7/Implies: New file.

2010-06-25  H.J. Lu  <hongjiu.lu@intel.com>

	* debug/memmove_chk.c (__memmove_chk): Renamed to ...
	(MEMMOVE_CHK): ...this.  Default to __memmove_chk.
	* string/memmove.c (memmove): Renamed to ...
	(MEMMOVE): ...this.  Default to memmove.
	* sysdeps/x86_64/memcpy.S: Use ENTRY_CHK and END_CHK.
	* sysdeps/x86_64/sysdep.h (ENTRY_CHK): Define.
	(END_CHK): Define.
	* sysdeps/x86_64/multiarch/Makefile (sysdep_routines): Add
	memcpy-ssse3 mempcpy-ssse3 memmove-ssse3 memcpy-ssse3-back
	mempcpy-ssse3-back memmove-ssse3-back.
	* sysdeps/x86_64/multiarch/bcopy.S: New file .
	* sysdeps/x86_64/multiarch/memcpy-ssse3-back.S: New file.
	* sysdeps/x86_64/multiarch/memcpy-ssse3.S: New file.
	* sysdeps/x86_64/multiarch/memcpy.S: New file.
	* sysdeps/x86_64/multiarch/memcpy_chk.S: New file.
	* sysdeps/x86_64/multiarch/memmove-ssse3-back.S: New file.
	* sysdeps/x86_64/multiarch/memmove-ssse3.S: New file.
	* sysdeps/x86_64/multiarch/memmove.c: New file.
	* sysdeps/x86_64/multiarch/memmove_chk.c: New file.
	* sysdeps/x86_64/multiarch/mempcpy-ssse3-back.S: New file.
	* sysdeps/x86_64/multiarch/mempcpy-ssse3.S: New file.
	* sysdeps/x86_64/multiarch/mempcpy.S: New file.
	* sysdeps/x86_64/multiarch/mempcpy_chk.S: New file.
	* sysdeps/x86_64/multiarch/init-arch.h (bit_Fast_Copy_Backward):
	Define.
	(index_Fast_Copy_Backward): Define.
	(HAS_ARCH_FEATURE): Define.
	(HAS_FAST_REP_STRING): Define.
	(HAS_FAST_COPY_BACKWARD): Define.

2010-06-21  Andreas Schwab  <schwab@redhat.com>

	* sysdeps/unix/sysv/linux/getlogin_r.c (__getlogin_r_loginuid):
	Restore proper fallback handling.

2010-06-19  Ulrich Drepper  <drepper@redhat.com>

	[BZ #11701]
	* posix/group_member.c (__group_member): Correct checking loop.

	* sysdeps/unix/sysv/linux/getlogin_r.c (__getlogin_r_loginuid): Handle
	OOM in getpwuid_r correctly.  Return error number when the caller
	should return, otherwise -1.
	(getlogin_r): Adjust to return also for result of __getlogin_r_loginuid
	call returning > 0 value.
	* sysdeps/unix/sysv/linux/getlogin.c (getlogin): Likewise.

2010-06-07  Andreas Schwab  <schwab@redhat.com>

	* dlfcn/Makefile: Remove explicit dependencies on libc.so and
	libc_nonshared.a from targets in modules-names.

2010-06-02  Kirill A. Shutemov  <kirill@shutemov.name>

	* elf/dl-reloc.c: Flush cache after solving TEXTRELs if arch
	requires it.

2010-06-10  Luis Machado  <luisgpm@br.ibm.com>

	* sysdeps/powerpc/powerpc32/power7/memcmp.S: New file
	* sysdeps/powerpc/powerpc64/power7/memcmp.S: New file.
	* sysdeps/powerpc/powerpc32/power7/strncmp.S: New file.
	* sysdeps/powerpc/powerpc64/power7/strncmp.S: New file.

2010-06-02  Andreas Schwab  <schwab@redhat.com>

	* nis/nss_nis/nis-initgroups.c (get_uid): Properly resize buffer.

2010-06-14  Ulrich Drepper  <drepper@redhat.com>

	* sysdeps/unix/sysv/linux/powerpc/bits/fcntl.h: Define F_SETPIPE_SZ
	and F_GETPIPE_SZ.
	* sysdeps/unix/sysv/linux/i386/bits/fcntl.h: Likewise.
	* sysdeps/unix/sysv/linux/x86_64/bits/fcntl.h: Likewise.
	* sysdeps/unix/sysv/linux/s390/bits/fcntl.h: Likewise.
	* sysdeps/unix/sysv/linux/sparc/bits/fcntl.h: Likewise.
	* sysdeps/unix/sysv/linux/sh/bits/fcntl.h: Likewise.
	* sysdeps/unix/sysv/linux/ia64/bits/fcntl.h: Likewise

2010-06-14  Roland McGrath  <roland@redhat.com>

	* manual/libc.texinfo (@copying): Change to GFDL v1.3.

2010-06-07  Jakub Jelinek  <jakub@redhat.com>

	* libio/stdio.h (sscanf, vsscanf): Use __REDIRECT_NTH instead of
	__REDIRECT followed by __THROW.
	* wcsmbs/wchar.h (swscanf, vswscanf): Likewise.
	* posix/getopt.h (getopt): Likewise.

2010-06-02  Emilio Pozuelo Monfort  <pochu27@gmail.com>

	* hurd/lookup-at.c (__file_name_lookup_at): Accept
	AT_SYMLINK_FOLLOW in AT_FLAGS.  Fail with EINVAL if both
	AT_SYMLINK_FOLLOW and AT_SYMLINK_NOFOLLOW are present
	in AT_FLAGS.
	* hurd/hurd/fd.h (__file_name_lookup_at): Update comment.
	* sysdeps/mach/hurd/linkat.c (linkat): Pass O_NOLINK in FLAGS.

2010-05-28  Luis Machado  <luisgpm@br.ibm.com>

	* sysdeps/powerpc/powerpc32/power7/memcpy.S: Exchange srdi for srwi.

2010-05-26  H.J. Lu  <hongjiu.lu@intel.com>

	[BZ #11640]
	* sysdeps/x86_64/multiarch/init-arch.c (__init_cpu_features):
	Properly check family and model.

2010-05-26  Takashi Yoshii  <takashi.yoshii.zj@renesas.com>

	* sysdeps/unix/sysv/linux/sh/sh4/register-dump.h: Fix iov[] size.

2010-05-24  Luis Machado  <luisgpm@br.ibm.com>

	* sysdeps/powerpc/powerpc32/power7/memset.S: POWER7 32-bit memset fix.

2010-05-21  Ulrich Drepper  <drepper@redhat.com>

	* elf/dl-runtime.c (_dl_profile_fixup): Don't crash on unresolved weak
	symbol reference.

2010-05-19  Andreas Schwab  <schwab@redhat.com>

	* elf/dl-runtime.c (_dl_fixup): Don't crash on unresolved weak
	symbol reference.

2010-05-21  Andreas Schwab  <schwab@redhat.com>

	* sysdeps/unix/sysv/linux/Makefile (sysdep_routines): Add recvmmsg
	and internal_recvmmsg.
	* sysdeps/unix/sysv/linux/recvmmsg.c: New file.
	* sysdeps/unix/sysv/linux/internal_recvmmsg.S: New file.
	* sysdeps/unix/sysv/linux/socketcall.h (SOCKOP_recvmmsg): Define.
	* sysdeps/unix/sysv/linux/syscalls.list (recvmmsg): Remove.

	* sunrpc/clnt_tcp.c (clnttcp_control): Add missing break.
	* sunrpc/clnt_udp.c (clntudp_control): Likewise.
	* sunrpc/clnt_unix.c (clntunix_control): Likewise.

2010-05-20  Andreas Schwab  <schwab@redhat.com>

	* sysdeps/unix/sysv/linux/sys/timex.h: Use __REDIRECT_NTH.

2010-05-17  Luis Machado  <luisgpm@br.ibm.com>

	POWER7 optimizations.
	* sysdeps/powerpc/powerpc64/power7/memset.S: New file.
	* sysdeps/powerpc/powerpc32/power7/memset.S: New file.

2010-05-19  Ulrich Drepper  <drepper@redhat.com>

	* version.h: Update for 2.13 development version.

2010-05-12  Andrew Stubbs  <ams@codesourcery.com>

	* sysdeps/sh/sh4/fpu/feholdexcpt.c (feholdexcept): Really disable all
	exceptions.  Return 0.

2010-05-07  Roland McGrath  <roland@redhat.com>

	* elf/ldconfig.c (main): Add a const.

2010-05-06  Ulrich Drepper  <drepper@redhat.com>

	* nss/getent.c (idn_flags): Default to AI_IDN|AI_CANONIDN.
	(args_options): Add no-idn option.
	(ahosts_keys_int): Add idn_flags to ai_flags.
	(parse_option): Handle 'i' option to clear idn_flags.

	* malloc/malloc.c (_int_free): Possible race in the most recently
	added check.  Only act on the data if no current modification
	happened.

See ChangeLog.17 for earlier changes.<|MERGE_RESOLUTION|>--- conflicted
+++ resolved
@@ -1,4 +1,3 @@
-<<<<<<< HEAD
 2012-05-12  Andreas Schwab  <schwab@linux-m68k.org>
 
 	* sysdeps/powerpc/memmove.c (MEMMOVE): Don't return a value if
@@ -277,7 +276,7 @@
 	DT_RUNPATH and DT_RPATH which prevents running a dynamic linker with
 	an embedded RPATH flag, which is what a compiler modified to embed a
 	non-default INTERP section would do.
-=======
+
 2011-05-30  Ulrich Drepper  <drepper@gmail.com>
 
 	[BZ #12454]
@@ -296,7 +295,6 @@
 	* sysdeps/i386/i686/multiarch/memcpy-ssse3.S: Likewise.
 	* sysdeps/x86_64/multiarch/memcpy-ssse3.S: Likewise.
 	* sysdeps/x86_64/multiarch/memcpy-ssse3-back.S: Likewise.
->>>>>>> 943515f0
 
 2010-09-28  Andreas Schwab  <schwab@redhat.com>
 	    Ulrich Drepper  <drepper@gmail.com>
