<<<<<<< HEAD
2011-03-18  Andreas Schwab  <schwab@redhat.com>

	* elf/ldd.bash.in: Never run file directly.

2011-03-14  Andreas Schwab  <schwab@redhat.com>

	* elf/dl-load.c (is_dst): Remove parameter secure, all callers
	changed.  Don't check for isolated use.
	(_dl_dst_substitute): Ignore rpath elements containing
	non-isolated use of $ORIGIN when privileged.

	* elf/dl-load.c (_dl_dst_substitute): When skipping the first
	rpath element also skip the following colon.
	(expand_dynamic_string_token): Add is_path parameter and pass
	down to DL_DST_REQUIRED and _dl_dst_substitute.
	(decompose_rpath): Call expand_dynamic_string_token with
	non-zero is_path.  Ignore empty rpaths.
	(_dl_map_object_from_fd): Call expand_dynamic_string_token
	with zero is_path.
=======
2011-03-20  H.J. Lu  <hongjiu.lu@intel.com>

	[BZ #12597]
	* string/test-strncmp.c (do_page_test): New function.
	(check2): Likewise.
	(test_main): Call check2.
	* sysdeps/x86_64/multiarch/strcmp.S: Properly cross page boundary.

2011-03-20  Ulrich Drepper  <drepper@gmail.com>

	[BZ #12587]
	* sysdeps/unix/sysv/linux/i386/sysconf.c (intel_check_word):
	Handle cache information in CPU leaf 4.
	* sysdeps/x86_64/cacheinfo.c (intel_check_word): Likewise.

2011-03-18  Ulrich Drepper  <drepper@gmail.com>

	[BZ #12583]
	* posix/fnmatch.c (fnmatch): Check size of pattern in wide
	character representation.
	Partly based on a patch by Tomas Hoger <thoger@redhat.com>.

2011-03-16  Ryan S. Arnold  <rsa@us.ibm.com>

	* sysdeps/powerpc/powerpc32/power6/fpu/s_isnanf.S (isnanf): Fix
	END(__isnan) to END(__isnanf) to match function entry point/label
	EALIGN(__isnanf,...).

2011-03-10  Jakub Jelinek  <jakub@redhat.com>

	* wcsmbs/wchar.h (wmemcmp): Remove __restrict qualifiers.

2011-03-10  Ulrich Drepper  <drepper@gmail.com>

	[BZ #12510]
	* elf/dl-lookup.c (do_lookup_x): For copy relocations of unique objects
	copy from the symbol referenced in the relocation to initialize the
	used variable.
	Patch by Piotr Bury <pbury@goahead.com>.
	* elf/Makefile: Add rules to build and tst-unique3.
	* include/bits/dlfcn.h: Remove _dl_mcount_wrapper_check declaration.
	* elf/tst-unique3.cc: New file.
	* elf/tst-unique3.h: New file.
	* elf/tst-unique3lib.cc: New file.
	* elf/tst-unique3lib2.cc: New file.

	* elf/Makefile: Don't run tst-execstack* tests of SELinux is enabled.

2011-03-10  Mike Frysinger  <vapier@gentoo.org>

	* sysdeps/sparc/sparc64/elf/configure.in (libc_cv_sparc64_tls): Add
	$LDFLAGS and -nostdlib -nostartfiles to linking step.  Change main
	to _start.
>>>>>>> 786e84c5

2011-03-06  Ulrich Drepper  <drepper@gmail.com>

	* elf/dl-load.c (_dl_map_object): If we are looking for the first
	to-be-loaded object along a path to loader is ld.so.

2011-03-02  Harsha Jagasia  <harsha.jagasia@amd.com>
	    Ulrich Drepper  <drepper@gmail.com>

	* sysdeps/x86_64/memset.S: After aligning destination, code
	branches to different locations depending on the value of
	misalignment, when multiarch is enabled. Fix this.

2011-03-02  Harsha Jagasia  <harsha.jagasia@amd.com>

	* sysdeps/x86_64/cacheinfo.c (init_cacheinfo):
	Set _x86_64_preferred_memory_instruction for AMD processsors.
	* sysdeps/x86_64/multiarch/init-arch.c (__init_cpu_features):
	Set bit_Prefer_SSE_for_memop for AMD processors.

2011-03-04  Ulrich Drepper  <drepper@gmail.com>

	* libio/fmemopen.c (fmemopen): Optimize a bit.

2011-03-03  Andreas Schwab  <schwab@redhat.com>

	* libio/fmemopen.c (fmemopen): Don't read past end of buffer.

2011-03-03  Roland McGrath  <roland@redhat.com>

	* setjmp/bits/setjmp2.h: Canonicalize comment formatting.

2011-02-28  Aurelien Jarno  <aurelien@aurel32.net>

	* sysdeps/sparc/sparc64/multiarch/memset.S(__bzero): Call
	__bzero_ultra1 instead of __memset_ultra1.

2011-03-02  Andreas Schwab  <schwab@redhat.com>

	[BZ #12454]
	* elf/dl-deps.c (_dl_map_object_deps): Don't try to sort
	dependencies when there are none.

2011-02-23  Andreas Schwab  <schwab@redhat.com>

	[BZ #12509]
	* elf/dl-load.c (_dl_map_object_from_fd): Free realname before
	returning unsuccessfully.
	* elf/Makefile ($(objpfx)noload-mem): New rule.
	(noload-ENV): Define.
	(tests): Add $(objpfx)noload-mem.
	* elf/noload.c: Include <memcheck.h>.
	(main): Call mtrace.  Close all opened handles.

2011-02-17  Andreas Schwab  <schwab@redhat.com>

	[BZ #12454]
	* elf/dl-deps.c (_dl_map_object_deps): Signal error early when
	dependencies are missing.

2011-02-22  Samuel Thibault  <samuel.thibault@ens-lyon.org>

	Fix __if_freereq crash: Unlike the generic version which uses free,
	Hurd needs munmap.
	* sysdeps/mach/hurd/ifreq.h: New file.

2011-01-27  Petr Baudis  <pasky@suse.cz>
	    Ulrich Drepper  <drepper@gmail.com>

	[BZ 12445]#
	* stdio-common/vfprintf.c (vfprintf): Pass correct newlen
	to extend_alloca().
	* stdio-common/bug23.c: New file.
	* stdio-common/Makefile (tests): Add bug23.

2010-09-28  Andreas Schwab  <schwab@redhat.com>
	    Ulrich Drepper  <drepper@gmail.com>

	[BZ #12489]
	* elf/rtld.c (dl_main): Move setting of GLRO(dl_init_all_dirs)
	before performing relro protection.  At old place add assertion
	to make sure nothing changed.

2011-02-17  Nathan Sidwell  <nathan@codesourcery.com>
	    Glauber de Oliveira Costa  <glommer@gmail.com>

	* elf/elf.h: Add new ARM TLS relocs.

2011-02-16  Ryan S. Arnold  <rsa@us.ibm.com>

	* sysdeps/unix/sysv/linux/powerpc/powerpc64/sysdep.h:
	(INTERNAL_VSYSCALL_NCS INTERNAL_SYSCALL_NCS): Remove erroneous (int)
	cast from r3.
	* sysdeps/wordsize-64/Makefile: New file.  Add tst-writev to
	'tests' variable.
	* sysdeps/wordsize-64/tst-writev.c: New file.

2011-02-15  Ryan S. Arnold  <rsa@us.ibm.com>

	* sysdeps/powerpc/powerpc64/power7/Makefile: New file which adds
	-mno-vsx to the CFLAGS-rtld.c variable to avoid using VSX registers and
	insns in _dl_start to prevent a TOC reference before relocs are
	resolved.

2011-02-15  Ulrich Drepper  <drepper@gmail.com>

	[BZ #12469]
	* Makeconfig: Remove RANLIB definition.
	* Makerules: Don't use RANLIB.
	* aclocal.m4: Remove ranlib test.
	* configure.in: No need to check for ranlib.
	* elf/rtld-Rules: Don't use RANLIB.

2011-02-16  Samuel Thibault  <samuel.thibault@ens-lyon.org>

	* sysdeps/mach/i386/sysdep.h: Add _MACH_I386_SYSDEP_H inclusion
	protection macro.
	* sysdeps/mach/i386/thread_state.h: Add _MACH_I386_THREAD_STATE_H
	inclusion protection macro.

	* stdio-common/psiginfo.c (psiginfo): Check pinfo->si_signo against
	SIGRTMIN and SIGRTMAX and print information in that case only when
	SIGRTMIN is defined.

2011-02-11  Jakub Jelinek  <jakub@redhat.com>

	* stdio-common/printf-parsemb.c (__parse_one_specmb): Handle
	arginfo fn returning -1.

	* stdio-common/_i18n_number.h (_i18n_number_rewrite): Ensure decimal
	and thousands string is zero terminated.

2011-02-03  Andreas Schwab  <schwab@redhat.com>

	* sysdeps/unix/sysv/linux/sparc/bits/socket.h: Sync with
	sysdeps/unix/sysv/linux/bits/socket.h.

2011-01-30  Samuel Thibault  <samuel.thibault@ens-lyon.org>

	* bits/sched.h (__CPU_ZERO, __CPU_SET, __CPU_CLR, __CPU_ISSET)
	(__CPU_COUNT): Remove old macros.
	(__CPU_ZERO_S, __CPU_SET_S, __CPU_CLR_S, __CPU_ISSET_S)
	(__CPU_COUNT, __CPU_EQUAL_S, __CPU_OP_S, __CPU_ALLOC_SIZE)
	(__CPU_ALLOC, __CPU_FREE): Add macros.
	(__sched_cpualloc, __sched_cpufree): Add declarations.

2011-02-05  Ulrich Drepper  <drepper@gmail.com>

	* nscd/nscd-client.h: Define MAX_TIMEOUT_VALUE.
	(struct datahead): Reuse 32 bits of the alignment for a TTL field.
	* nscd/aicache.c (addhstaiX): Return timeout of added value.
	(readdhstai): Return value of addhstaiX call.
	* nscd/grpcache.c (cache_addgr): Return timeout of added value.
	(addgrbyX): Return value returned by cache_addgr.
	(readdgrbyname): Return value returned by addgrbyX.
	(readdgrbygid): Likewise.
	* nscd/pwdcache.c (cache_addpw): Return timeout of added value.
	(addpwbyX): Return value returned by cache_addpw.
	(readdpwbyname): Return value returned by addhstbyX.
	(readdpwbyuid): Likewise.
	* nscd/servicescache.c (cache_addserv): Return timeout of added value.
	(addservbyX): Return value returned by cache_addserv.
	(readdservbyname): Return value returned by addservbyX:
	(readdservbyport): Likewise.
	* nscd/hstcache.c (cache_addhst): Return timeout of added value.
	(addhstbyX): Return value returned by cache_addhst.
	(readdhstbyname): Return value returned by addhstbyX.
	(readdhstbyaddr): Likewise.
	(readdhstbynamev6): Likewise.
	(readdhstbyaddrv6): Likewise.
	* nscd/initgrcache.c (addinitgroupsX): Return timeout of added value.
	(readdinitgroups): Return value returned by addinitgroupsX.
	* nscd/cache.c (readdfcts): Change return value of functions to time_t.
	(prune_cache): Keep track of timeout value of re-added entries.
	* nscd/connections.c (nscd_run_prune): Use MAX_TIMEOUT_VALUE.
	* nscd/nscd.h: Adjust prototypes of readd* functions.

2011-02-04  Roland McGrath  <roland@redhat.com>

	* nis/nis_server.c (nis_servstate): Use the right name for 0.
	(nis_stats): Likewise.
	* nis/nis_modify.c (nis_modify): Likewise.
	* nis/nis_remove.c (nis_remove): Likewise.
	* nis/nis_add.c (nis_add): Likewise.

	* elf/dl-object.c (_dl_new_object): Remove unused variable L.

	* posix/fnmatch_loop.c: Add some consts.

	* sysdeps/x86_64/multiarch/memset-x86-64.S: Add an #undef.

2011-02-02  H.J. Lu  <hongjiu.lu@intel.com>

	[BZ #12460]
	* config.make.in (config-cflags-novzeroupper): Define.
	* configure.in: Substitute libc_cv_cc_novzeroupper.
	* elf/Makefile (AVX-CFLAGS): Define.
	(CFLAGS-tst-audit4.c): Replace -mavx with $(AVX-CFLAGS).
	(CFLAGS-tst-auditmod4a.c): Likewise.
	(CFLAGS-tst-auditmod4b.c): Likewise.
	(CFLAGS-tst-auditmod6b.c): Likewise.
	(CFLAGS-tst-auditmod6c.c): Likewise.
	(CFLAGS-tst-auditmod7b.c): Likewise.
	* sysdeps/i386/configure.in: Check -mno-vzeroupper.

2011-02-02  Ulrich Drepper  <drepper@gmail.com>

	* elf/dl-runtime.c (_dl_call_pltexit): Pass correct address of the
	function to the callback.
	Patch partly by Jiri Olsa <jolsa@redhat.com>.

2011-02-02  Andreas Schwab  <schwab@redhat.com>

	* shadow/sgetspent.c: Check return value of __sgetspent_r instead
	of errno.

2011-02-03  Andreas Schwab  <schwab@redhat.com>

	* login/programs/pt_chown.c (main): Check for valid file
	descriptor instead of privileges.  Be careful to drop all
	capabilities when not needed.

2011-01-19  Ulrich Drepper  <drepper@gmail.com>

	[BZ #11724]
	* elf/dl-deps.c (_dl_map_object_deps): Rewrite sorting determining order
	of constructors.
	* elf/dl-fini.c (_dl_sort_fini): Rewrite sorting determining order
	of destructors.
	(_dl_fini): Don't call _dl_sort_fini if there is only one object.

	[BZ #11724]
	* elf/Makefile: Add rules to build and run new test.
	* elf/tst-initorder.c: New file.
	* elf/tst-initorder.exp: New file.
	* elf/tst-initordera1.c: New file.
	* elf/tst-initordera2.c: New file.
	* elf/tst-initordera3.c: New file.
	* elf/tst-initordera4.c: New file.
	* elf/tst-initorderb1.c: New file.
	* elf/tst-initorderb2.c: New file.
	* elf/tst-order-a1.c: New file.
	* elf/tst-order-a2.c: New file.
	* elf/tst-order-a3.c: New file.
	* elf/tst-order-a4.c: New file.
	* elf/tst-order-b1.c: New file.
	* elf/tst-order-b2.c: New file.
	* elf/tst-order-main.c: New file.
	New test case by George Gensure <werkt0@gmail.com>.

2010-10-01  Andreas Schwab  <schwab@redhat.com>

	* sysdeps/posix/getaddrinfo.c (gaih_inet): Don't discard result of
	decoding ACE if AI_CANONIDN.

2011-01-18  Ulrich Drepper  <drepper@gmail.com>

	* elf/Makefile: Build IFUNC tests unless multi-arch = no.

2011-01-17  Ulrich Drepper  <drepper@gmail.com>

	* version.h (RELEASE): Bump for 2.13 release.
	* include/features.h: (__GLIBC_MINOR__): Bump to 13.

	* io/fcntl.h: Define AT_NO_AUTOMOUNT.

	* sysdeps/unix/sysv/linux/i386/bits/mman.h: Define MADV_HUGEPAGE and
	MADV_NOHUGEPAGE.
	* sysdeps/unix/sysv/linux/ia64/bits/mman.h: Likewise.
	* sysdeps/unix/sysv/linux/powerpc/bits/mman.h: Likewise.
	* sysdeps/unix/sysv/linux/s390/bits/mman.h: Likewise.
	* sysdeps/unix/sysv/linux/sh/bits/mman.h: Likewise.
	* sysdeps/unix/sysv/linux/sparc/bits/mman.h: Likewise.
	* sysdeps/unix/sysv/linux/x86_64/bits/mman.h: Likewise.

	* posix/getconf.c: Update copyright year.
	* catgets/gencat.c: Likewise.
	* csu/version.c: Likewise.
	* debug/catchsegv.sh: Likewise.
	* debug/xtrace.sh: Likewise.
	* elf/ldconfig.c: Likewise.
	* elf/ldd.bash.in: Likewise.
	* elf/sprof.c (print_version): Likewise.
	* iconv/iconv_prog.c: Likewise.
	* iconv/iconvconfig.c: Likewise.
	* locale/programs/locale.c: Likewise.
	* locale/programs/localedef.c: Likewise.
	* malloc/memusage.sh: Likewise.
	* malloc/mtrace.pl: Likewise.
	* nscd/nscd.c (print_version): Likewise.
	* nss/getent.c: Likewise.

	* sysdeps/unix/sysv/linux/bits/socket.h: Define AF_CAIF, AF_ALG,
	PF_CAIF, and PF_ALG.
	* sysdeps/unix/sysv/linux/sparc/bits/socket.h: Likewise.

2011-01-16  Andreas Schwab  <schwab@linux-m68k.org>

	* elf/Makefile (tlsmod17a-modules, tlsmod18a-modules): Define.
	(modules-names): Use them.
	(ifunc-test-modules, ifunc-pie-tests): Define.
	(extra-test-objs): Add tlsmod17a-modules, tlsmod18a-modules,
	tst-pie1, ifunc-test-modules and ifunc-pie-tests objects.
	(test-extras): Likewise.
	($(patsubst %,$(objpfx)%.os,$(tlsmod17a-modules))): Use
	$(compile-command.c).
	($(patsubst %,$(objpfx)%.os,$(tlsmod18a-modules))): Likewise.
	(all-built-dso): Define.
	(check-textrel.out, check-execstack.out): Depend on it.

	* configure.in: Don't override --enable-multi-arch.

2011-01-15  Ulrich Drepper  <drepper@gmail.com>

	[BZ #6812]
	* nscd/hstcache.c (tryagain): Define.
	(cache_addhst): Return tryagain not notfound for temporary errors.
	(addhstbyX): Also set h_errno to TRY_AGAIN when memory allocation
	failed.

2011-01-14  Ulrich Drepper  <drepper@gmail.com>

	[BZ #10563]
	* sysdeps/unix/sysv/linux/i386/setgroups.c: Use INLINE_SETXID_SYSCALL
	to make the syscall.
	* sysdeps/unix/sysv/linux/setgroups.c: New file.

	[BZ #12378]
	* posix/fnmatch_loop.c (FCT): When matching '[' keep track of beginning
	and fall back to matching as normal character if the string ends before
	the matching ']' is found.  This is what POSIX requires.
	* posix/testfnm.c: Adjust test result.
	* posix/globtest.sh: Adjust test result.  Add new test.
	* posix/tst-fnmatch.input: Likewise.
	* posix/tst-fnmatch2.c: Add new test.

2010-12-28  Andreas Schwab  <schwab@linux-m68k.org>

	* elf/Makefile (check-execstack): Revert last change.  Depend on
	check-execstack.h.
	(check-execstack.h): New target.
	(generated): Add check-execstack.h.
	* elf/check-execstack.c: Include "check-execstack.h".
	(main): Revert last change.
	(handle_file): Return zero if GNU_STACK is absent and
	DEFAULT_STACK_PERMS doesn't include PF_X.

2011-01-13  Ulrich Drepper  <drepper@gmail.com>

	* sysdeps/posix/spawni.c (__spawni): Don't fail if close file action
	in child fails because the descriptor is already closed.
	* include/sys/resource.h: Add libc_hidden_proto for getrlimit64.
	* sysdeps/unix/sysv/linux/getrlimit64.c: Add libc_hidden_def.
	* sysdeps/unix/sysv/linux/i386/getrlimit64.c: Likewise.

	[BZ #12397]
	* sysdeps/unix/sysv/linux/mkdirat.c (mkdirat): Fix handling of missing
	syscall.

	[BZ #10484]
	* nss/nss_files/files-hosts.c (HOST_DB_LOOKUP): Handle overflows of
	temporary buffer used to handle multi lookups locally.
	* include/alloca.h: Add libc_hidden_proto for __libc_alloca_cutoff.

2011-01-12  Ulrich Drepper  <drepper@gmail.com>

	* elf/dl-dst.h (DL_DST_REQUIRED): Allow l_origin to be NULL when
	loader is ld.so.

2011-01-10  Paul Pluzhnikov  <ppluzhnikov@google.com>

	* sysdeps/i386/Makefile: stdlib/cxa_finalize.c needs 16-byte stack
	alignment for SSE2.

2011-01-12  Ulrich Drepper  <drepper@gmail.com>

	[BZ #12394]
	* stdio-common/printf_fp.c (__printf_fp): Add more room for grouping
	characters.  When rounding increased number of integer digits recompute
	number of groups.
	* stdio-common/tst-grouping.c: New file.
	* stdio-common/Makefile: Add rules to build and run tst-grouping.

2011-01-09  Ulrich Drepper  <drepper@gmail.com>

	* sysdeps/i386/bits/select.h: Don't use asm code for __FD_SET,
	__FD_CLR, and __FS_ISSET.  gcc generates better code on its own.

	* sysdeps/x86_64/bits/select.h: Mark value of __FD_SET and __FD_CLR as
	void.
	* bits/select.h: Likewise.

2011-01-08  Ulrich Drepper  <drepper@gmail.com>

	* po/ja.po: Update from translation team.

2011-01-04  David S. Miller  <davem@sunset.davemloft.net>

	[BZ #11155]
	* sysdeps/unix/sysv/linux/sparc/sparc64/fxstat.c: Use i386's
	implementation just like for lxstat, fxstatat, et al.

2010-12-27  Jim Meyering  <meyering@redhat.com>

	[BZ #12348]
	* posix/regexec.c (build_trtable): Return failure indication upon
	calloc failure.  Otherwise, re_search_internal could infloop on OOM.

2010-12-25  Ulrich Drepper  <drepper@gmail.com>

	[BZ #12201]
	* sysdeps/unix/sysv/linux/getrlimit64.c: New file.
	* sysdeps/unix/sysv/linux/setrlimit64.c: New file.
	* sysdeps/unix/sysv/linux/i386/getrlimit64.c: Use ../getrlimit64.c.
	* sysdeps/unix/sysv/linux/kernel-features.h: Define __ASSUME_PRLIMIT64.

	[BZ #12207]
	* malloc/malloc.c (do_check_malloc_state): Use fastbin macro.

	[BZ #12204]
	* string/xpg-strerror.c (__xpg_strerror_r): Return error code, not -1.
	* sysdeps/mach/xpg-strerror.c (__xpg_strerror_r): Likewise.

2010-12-15  H.J. Lu  <hongjiu.lu@intel.com>

	* config.h.in (NO_CTORS_DTORS_SECTIONS): Define.
	* configure.in: Define NO_CTORS_DTORS_SECTIONS if linker
	script has SORT_BY_INIT_PRIORITY.
	* elf/sofini.c: Remove `.ctors' and `.dtors' sections if
	NO_CTORS_DTORS_SECTIONS is defined.
	* elf/soinit.c: Likewise.
	* sysdeps/i386/init-first.c: Don't call __libc_global_ctors if
	NO_CTORS_DTORS_SECTIONS is defined.
	* sysdeps/mach/hurd/i386/init-first.c: Likewise.
	* sysdeps/mach/hurd/powerpc/init-first.c: Likewise.
	* sysdeps/sh/init-first.c: Likewise.
	* sysdeps/unix/sysv/linux/init-first.c: Likewise.

2010-12-24  Ulrich Drepper  <drepper@gmail.com>

	* stdio-common/vfprintf.c (vfprintf): If printf handlers are installed
	always use the slow path.

2010-12-15  Ryan S. Arnold  <rsa@us.ibm.com>

	* elf/Makefile: (check-execstack): Replace $(native-compile) with a
	similar rule which adds the sysdep directories to the header search in
	order to pick up the correct platform stackinfo.h.
	* elf/check-execstack.c (main): Check DEFAULT_STACK_PERMS for PF_X and
	perform test if it is, otherwise return successfully without testing.
	* elf/dl-load.c (_dl_map_object_from_fd): Source stack_flags from
	DEFAULT_STACK_PERMS define in stackinfo.h.
	* elf/dl-support.c (_dl_stack_flags): Source from DEFAULT_STACK_PERMS
	defined in stackinfo.h.
	* elf/rtld.c (_dl_starting_up): Source ._dl_stack_flags from
	DEFAULT_STACK_PERMS defined in stackinfo.h.
	* sysdeps/i386/stackinfo.h: Define DEFAULT_STACK_PERMS with PF_X.
	* sysdeps/ia64/stackinfo.h: Likewise.
	* sysdeps/s390/stackinfo.h: Likewise.
	* sysdeps/sh/stackinfo.h: Likewise.
	* sysdeps/sparc/stackinfo.h: Likewise.
	* sysdeps/x86_64/stackinfo.h: Likewise.
	* sysdeps/powerpc/stackinfo.h: Define DEFAULT_STACK_PERMS without
	PF_X for powerpc64.  Retain PF_X for powerpc32.

2010-12-19  Ulrich Drepper  <drepper@gmail.com>

	* sysdeps/unix/readdir_r.c (__READDIR_R): Compute reclen more
	accurately.
	* sysdeps/unix/sysv/linux/wordsize-64/readdir_r.c: Define
	GETDENTS_64BIT_ALIGNED.

2010-12-14  Ulrich Drepper  <dreper@gmail.com>

	* sysdeps/i386/i686/multiarch/strcmp.S: Undo accidental checkin.

2010-12-10  Andreas Schwab  <schwab@redhat.com>

	* wcsmbs/wchar.h (wcpcpy, wcpncpy): Only declare under
	_GNU_SOURCE.

	* wcsmbs/wchar.h (wcpcpy, wcpncpy): Add __restrict.
	* wcsmbs/bits/wchar2.h (__wmemmove_chk_warn, wmemmove, wmemset):
	Remove __restrict.
	(wcscpy, __wcpcpy_chk, __wcpcpy_alias, wcpcpy, wcsncpy, wcpncpy)
	(wcscat, wcsncat, __wcrtomb_chk, wcrtomb): Add __restrict.

2010-12-09  Ulrich Drepper  <drepper@gmail.com>

	[BZ #11655]
	* stdlib/msort.c (qsort_r): Make sure both phys_pages and pagesize
	are initialized.

2010-12-09  Jakub Jelinek  <jakub@redhat.com>

	* string/bits/string3.h (memmove, bcopy): Remove __restrict.

2010-12-03  Ulrich Drepper  <drepper@gmail.com>

	* po/it.po: Update from translation team.

2010-12-01  H.J. Lu  <hongjiu.lu@intel.com>

	* sysdeps/i386/i686/multiarch/strcmp-ssse3.S (STRCMP): Remove
	unused codes.

2010-11-30  Ulrich Drepper  <drepper@gmail.com>

	* sysdeps/i386/fpu/libm-test-ulps: Relax ynf(10,0.75) test expectations.

2010-11-24  Andreas Schwab  <schwab@redhat.com>

	* resolv/nss_dns/dns-host.c (getanswer_r): Don't handle ttl == 0
	specially.
	(gaih_getanswer_slice): Likewise.

2010-10-20  Jakub Jelinek  <jakub@redhat.com>

	* sysdeps/ieee754/ldbl-128/s_fmal.c (__fmal): Fix up inline asm.

2010-05-31  Petr Baudis  <pasky@suse.cz>

	[BZ #11149]
	* elf/ldconfig.c (main): Allow aux_cache_file open()ing to fail
	silently even in the chroot mode.

2010-11-22  Ulrich Drepper  <drepper@gmail.com>

	* nis/nss_compat/compat-initgroups.c (internal_getgrent_r): Optimize
	last patch a bit.  Pretty printing

2010-05-31  Petr Baudis <pasky@suse.cz>

	[BZ #10085]
	* nis/nss_compat/compat-initgroups.c (internal_getgrent_r): Fix
	initialization of skip_initgroups_dyn.

2010-11-19  Ulrich Drepper  <drepper@gmail.com>

	* sysdeps/unix/sysv/linux/i386/bits/mman.h: Define MAP_HUGETLB.
	* sysdeps/unix/sysv/linux/x86_64/bits/mman.h: Likewise.

2010-11-16  Ulrich Drepper  <drepper@gmail.com>

	* sysdeps/unix/sysv/linux/sys/swap.h (SWAP_FLAG_DISCARD): Define.

2010-12-13  Andreas Schwab  <schwab@redhat.com>

	* elf/dl-object.c (_dl_new_object): Ignore origin of privileged
	program.

2010-11-11  Andreas Schwab  <schwab@redhat.com>

	* posix/fnmatch_loop.c (NEW_PATTERN): Fix use of alloca.
	* posix/Makefile (tests): Add $(objpfx)tst-fnmatch-mem.
	(tst-fnmatch-ENV): Set MALLOC_TRACE.
	($(objpfx)tst-fnmatch-mem): New rule.
	(generated): Add tst-fnmatch-mem and tst-fnmatch.mtrace.
	* posix/tst-fnmatch.c (main): Call mtrace.

2010-11-11  H.J. Lu  <hongjiu.lu@intel.com>

	* sysdeps/x86_64/multiarch/init-arch.c (__init_cpu_features):
	Support Intel processor model 6 and model 0x2c.

2010-11-10  Luis Machado  <luisgpm@br.ibm.com>

	* sysdeps/ieee754/ldbl-128ibm/e_sqrtl.c (__ieee754_sqrtl): Force
	  signed comparison.

2010-11-09  H.J. Lu  <hongjiu.lu@intel.com>

	[BZ #12205]
	* string/test-strncasecmp.c (check_result): New function.
	(do_one_test): Use it.
	(check1): New function.
	(test_main): Use it.
	* sysdeps/i386/i686/multiarch/strcmp.S (nibble_ashr_use_sse4_2_exit):
	Support strcasecmp and strncasecmp.

2010-11-08  Ulrich Drepper  <drepper@gmail.com>

	[BZ #12194]
	* sysdeps/i386/bits/byteswap.h: Avoid warning in __bswap_16.
	* sysdeps/x86_64/bits/byteswap.h: Likewise.

2010-11-07  H.J. Lu  <hongjiu.lu@intel.com>

	* sysdeps/x86_64/memset.S: Check USE_MULTIARCH and USE_SSE2 for
	IFUNC support.
	* sysdeps/x86_64/multiarch/Makefile (sysdep_routines): Add
	memset-x86-64.
	* sysdeps/x86_64/multiarch/bzero.S: New file.
	* sysdeps/x86_64/multiarch/cacheinfo.c: New file.
	* sysdeps/x86_64/multiarch/memset-x86-64.S: New file.
	* sysdeps/x86_64/multiarch/memset.S: New file.
	* sysdeps/x86_64/multiarch/memset_chk.S: New file.
	* sysdeps/x86_64/multiarch/init-arch.c (__init_cpu_features):
	Set bit_Prefer_SSE_for_memop for Intel processors.
	* sysdeps/x86_64/multiarch/init-arch.h (bit_Prefer_SSE_for_memop):
	Define.
	(index_Prefer_SSE_for_memop): Define.
	(HAS_PREFER_SSE_FOR_MEMOP): Define.

2010-11-04  Luis Machado  <luisgpm@br.ibm.com>

	* sysdeps/powerpc/powerpc32/power7/mempcpy.S: New file.
	* sysdeps/powerpc/powerpc64/power7/mempcpy.S: New file.

2010-11-03  H.J. Lu  <hongjiu.lu@intel.com>

	[BZ #12191]
	* sysdeps/i386/i686/cacheinfo.c (__x86_64_raw_data_cache_size): New.
	(__x86_64_raw_data_cache_size_half): Likewise.
	(__x86_64_raw_shared_cache_size): Likewise.
	(__x86_64_raw_shared_cache_size_half): Likewise.

	* sysdeps/x86_64/cacheinfo.c (__x86_64_raw_data_cache_size): New.
	(__x86_64_raw_data_cache_size_half): Likewise.
	(__x86_64_raw_shared_cache_size): Likewise.
	(__x86_64_raw_shared_cache_size_half): Likewise.
	(init_cacheinfo): Set __x86_64_raw_data_cache_size,
	__x86_64_raw_data_cache_size_half, __x86_64_raw_shared_cache_size
	and __x86_64_raw_shared_cache_size_half.  Round
	__x86_64_data_cache_size_half, __x86_64_data_cache_size
	__x86_64_shared_cache_size_half and __x86_64_shared_cache_size,
	to multiple of 256 bytes.

2010-11-03  Ulrich Drepper  <drepper@gmail.com>

	[BZ #12167]
	* sysdeps/unix/sysv/linux/ttyname.c (ttyname): Recognize new mangling
	of inacessible symlinks.  Verify result of symlink before returning it.
	* sysdeps/unix/sysv/linux/ttyname_r.c (__ttyname_r): Likewise.
	Patch mostly by Miklos Szeredi <miklos@szeredi.hu>.

2010-10-28  Erich Ritz  <erichritz@gmail.com>

	* math/math.h (isinf): Fix typo in comment.

2010-11-01  Ulrich Drepper  <drepper@gmail.com>

	* po/da.po: Update from translation team.

2010-10-26  Ulrich Drepper  <drepper@gmail.com>

	* elf/rtld.c (dl_main): Move assertion after the point where rtld map
	is added to the list.

2010-10-20  Andreas Krebbel  <Andreas.Krebbel@de.ibm.com>
	    Ulrich Drepper  <drepper@gmail.com>

	* elf/dl-object.c (_dl_new_object): Don't append the new object to
	the global list here.  Move code to...
	(_dl_add_to_namespace_list): ...here.  New function.
	* elf/rtld.c (dl_main): Invoke _dl_add_to_namespace_list.
	* sysdeps/generic/ldsodefs.h (_dl_add_to_namespace_list): Declare.
	* elf/dl-load.c (lose): Don't remove the element from the list.
	(_dl_map_object_from_fd): Invoke _dl_add_to_namespace_list.
	(_dl_map_object): Likewise.

2010-10-25  Ulrich Drepper  <drepper@gmail.com>

	[BZ #12159]
	* sysdeps/x86_64/multiarch/strchr.S: Fix propagation of search byte
	into all bytes of SSE register.
	Patch by Richard Li <richardpku@gmail.com>.

2010-10-24  Ulrich Drepper  <drepper@gmail.com>

	[BZ #12140]
	* malloc/malloc.c (_int_free): Fill correct number of bytes when
	perturbing.

2010-10-20  Michael B. Brutman  <brutman@us.ibm.com>

	* sysdeps/powerpc/dl-procinfo.c: Add support for ppca2 platform
	* sysdeps/powerpc/dl-procinfo.h: Add support for ppca2 platform
	* sysdeps/powerpc/powerpc32/a2/memcpy.S: New file.
	* sysdeps/powerpc/powerpc64/a2/memcpy.S: Likewise.
	* sysdeps/unix/sysv/linux/powerpc/powerpc32/a2/Implies: New
	submachine.
	* sysdeps/unix/sysv/linux/powerpc/powerpc64/a2/Implies: Likewise.

2010-10-22  Andreas Schwab  <schwab@redhat.com>

	* include/dlfcn.h (__RTLD_SECURE): Define.
	* elf/dl-load.c (_dl_map_object): Remove preloaded parameter.  Use
	mode & __RTLD_SECURE instead.
	(open_path): Rename preloaded parameter to secure.
	* sysdeps/generic/ldsodefs.h (_dl_map_object): Adjust declaration.
	* elf/dl-open.c (dl_open_worker): Adjust call to _dl_map_object.
	* elf/dl-deps.c (openaux): Likewise.
	* elf/rtld.c (struct map_args): Remove is_preloaded.
	(map_doit): Don't use it.
	(dl_main): Likewise.
	(do_preload): Use __RTLD_SECURE instead of is_preloaded.
	(dlmopen_doit): Add __RTLD_SECURE to mode bits.

2010-09-09  Andreas Schwab  <schwab@redhat.com>

	* Makeconfig (sysd-rules-patterns): Add rtld-%:rtld-%.
	(sysd-rules-targets): Remove duplicates.
	* elf/rtld-Rules ($(objpfx)rtld-%.os): Add pattern rules with
	rtld-%.$o dependency.

2010-10-18  Andreas Schwab  <schwab@redhat.com>

	* elf/dl-open.c (dl_open_worker): Don't expand DST here, let
	_dl_map_object do it.

2010-10-19  Ulrich Drepper  <drepper@gmail.com>

	* sysdeps/i386/bits/mathdef.h (FP_FAST_FMA): If the GCC 4.6 port has
	fast fma builtins, define the macros in the C99 standard.
	(FP_FAST_FMAF): Likewise.
	(FP_FAST_FMAL): Likewise.
	* sysdeps/x86_64/bits/mathdef.h: Likewise.

	* bits/mathdef.h: Update copyright year.
	* sysdeps/powerpc/bits/mathdef.h: Likewise.

2010-10-19  Michael Meissner  <meissner@linux.vnet.ibm.com>

	* bits/mathdef.h (FP_FAST_FMA): If the GCC 4.6 port has fast fma
	builtins, define the macros in the C99 standard.
	(FP_FAST_FMAF): Likewise.
	(FP_FAST_FMAL): Likewise.
	* sysdeps/powerpc/bits/mathdef.h (FP_FAST_FMA): Define, ppc as
	multiply/add.
	(FP_FAST_FMAF): Likewise.

2010-10-15  Jakub Jelinek  <jakub@redhat.com>

	[BZ #3268]
	* math/libm-test.inc (fma_test): Some new testcases.
	* sysdeps/ieee754/ldbl-128/s_fmal.c: New file.
	* sysdeps/ieee754/ldbl-96/s_fma.c (__fma): Fix fma with finite x and
	y and infinite z.  Do multiplication by C already in long double.
	* sysdeps/ieee754/ldbl-96/s_fmal.c: New file.
	* sysdeps/ieee754/dbl-64/s_fma.c (__fma): Fix fma with finite x and
	y and infinite z.  Do bitwise or of inexact bit into u.d.
	* sysdeps/ieee754/ldbl-64-128/s_fmal.c: New file.
	* sysdeps/i386/fpu/s_fmaf.S: Removed.
	* sysdeps/i386/fpu/s_fma.S: Removed.
	* sysdeps/i386/fpu/s_fmal.S: Removed.

2010-10-16  Jakub Jelinek  <jakub@redhat.com>

	[BZ #3268]
	* math/libm-test.inc (fma_test): Add IEEE quad long double fmal tests.
	* sysdeps/ieee754/ldbl-128/s_fmal.c (__fmal): Ensure a1 + u.d
	computation is not scheduled after fetestexcept.  Fix value
	of minimum denormal long double.

2010-10-14  Jakub Jelinek  <jakub@redhat.com>

	[BZ #3268]
	* math/libm-test.inc (fma_test): Add some more tests.
	* sysdeps/ieee754/dbl-64/s_fma.c (__fma): Handle underflows
	correctly.

2010-10-15  Andreas Schwab  <schwab@redhat.com>

	* scripts/data/localplt-s390-linux-gnu.data: New file.
	* scripts/data/localplt-s390x-linux-gnu.data: New file.

2010-10-13  Jakub Jelinek  <jakub@redhat.com>

	[BZ #3268]
	* math/libm-test.inc (fma_test): Some more fmaf and fma tests.
	* sysdeps/i386/i686/multiarch/s_fma.c: Include ldbl-96 version
	instead of dbl-64.
	* sysdeps/i386/fpu/bits/mathinline.h (fma, fmaf, fmal): Remove
	inlines.
	* sysdeps/ieee754/ldbl-96/s_fma.c: New file.
	* sysdeps/ieee754/dbl-64/s_fma.c (__fma): Fix exponent adjustment
	if one of x and y is very large and the other is subnormal.
	* sysdeps/s390/fpu/s_fmaf.c: New file.
	* sysdeps/s390/fpu/s_fma.c: New file.
	* sysdeps/powerpc/fpu/s_fmaf.S: New file.
	* sysdeps/powerpc/fpu/s_fma.S: New file.
	* sysdeps/powerpc/powerpc32/fpu/s_fma.S: New file.
	* sysdeps/powerpc/powerpc64/fpu/s_fma.S: New file.
	* sysdeps/unix/sysv/linux/s390/fpu/s_fma.c: New file.

2010-10-12  Jakub Jelinek  <jakub@redhat.com>

	[BZ #3268]
	* math/libm-test.inc (fma_test): Add some more fmaf tests, add
	fma tests.
	* sysdeps/ieee754/dbl-64/s_fmaf.c (__fmaf): Fix Inf/Nan check.
	* sysdeps/ieee754/dbl-64/s_fma.c: New file.
	* sysdeps/i386/i686/multiarch/s_fma.c: Include
	sysdeps/ieee754/dbl-64/s_fma.c instead of math/s_fma.c.
	* sysdeps/x86_64/multiarch/s_fma.c: Likewise.
	* sysdeps/ieee754/ldbl-opt/s_fma.c: Likewise.
	* sysdeps/ieee754/ldbl-128/s_fma.c: New file.

2010-10-12  Ulrich Drepper  <drepper@redhat.com>

	[BZ #12078]
	* posix/regcomp.c (parse_branch): One more memory leak plugged.
	* posix/bug-regex31.input: Add test case.

2010-10-11  Ulrich Drepper  <drepper@gmail.com>

	* posix/bug-regex31.c: Rewrite to run multiple tests from stdin.
	* posix/bug-regex31.input: New file.

	[BZ #12078]
	* posix/regcomp.c (parse_branch): Free memory when allocation failed.
	(parse_sub_exp): Fix last change, use postorder.

	* posix/bug-regex31.c: New file.
	* posix/Makefile: Add rules to build and run bug-regex31.

	* posix/regcomp.c (parse_bracket_exp): Add missing re_free calls.

	[BZ #12078]
	* posix/regcomp.c (parse_sub_exp): Free tree data when it is not used.

	[BZ #12108]
	* stdio-common/psiginfo.c (psiginfo): Don't expext SIGRTMIN..SIGRTMAX
	to have entries in sys_siglist.

	[BZ #12093]
	* sysdeps/unix/sysv/linux/check_pf.c (__check_pf): ->ifa_addr might
	be NULL.

2010-10-07  Jakub Jelinek  <jakub@redhat.com>

	[BZ #3268]
	* math/libm-test.inc (fma_test): Add 2 fmaf tests.
	* sysdeps/ieee754/dbl-64/s_fmaf.c: New file.
	* sysdeps/i386/i686/multiarch/s_fmaf.c: Include
	sysdeps/ieee754/dbl-64/s_fmaf.c instead of math/s_fmaf.c.
	* sysdeps/x86_64/multiarch/s_fmaf.c: Likewise.
	* include/fenv.h (feupdateenv, fetestexcept): Add libm_hidden_proto.
	* math/feupdateenv.c (feupdateenv): Add libm_hidden_ver.
	* sysdeps/i386/fpu/feupdateenv.c (feupdateenv): Likewise.
	* sysdeps/powerpc/fpu/feupdateenv.c (feupdateenv): Likewise.
	* sysdeps/x86_64/fpu/feupdateenv.c (feupdateenv): Likewise.
	* sysdeps/sparc/fpu/feupdateenv.c (feupdateenv): Likewise.
	* sysdeps/ia64/fpu/feupdateenv.c (feupdateenv): Add libm_hidden_def.
	* sysdeps/s390/fpu/feupdateenv.c (feupdateenv): Likewise.
	* math/ftestexcept.c (fetestexcept): Likewise.
	* sysdeps/ia64/fpu/ftestexcept.c (fetestexcept): Likewise.
	* sysdeps/i386/fpu/ftestexcept.c (fetestexcept): Likewise.
	* sysdeps/s390/fpu/ftestexcept.c (fetestexcept): Likewise.
	* sysdeps/powerpc/fpu/ftestexcept.c (fetestexcept): Likewise.
	* sysdeps/x86_64/fpu/ftestexcept.c (fetestexcept): Likewise.
	* sysdeps/sparc/fpu/ftestexcept.c (fetestexcept): Likewise.
	* sysdeps/sh/sh4/fpu/ftestexcept.c (fetestexcept): Likewise.

2010-10-11  Ulrich Drepper  <drepper@gmail.com>

	[BZ #12107]
	* stdio-common/psiginfo.c (psiginfo): Terminate all strings with
	newline.

2010-10-06  Ulrich Drepper  <drepper@gmail.com>

	* string/bug-strstr1.c: New file.
	* string/Makefile: Add rules to build and run bug-strstr1.

2010-10-05  Eric Blake  <eblake@redhat.com>

	[BZ #12092]
	* string/str-two-way.h (two_way_long_needle): Always clear memory
	when skipping input due to the shift table.

2010-10-03  Ulrich Drepper  <drepper@gmail.com>

	[BZ #12005]
	* malloc/mcheck.c: Handle large requests.

	[BZ #12077]
	* sysdeps/x86_64/strcmp.S: Fix handling of remaining bytes in buffer
	for strncmp and strncasecmp.
	* string/stratcliff.c: Add tests for strcmp and strncmp.
	* wcsmbs/wcsatcliff.c: Adjust for stratcliff change.

2010-09-28  Nobuhiro Iwamatsu  <iwamatsu@nigauri.org>

	* sysdeps/sh/sh4/fpu/fpu_control.h: Add 'extern "C"' protection to
	__set_fpscr.

2010-09-30  Andreas Jaeger  <aj@suse.de>

	* sysdeps/unix/sysv/linux_fsinfo.h (BTRFS_SUPER_MAGIC): Define.
	(CGROUP_SUPER_MAGIC): Define.
	* sysdeps/unix/sysv/linux/internal_statvfs.c (__statvfs_getflags):
	Handle btrfs and cgroup file systems.
	* sysdeps/unix/sysv/linux/pathconf.c (__statfs_filesize_max):
	Likewise.

2010-09-27  Luis Machado  <luisgpm@br.ibm.com>

	* sysdeps/powerpc/powerpc32/rtld-memset.c: New file.
	* sysdeps/powerpc/powerpc64/rtld-memset.c: New file.

2010-09-29  Andreas Krebbel  <Andreas.Krebbel@de.ibm.com>

	[BZ #12067]
	* sysdeps/s390/s390-32/elf/start.S: Fix address calculation when
	trying to locate the ELF header.

2010-09-27  Andreas Schwab  <schwab@redhat.com>

	[BZ #11611]
	* sysdeps/unix/sysv/linux/internal_statvfs.c (INTERNAL_STATVFS):
	Mask out sign-bit copies when constructing f_fsid.

2010-09-27  Andreas Schwab  <schwab@redhat.com>

	* include/link.h (struct link_map): Add l_free_initfini.
	* elf/dl-deps.c (_dl_map_object_deps): Set it when assigning
	l_initfini.
	* elf/rtld.c (dl_main): Clear it on all objects loaded on startup.
	* elf/dl-libc.c (free_mem): Free l_initfini if l_free_initfini is
	set.

	[BZ #11561]
	* posix/regcomp.c (parse_bracket_exp): When looking up collating
	elements compare against the byte sequence of it, not its name.

	[BZ #6530]
	* stdio-common/vfprintf.c (process_string_arg): Revert 2000-07-22
	change.

	* nss/nss_files/files-XXX.c (internal_getent): Declare linebuflen
	as size_t.

	* sysdeps/i386/i686/multiarch/strspn.S (ENTRY): Add missing
	backslash.

2010-09-24  Petr Baudis <pasky@suse.cz>

	* debug/stack_chk_fail_local.c: Add missing licence exception.
	* debug/warning-nop.c: Likewise.

2010-09-15  Joseph Myers  <joseph@codesourcery.com>

	* sysdeps/unix/sysv/linux/getdents.c (__GETDENTS): When
	implementing getdents64 using getdents syscall, set d_type if
	__ASSUME_GETDENTS32_D_TYPE.

2010-09-16  Andreas Schwab  <schwab@redhat.com>

	* elf/dl-close.c (free_slotinfo, free_mem): Move to...
	* elf/dl-libc.c (free_slotinfo, free_mem): ... here.

2010-09-21  Ulrich Drepper  <drepper@redhat.com>

	[BZ #12037]
	* posix/unistd.h: Undo change of feature selection for ftruncate from
	2010-01-11.

2010-09-20  Ulrich Drepper  <drepper@redhat.com>

	* sysdeps/x86_64/strcmp.S: Fix another typo in x86-64 strncasecmp limit
	detection.

2010-09-20  Andreas Schwab  <schwab@redhat.com>

	* sysdeps/unix/sysv/linux/sparc/sparc32/syscalls.list: Add
	fanotify_mark.
	* sysdeps/unix/sysv/linux/s390/s390-32/syscalls.list: Likewise.

2010-09-14  Andreas Schwab  <schwab@redhat.com>

	* sysdeps/s390/s390-32/__longjmp.c (__longjmp): Define register
	variables after CHECK_SP call.
	* sysdeps/s390/s390-64/__longjmp.c (__longjmp): Likewise.

2010-09-13  Andreas Schwab  <schwab@redhat.com>
	    Ulrich Drepper  <drepper@redhat.com>

	* elf/rtld.c (dl_main): Set GLRO(dl_init_all_dirs) just before
	re-relocationg ld.so.
	* elf/dl-support.c (_dl_non_dynamic_init): And here after the
	_dl_init_paths call.
	* elf/dl-load.c (_dl_init_paths).  Don't set GLRO(dl_init_all_dirs)
	here anymore.

2010-09-14  Ulrich Drepper  <drepper@redhat.com>

	* resolv/res_init.c (__res_vinit): Count the default server we added.

2010-09-08  Chung-Lin Tang  <cltang@codesourcery.com>
	    Ulrich Drepper  <drepper@redhat.com>

	[BZ #11968]
	* sysdeps/unix/sysv/linux/x86_64/____longjmp_chk.S
	(____longjmp_chk): Use %ebx for saving value across system call.
	Add unwind info.

2010-09-06  Andreas Schwab  <schwab@redhat.com>

	* manual/Makefile: Don't mix pattern rules with normal rules.

2010-09-05  Andreas Schwab  <schwab@linux-m68k.org>

	* debug/vdprintf_chk.c (__vdprintf_chk): Remove undefined
	operation.
	* libio/iofdopen.c (_IO_new_fdopen): Likewise.
	* libio/iofopncook.c (_IO_cookie_init): Likewise.
	* libio/iovdprintf.c (_IO_vdprintf): Likewise.
	* libio/oldiofdopen.c (_IO_old_fdopen): Likewise.
	* sysdeps/powerpc/powerpc64/dl-machine.h (elf_machine_rela):
	Likewise.

2010-09-04  Ulrich Drepper  <drepper@redhat.com>

	[BZ #11979]
	* iconvdata/gconv-modules: Remove EBCDIC-CP-AR2 alias from
	IBM-930, IBM-933, IBM-935, IBM-937, and IBM-939.

2010-09-02  Ulrich Drepper  <drepper@redhat.com>

	* sysdeps/x86_64/add_n.S: Update from GMP 5.0.1.
	* sysdeps/x86_64/addmul_1.S: Likewise.
	* sysdeps/x86_64/lshift.S: Likewise.
	* sysdeps/x86_64/mul_1.S: Likewise.
	* sysdeps/x86_64/rshift.S: Likewise.
	* sysdeps/x86_64/sub_n.S: Likewise.
	* sysdeps/x86_64/submul_1.S: Likewise.

2010-09-01  Samuel Thibault  <samuel.thibault@ens-lyon.org>

	This aligns bits/sched.h onto sysdeps/unix/sysv/linux/bits/sched.h:
	Define __sched_param instead of SCHED_* and sched_param when
	<bits/sched.h> is included with __need_schedparam defined.
	* bits/sched.h [__need_schedparam]
	(SCHED_OTHER, SCHED_FIFO, SCHED_RR, sched_param): Do not define.
	[!__defined_schedparam && (__need_schedparam || _SCHED_H)]
	(__defined_schedparam): Define to 1.
	(__sched_param): New structure, identical to sched_param.
	(__need_schedparam): Undefine.

2010-08-31  Mike Frysinger  <vapier@gentoo.org>

	* sysdeps/unix/sysv/linux/sparc/sys/epoll.h (epoll_create2): Delete.
	(epoll_create1): Declare.

	* sysdeps/unix/sysv/linux/x86_64/sys/epoll.h: Fix typo.

2010-08-31  Andreas Schwab  <schwab@redhat.com>

	[BZ #7066]
	* stdlib/strtod_l.c (____STRTOF_INTERNAL): Fix array overflow when
	shifting retval into place.

2010-09-01  Ulrich Drepper  <drepper@redhat.com>

	* nis/rpcsvc/nis.h: Update copyright notice.
	* nis/rpcsvc/nis.x: Likewise.
	* nis/rpcsvc/nis_callback.h: Likewise.
	* nis/rpcsvc/nis_callback.x: Likewise.
	* nis/rpcsvc/nis_object.x: Likewise.
	* nis/rpcsvc/nis_tags.h: Likewise.
	* nis/rpcsvc/yp.h: Likewise.
	* nis/rpcsvc/yp.x: Likewise.
	* nis/rpcsvc/ypupd.h: Likewise.
	* nis/yp_xdr.c: Likewise.
	* nis/ypupdate_xdr.c: Likewise.

	* sunrpc/pm_getport.c (__libc_rpc_getport): New function.  This is
	mainly the body of pmap_getport.  Add parameters to specify timeouts.
	(pmap_getport): Use __libc_rpc_getport.
	* sunrpc/Versions: Export __libc_rpc_getport with GLIBC_PRIVATE.
	* include/rpc/pmap_clnt.h: Declare __libc_rpc_getport.
	* nis/nis_findserv.c: Remove pmap_getport copy. Use __libc_rpc_getport.

2010-08-31  Andreas Schwab  <schwab@linux-m68k.org>

	* sysdeps/unix/sysv/linux/powerpc/powerpc32/syscalls.list: Add
	fanotify_mark.

2010-08-27  Roland McGrath  <roland@redhat.com>

	* sysdeps/i386/i686/multiarch/Makefile
	(CFLAGS-varshift.c): New variable.

2010-08-27  Ulrich Drepper  <drepper@redhat.com>

	* sysdeps/i386/i686/multiarch/varshift.S: File removed.
	* sysdeps/i386/i686/multiarch/varshift.c: New file.

	* sysdeps/x86_64/multiarch/strlen-no-bsf.S: Move to .text.slow section.

	* sysdeps/x86_64/strlen.S: Minimal code improvement.

2010-08-26  H.J. Lu  <hongjiu.lu@intel.com>

	* sysdeps/x86_64/strlen.S: Unroll the loop.
	* sysdeps/x86_64/multiarch/Makefile (sysdep_routines): Add
	strlen-sse2 strlen-sse2-bsf.
	* sysdeps/x86_64/multiarch/strlen.S ((strlen): Return
	__strlen_no_bsf if bit_Slow_BSF is set.
	(__strlen_sse42): Removed.
	* sysdeps/x86_64/multiarch/strlen-no-bsf.S: New file.
	* sysdeps/x86_64/multiarch/strlen-sse4.S: New file.

2010-08-25  Roland McGrath  <roland@redhat.com>

	* sysdeps/x86_64/multiarch/varshift.S: File removed.
	* sysdeps/x86_64/multiarch/varshift.c: New file.
	* sysdeps/x86_64/multiarch/Makefile (CFLAGS-varshift.c): New variable.
	* sysdeps/x86_64/multiarch/varshift.h: Clean up decls, fix a cast.
	* sysdeps/x86_64/multiarch/memmove.c: Move decls around.
	* sysdeps/x86_64/multiarch/memmove_chk.c: Likewise.

2010-08-25  H.J. Lu  <hongjiu.lu@intel.com>

	* sysdeps/i386/i686/multiarch/Makefile (sysdep_routines): Add
	strlen-sse2 strlen-sse2-bsf.
	* sysdeps/i386/i686/multiarch/strlen.S (strlen): Return
	__strlen_sse2_bsf if bit_Slow_BSF is unset.
	(__strlen_sse2): Removed.
	* sysdeps/i386/i686/multiarch/strlen-sse2-bsf.S: New file.
	* sysdeps/i386/i686/multiarch/strlen-sse2.S: New file.
	* sysdeps/x86_64/multiarch/init-arch.c (__init_cpu_features): Set
	bit_Slow_BSF for Atom.
	* sysdeps/x86_64/multiarch/init-arch.h (bit_Slow_BSF): Define.
	(index_Slow_BSF): Define.
	(HAS_SLOW_BSF): Define.

2010-08-25  Ulrich Drepper  <drepper@redhat.com>

	[BZ #10851]
	* resolv/res_init.c (__res_vinit): When no server address at all
	is given default to loopback.

2010-08-24  Roland McGrath  <roland@redhat.com>

	* configure.in: Remove config-name.h generation.
	* configure: Regenerated.
	* config-name.in: File removed.
	* scripts/config-uname.sh: New file.
	* posix/Makefile (uname.c): Depend on $(objdir)config-name.h.
	($(objdir)config-name.h): New target.

	* sunrpc/rpc_parse.h: Avoid nested comment.

2010-08-24  Richard Henderson  <rth@redhat.com>
	    Ulrich Drepper  <drepper@redhat.com>
	    H.J. Lu  <hongjiu.lu@intel.com>

	* sysdeps/i386/i686/multiarch/Makefile (sysdep_routines): Add varshift.
	* sysdeps/x86_64/multiarch/Makefile (sysdep_routines): Likewise.
	* sysdeps/x86_64/multiarch/strcspn-c.c: Include "varshift.h".
	Replace _mm_srli_si128 with __m128i_shift_right.  Replace
	_mm_alignr_epi8 with _mm_loadu_si128.
	* sysdeps/x86_64/multiarch/strspn-c.c: Likewise.
	* sysdeps/x86_64/multiarch/strstr.c: Include "varshift.h".
	(__m128i_shift_right): Removed.
	* sysdeps/i386/i686/multiarch/varshift.h: New file.
	* sysdeps/i386/i686/multiarch/varshift.S: New file.
	* sysdeps/x86_64/multiarch/varshift.h: New file.
	* sysdeps/x86_64/multiarch/varshift.S: New file.

2010-08-21  Mike Frysinger  <vapier@gentoo.org>

	* configure.in: Move assembler checks to before sysdep dir checking.

2010-08-20  Petr Baudis  <pasky@suse.cz>

	* LICENSES: Sync the sunrpc license.

2010-08-19  Ulrich Drepper  <drepper@redhat.com>

	* sunrpc/auth_des.c: Update copyright notice once again.
	* sunrpc/auth_none.c: Likewise.
	* sunrpc/auth_unix.c: Likewise.
	* sunrpc/authdes_prot.c: Likewise.
	* sunrpc/authuxprot.c: Likewise.
	* sunrpc/bindrsvprt.c: Likewise.
	* sunrpc/clnt_gen.c: Likewise.
	* sunrpc/clnt_perr.c: Likewise.
	* sunrpc/clnt_raw.c: Likewise.
	* sunrpc/clnt_simp.c: Likewise.
	* sunrpc/clnt_tcp.c: Likewise.
	* sunrpc/clnt_udp.c: Likewise.
	* sunrpc/clnt_unix.c: Likewise.
	* sunrpc/des_crypt.c: Likewise.
	* sunrpc/des_soft.c: Likewise.
	* sunrpc/get_myaddr.c: Likewise.
	* sunrpc/getrpcport.c: Likewise.
	* sunrpc/key_call.c: Likewise.
	* sunrpc/key_prot.c: Likewise.
	* sunrpc/openchild.c: Likewise.
	* sunrpc/pm_getmaps.c: Likewise.
	* sunrpc/pm_getport.c: Likewise.
	* sunrpc/pmap_clnt.c: Likewise.
	* sunrpc/pmap_prot.c: Likewise.
	* sunrpc/pmap_prot2.c: Likewise.
	* sunrpc/pmap_rmt.c: Likewise.
	* sunrpc/rpc/auth.h: Likewise.
	* sunrpc/rpc/auth_unix.h: Likewise.
	* sunrpc/rpc/clnt.h: Likewise.
	* sunrpc/rpc/des_crypt.h: Likewise.
	* sunrpc/rpc/key_prot.h: Likewise.
	* sunrpc/rpc/netdb.h: Likewise.
	* sunrpc/rpc/pmap_clnt.h: Likewise.
	* sunrpc/rpc/pmap_prot.h: Likewise.
	* sunrpc/rpc/pmap_rmt.h: Likewise.
	* sunrpc/rpc/rpc.h: Likewise.
	* sunrpc/rpc/rpc_des.h: Likewise.
	* sunrpc/rpc/rpc_msg.h: Likewise.
	* sunrpc/rpc/svc.h: Likewise.
	* sunrpc/rpc/svc_auth.h: Likewise.
	* sunrpc/rpc/types.h: Likewise.
	* sunrpc/rpc/xdr.h: Likewise.
	* sunrpc/rpc_clntout.c: Likewise.
	* sunrpc/rpc_cmsg.c: Likewise.
	* sunrpc/rpc_common.c: Likewise.
	* sunrpc/rpc_cout.c: Likewise.
	* sunrpc/rpc_dtable.c: Likewise.
	* sunrpc/rpc_hout.c: Likewise.
	* sunrpc/rpc_main.c: Likewise.
	* sunrpc/rpc_parse.c: Likewise.
	* sunrpc/rpc_parse.h: Likewise.
	* sunrpc/rpc_prot.c: Likewise.
	* sunrpc/rpc_sample.c: Likewise.
	* sunrpc/rpc_scan.c: Likewise.
	* sunrpc/rpc_scan.h: Likewise.
	* sunrpc/rpc_svcout.c: Likewise.
	* sunrpc/rpc_tblout.c: Likewise.
	* sunrpc/rpc_util.c: Likewise.
	* sunrpc/rpc_util.h: Likewise.
	* sunrpc/rpcinfo.c: Likewise.
	* sunrpc/rpcsvc/bootparam_prot.x: Likewise.
	* sunrpc/rpcsvc/key_prot.x: Likewise.
	* sunrpc/rpcsvc/klm_prot.x: Likewise.
	* sunrpc/rpcsvc/mount.x: Likewise.
	* sunrpc/rpcsvc/nfs_prot.x: Likewise.
	* sunrpc/rpcsvc/nlm_prot.x: Likewise.
	* sunrpc/rpcsvc/rex.x: Likewise.
	* sunrpc/rpcsvc/rstat.x: Likewise.
	* sunrpc/rpcsvc/rusers.x: Likewise.
	* sunrpc/rpcsvc/sm_inter.x: Likewise.
	* sunrpc/rpcsvc/spray.x: Likewise.
	* sunrpc/rpcsvc/yppasswd.x: Likewise.
	* sunrpc/rtime.c: Likewise.
	* sunrpc/svc.c: Likewise.
	* sunrpc/svc_auth.c: Likewise.
	* sunrpc/svc_authux.c: Likewise.
	* sunrpc/svc_raw.c: Likewise.
	* sunrpc/svc_run.c: Likewise.
	* sunrpc/svc_simple.c: Likewise.
	* sunrpc/svc_tcp.c: Likewise.
	* sunrpc/svc_udp.c: Likewise.
	* sunrpc/svc_unix.c: Likewise.
	* sunrpc/svcauth_des.c: Likewise.
	* sunrpc/xcrypt.c: Likewise.
	* sunrpc/xdr.c: Likewise.
	* sunrpc/xdr_array.c: Likewise.
	* sunrpc/xdr_float.c: Likewise.
	* sunrpc/xdr_mem.c: Likewise.
	* sunrpc/xdr_rec.c: Likewise.
	* sunrpc/xdr_ref.c: Likewise.
	* sunrpc/xdr_sizeof.c: Likewise.
	* sunrpc/xdr_stdio.c: Likewise.

	* sysdeps/x86_64/multiarch/strcmp.S: Fix two typos in strncasecmp
	handling.

2010-08-19  Andreas Schwab  <schwab@redhat.com>

	* sysdeps/i386/i686/multiarch/strspn.S [!SHARED]: Fix SSE4.2 check.

2010-08-19  Luis Machado  <luisgpm@br.ibm.com>

	* sysdeps/powerpc/powerpc32/power7/memchr.S: New file.
	* sysdeps/powerpc/powerpc32/power7/memrchr.S: New file.
	* sysdeps/powerpc/powerpc32/power7/rawmemchr.S: New file.
	* sysdeps/powerpc/powerpc32/power7/strchr.S: New file.
	* sysdeps/powerpc/powerpc32/power7/strchrnul.S: New file.
	* sysdeps/powerpc/powerpc32/power7/strlen.S: New file.
	* sysdeps/powerpc/powerpc32/power7/strnlen.S: New file.
	* sysdeps/powerpc/powerpc64/power7/memchr.S: New file.
	* sysdeps/powerpc/powerpc64/power7/memrchr.S: New file.
	* sysdeps/powerpc/powerpc64/power7/rawmemchr.S: New file.
	* sysdeps/powerpc/powerpc64/power7/strchr.S: New file.
	* sysdeps/powerpc/powerpc64/power7/strchrnul.S: New file.
	* sysdeps/powerpc/powerpc64/power7/strlen.S: New file.
	* sysdeps/powerpc/powerpc64/power7/strnlen.S: New file.

2010-07-26  Anton Blanchard  <anton@samba.org>

	* malloc/malloc.c (sYSTRIm): Replace divide and multiply with mask.
	* malloc/arena.c (heap_trim): Likewise.

2010-08-16  Ulrich Drepper  <drepper@redhat.com>

	* sysdeps/unix/sysv/linux/syscalls.list: Add entry for fanotify_init
	here.  Not...
	* sysdeps/unix/sysv/linux/wordsize-64/syscalls.list: ...here...
	* sysdeps/unix/sysv/linux/i386/syscalls.list: ... orhere.

2010-08-12  H.J. Lu  <hongjiu.lu@intel.com>

	* sysdeps/i386/elf/Makefile: New file.

2010-08-14  Andreas Schwab  <schwab@linux-m68k.org>

	* sysdeps/unix/sysv/linux/sys/fanotify.h: Remove third argument
	from fanotify_init.
	* sysdeps/unix/sysv/linux/i386/syscalls.list: Likewise.
	* sysdeps/unix/sysv/linux/wordsize-64/syscalls.list: Likewise.

2010-08-15  Ulrich Drepper  <drepper@redhat.com>

	* sysdeps/x86_64/strcmp.S: Use correct register for fourth parameter
	of strncasecmp_l.
	* sysdeps/multiarch/strcmp.S: Likewise.

2010-08-14  Ulrich Drepper  <drepper@redhat.com>

	* sysdeps/x86_64/Makefile [subdir=string] (sysdep_routines): Add
	strncase_l-nonascii.
	* sysdeps/x86_64/multiarch/Makefile [subdir=string] (sysdep_routines):
	Add strncase_l-ssse3.
	* sysdeps/x86_64/multiarch/strcmp.S: Prepare for use as strncasecmp.
	* sysdeps/x86_64/strcmp.S: Likewise.
	* sysdeps/x86_64/multiarch/strncase_l-ssse3.S: New file.
	* sysdeps/x86_64/multiarch/strncase_l.S: New file.
	* sysdeps/x86_64/strncase.S: New file.
	* sysdeps/x86_64/strncase_l-nonascii.c: New file.
	* sysdeps/x86_64/strncase_l.S: New file.
	* string/Makefile (strop-tests): Add strncasecmp.
	* string/test-strncasecmp.c: New file.

	* sysdeps/x86_64/strcasecmp_l-nonascii.c: Add prototype to avoid
	warning.

	* sysdeps/x86_64/strcmp.S: Move definition of NO_NOLOCALE_ALIAS to...
	* sysdeps/x86_64/multiarch/strcasecmp_l-ssse3.S: ... here.

2010-08-14  Andreas Schwab  <schwab@linux-m68k.org>

	* sysdeps/unix/sysv/linux/prlimit.c: Make it compile.

2010-08-12  Ulrich Drepper  <drepper@redhat.com>

	* sysdeps/unix/sysv/linux/bits/termios.h: Define EXTPROC.
	* sysdeps/unix/sysv/linux/powerpc/bits/termios.h: Likewise.
	* sysdeps/unix/sysv/linux/sparc/bits/termios.h: Likewise.

2010-05-01  Alan Modra  <amodra@gmail.com>

	* sysdeps/powerpc/powerpc32/power4/memcmp.S: Correct cfi for r24.
	* sysdeps/powerpc/powerpc64/bsd-_setjmp.S: Move contents..
	* sysdeps/powerpc/powerpc64/bsd-setjmp.S: ..and these too..
	* sysdeps/powerpc/powerpc64/setjmp.S: ..to here..
	* sysdeps/powerpc/powerpc64/setjmp-common.S: ..and here, with some
	tidying.  Don't tail-call __sigjmp_save for static lib.
	* sysdeps/powerpc/powerpc64/sysdep.h (SAVE_ARG, REST_ARG): Correct
	save location.
	(CFI_SAVE_ARG, CFI_REST_ARG): New macros.
	(CALL_MCOUNT): Add eh info, and nop after bl.
	(TAIL_CALL_SYSCALL_ERROR): New macro.
	(PSEUDO_RET): Use it.
	* sysdeps/powerpc/powerpc64/dl-trampoline.S (_dl_runtime_resolve):
	Correct save location of integer regs and cr.
	(_dl_profile_resolve): Correct cr save location.  Delete nops
	after bl when SHARED.  Reduce cfi size a little by better
	placement of cfi directives.
	* sysdeps/powerpc/powerpc64/fpu/s_copysign.S (__copysign): Don't
	make a stack frame.  Instead use parm save area as a temp.
	* sysdeps/unix/sysv/linux/powerpc/powerpc64/brk.S (__brk): Don't
	make a stack frame.  Use TAIL_CALL_SYSCALL_ERROR.
	* sysdeps/unix/sysv/linux/powerpc/powerpc64/clone.S (__clone):
	Don't make a stack frame for parent, use parm save area.
	Increase child stack frame to 112 bytes.  Don't save unused reg,
	and adjust reg usage.  Set up cfi on error recovery and
	epilogue of parent, and use TAIL_CALL_SYSCALL_ERROR, PSEUDO_RET.
	* sysdeps/unix/sysv/linux/powerpc/powerpc64/makecontext.S
	(__makecontext): Add dummy nop after jump to exit.
	* sysdeps/unix/sysv/linux/powerpc/powerpc64/socket.S (__socket):
	Use correct parm save area and cr save, reduce stack frame.
	Correct cfi for possible PSEUDO_RET frame setup.
	* sysdeps/unix/sysv/linux/powerpc/powerpc64/vfork.S (__vfork):
	Branch to local label emitted by PSEUDO_RET rather than
	__syscall_error.

2010-08-12  Andreas Schwab  <schwab@redhat.com>

	[BZ #11904]
	* locale/programs/locale.c (print_assignment): New function.
	(show_locale_vars): Use it.

2010-08-11  Ulrich Drepper  <drepper@redhat.com>

	* sysdeps/unix/sysv/linux/bits/statfs.h (struct statfs): Add f_flags
	field.
	(struct statfs64): Likewise.
	(_STATFS_F_FLAGS): Define.
	* sysdeps/unix/sysv/linux/s390/bits/statfs.h: Likewise.
	* sysdeps/unix/sysv/linux/internal_statvfs.c (__statvfs_getflags):
	Don't define if __ASSUME_STATFS_F_FLAGS is defined.
	(ST_VALID): Define locally.
	(INTERNAL_STATVFS): If f_flags has ST_VALID set don't call
	__statvfs_getflags, use the provided value.
	* sysdeps/unix/sysv/linux/kernel-features.h: Define
	__ASSUME_STATFS_F_FLAGS.

	* sysdeps/unix/sysv/linux/sys/inotify.h (IN_EXCL_UNLINK): Define.

	* sysdeps/unix/sysv/linux/Makefile [subdir=misc] (sysdep_headers):
	Add sys/fanotify.h.
	* sysdeps/unix/sysv/linux/Versions [libc]: Export fanotify_init and
	fanotify_mask for GLIBC_2.13.
	* sysdeps/unix/sysv/linux/i386/syscalls.list: Add entries for
	fanotify_init and fanotify_mark.
	* sysdeps/unix/sysv/linux/wordsize-64/syscalls.list: Likewise.
	* sysdeps/unix/sysv/linux/sys/fanotify.h: New file.

	* sysdeps/unix/sysv/linux/Makefile [subdir=misc] (sysdep_routines):
	Add prlimit.
	* sysdeps/unix/sysv/linux/Versions [libc]: Export prlimit and
	prlimit64 for GLIBC_2.13.
	* sysdeps/unix/sysv/linux/bits/resource.h: Declare prlimit and
	prlimit64.
	* sysdeps/unix/sysv/linux/i386/syscalls.list: Add entry for prlimit64
	syscall.
	* sysdeps/unix/sysv/linux/powerpc/powerpc32/syscalls.list: Likewise.
	* sysdeps/unix/sysv/linux/s390/s390-32/syscalls.list: Likewise.
	* sysdeps/unix/sysv/linux/sh/syscalls.list: Likewise.
	* sysdeps/unix/sysv/linux/sparc/sparc32/syscalls.lis: Likewise.
	* sysdeps/unix/sysv/linux/wordsize-64/syscalls.list: Likewise.  Also
	add prlimit alias.
	* sysdeps/unix/sysv/linux/prlimit.c: New file.

	[BZ #11903]
	* sysdeps/generic/netinet/ip.h (IPTOS_CLASS): Fix definition.
	Patch by Evgeni Bikov <bikovevg@iitp.ru>.

	* nss/Makefile: Add rules to build and run tst-nss-test1.
	* shlib-versions: Add entry for libnss_test1.
	* nss/nss_test1.c: New file.
	* nss/tst-nss-test1.c: New file.

	* nss/nsswitch.c (__nss_database_custom): Define new variable.
	(__nss_configure_lookup): Set appropriate entry in
	__nss_configure_lookup to true.
	* nss/nsswitch.h: Define enum with indeces of databases in
	databases and __nss_database_custom arrays.  Declare
	__nss_database_custom.
	* grp/initgroups.c (internal_getgrouplist): Use __nss_database_custom
	to avoid using nscd when custom rules are installed.
	* nss/getXXbyYY_r.c: Likewise.
	* sysdeps/posix/getaddrinfo.c (gaih_inet): Likewise.

	* nss/nss_files/files-parse.c: Whitespace fixes.

2010-08-09  Ulrich Drepper  <drepper@redhat.com>

	[BZ #11883]
	* posix/fnmatch.c: Keep track of alloca use and fall back on malloc.
	* posix/fnmatch_loop.c: Likewise.

2010-07-17  Andi Kleen  <ak@linux.intel.com>

	* sysdeps/i386/i386-mcount.S (__fentry__): Define.
	* sysdeps/x86_64/_mcount.S (__fentry__): Define.
	* stdlib/Versions (__fentry__): Add for GLIBC 2.13
	* Versions.def [GLIBC_2.13]: Add.

2010-08-06  Ulrich Drepper  <drepper@redhat.com>

	* sysdeps/unix/sysv/linux/getlogin_r.c (__getlogin_r_loginuid):
	Also fail if tpwd after pwuid call is NULL.

2010-07-31  Samuel Thibault  <samuel.thibault@ens-lyon.org>

	* hurd/hurdselect.c (_hurd_select): Round timeout up instead of down
	when converting to ms.

2010-06-06  Samuel Thibault  <samuel.thibault@ens-lyon.org>

	* sysdeps/mach/hurd/ttyname.c (ttyname): Replace MIG_BAD_ID and
	EOPNOTSUPP errors with ENOTTY.
	* sysdeps/mach/hurd/ttyname_r.c (__ttyname_r): Replace MIG_BAD_ID and
	EOPNOTSUPP errors with ENOTTY.

2010-07-31  Ulrich Drepper  <drepper@redhat.com>

	* sysdeps/x86_64/multiarch/Makefile [subdir=string] (sysdep_routines):
	Add strcasecmp_l-ssse3.
	* sysdeps/x86_64/multiarch/strcmp.S: Add support to compile for
	strcasecmp.
	* sysdeps/x86_64/strcmp.S: Allow more flexible compiling of strcasecmp.
	* sysdeps/x86_64/multiarch/strcasecmp_l.S: New file.
	* sysdeps/x86_64/multiarch/strcasecmp_l-ssse3.S: New file.

2010-07-30  Ulrich Drepper  <drepper@redhat.com>

	* sysdeps/x86_64/multiarch/strcmp.S: Pretty printing.

	* string/Makefile (strop-tests): Add strcasecmp.
	* sysdeps/x86_64/Makefile [subdir=string] (sysdep_routines): Add
	strcasecmp_l-nonascii.
	(gen-as-const-headers): Add locale-defines.sym.
	* sysdeps/x86_64/strcmp.S: Add support for strcasecmp implementation.
	* sysdeps/x86_64/strcasecmp.S: New file.
	* sysdeps/x86_64/strcasecmp_l.S: New file.
	* sysdeps/x86_64/strcasecmp_l-nonascii.c: New file.
	* sysdeps/x86_64/locale-defines.sym: New file.
	* string/test-strcasecmp.c: New file.

	* string/test-strcasestr.c: Test both ends of the range of characters.
	* sysdeps/x86_64/multiarch/strstr.c: Fix UCHIGH definition.

2010-07-29  Roland McGrath  <roland@redhat.com>

	[BZ #11856]
	* manual/locale.texi (Yes-or-No Questions): Fix example code.

2010-07-27  Ulrich Drepper  <drepper@redhat.com>

	* sysdeps/x86_64/multiarch/strcmp-ssse3.S: Avoid compiling the file
	for ld.so.

2010-07-27  Andreas Schwab  <schwab@redhat.com>

	* manual/memory.texi (Malloc Tunable Parameters): Document
	M_PERTURB.

2010-07-26  Roland McGrath  <roland@redhat.com>

	[BZ #11840]
	* configure.in (-fgnu89-inline check): Set and substitute
	gnu89_inline, not libc_cv_gnu89_inline.
	* configure: Regenerated.
	* config.make.in (gnu89-inline-CFLAGS): Use @gnu89_inline@.

2010-07-26  Ulrich Drepper  <drepper@redhat.com>

	* string/test-strnlen.c: New file.
	* string/Makefile (strop-tests): Add strnlen.
	* string/tester.c (test_strnlen): Add a few more test cases.
	* string/tst-strlen.c: Better error reporting.

	* sysdeps/x86_64/strnlen.S: New file.

2010-07-24  Ulrich Drepper  <drepper@redhat.com>

	* sysdeps/x86_64/multiarch/strstr.c (__m128i_strloadu_tolower): Use
	lower-latency instructions.

2010-07-23  Ulrich Drepper  <drepper@redhat.com>

	* string/test-strcasestr.c: New file.
	* string/test-strstr.c: New file.
	* string/Makefile (strop-tests): Add strstr and strcasestr.
	* string/str-two-way.h: Don't undefine MAX.
	* string/strcasestr.c: Don't define alias if NO_ALIAS is defined.

2010-07-21  Andreas Schwab  <schwab@redhat.com>

	* sysdeps/i386/i686/multiarch/Makefile (sysdep_routines): Add
	strcasestr-nonascii.
	(CFLAGS-strcasestr-nonascii.c): Define.
	* sysdeps/i386/i686/multiarch/strcasestr-nonascii.c: New file.
	* sysdeps/x86_64/multiarch/strcasestr-nonascii.c (STRSTR_SSE42):
	Remove unused attribute.

2010-07-20  Roland McGrath  <roland@redhat.com>

	* elf/dl-sysdep.c (_dl_important_hwcaps): Add dsocaps mask to
	dl_hwcap_mask as well as dl_hwcap.  Without this, dsocaps matching in
	ld.so.cache was broken.  With it, there is no way to disable dsocaps
	like LD_HWCAP_MASK can disable hwcaps.

2010-06-02  Emilio Pozuelo Monfort  <pochu27@gmail.com>

	* sysdeps/mach/hurd/sendmsg.c (__libc_sendmsg): Fix memory leaks.

2010-07-16  Ulrich Drepper  <drepper@redhat.com>

	* sysdeps/x86_64/multiarch/strstr.c: Rewrite to avoid indirect function
	call in strcasestr.
	* sysdeps/x86_64/multiarch/strcasestr.c: Declare
	__strcasestr_sse42_nonascii.
	* sysdeps/x86_64/multiarch/Makefile: Add rules to build
	strcasestr-nonascii.c.
	* sysdeps/x86_64/multiarch/strcasestr-nonascii.c: New file.

2010-06-15  Luis Machado  <luisgpm@br.ibm.com>

	* sysdeps/powerpc/powerpc32/power6/fpu/s_copysign.S: New file.
	* sysdeps/powerpc/powerpc32/power6/fpu/s_copysignf.S: New file.
	* sysdeps/powerpc/powerpc64/power6/fpu/s_copysign.S: New file.
	* sysdeps/powerpc/powerpc64/power6/fpu/s_copysignf.S: New file.

2010-07-09  Ulrich Drepper  <drepper@redhat.com>

	* sysdeps/unix/sysv/linux/fpathconf.c (__fpathconf): Use __fcntl not
	fcntl.

2010-07-06  Andreas Schwab  <schwab@redhat.com>

	* elf/dl-version.c (match_symbol): Don't pass NULL occation to
	dl_signal_cerror.

2010-07-06  Ulrich Drepper  <drepper@redhat.com>

	* sysdeps/unix/sysv/linux/fpathconf.c (__fpathconf): Implement
	_PC_PIPE_BUF using F_GETPIPE_SZ.

2010-07-05  Roland McGrath  <roland@redhat.com>

	* manual/arith.texi (Rounding Functions): Fix rint description
	implicit in round description.

2010-07-02  Ulrich Drepper  <drepper@redhat.com>

	* elf/Makefile: Fix linking for a few tests to make recent linker
	happy.

2010-06-30  Andreas Schwab  <schwab@redhat.com>

	* dlfcn/Makefile (LDLIBS-bug-atexit3-lib.so): Readd
	$(common-objpfx)libc_nonshared.a.

2010-06-21  Luis Machado  <luisgpm@br.ibm.com>

	* sysdeps/powerpc/powerpc32/970/fpu/Implies: Remove.
	* sysdeps/powerpc/powerpc32/power5/fpu/Implies: Remove.
	* sysdeps/powerpc/powerpc32/power5+/fpu/Implies: Remove.
	* sysdeps/powerpc/powerpc32/power6x/fpu/Implies: Remove.
	* sysdeps/powerpc/powerpc64/970/fpu/Implies: Remove.
	* sysdeps/powerpc/powerpc64/power5/fpu/Implies: Remove.
	* sysdeps/powerpc/powerpc64/power5+/fpu/Implies: Remove.
	* sysdeps/powerpc/powerpc64/power6x/fpu/Implies: Remove.
	* sysdeps/unix/sysv/linux/powerpc/powerpc32/970/fpu/Implies: Remove.
	* sysdeps/unix/sysv/linux/powerpc/powerpc32/power4/fpu/Implies: Remove.
	* sysdeps/unix/sysv/linux/powerpc/powerpc32/power5/fpu/Implies: Remove.
	* sysdeps/unix/sysv/linux/powerpc/powerpc32/power5+/fpu/Implies: Remove.
	* sysdeps/unix/sysv/linux/powerpc/powerpc32/power6/fpu/Implies: Remove.
	* sysdeps/unix/sysv/linux/powerpc/powerpc32/power6x/fpu/Implies: Remove.
	* sysdeps/unix/sysv/linux/powerpc/powerpc32/power7/fpu/Implies: Remove.
	* sysdeps/unix/sysv/linux/powerpc/powerpc64/970/fpu/Implies: Remove.
	* sysdeps/unix/sysv/linux/powerpc/powerpc64/power4/fpu/Implies: Remove.
	* sysdeps/unix/sysv/linux/powerpc/powerpc64/power5/fpu/Implies: Remove.
	* sysdeps/unix/sysv/linux/powerpc/powerpc64/power5+/fpu/Implies: Remove.
	* sysdeps/unix/sysv/linux/powerpc/powerpc64/power6/fpu/Implies: Remove.
	* sysdeps/unix/sysv/linux/powerpc/powerpc64/power6x/fpu/Implies: Remove.
	* sysdeps/unix/sysv/linux/powerpc/powerpc64/power7/fpu/Implies: Remove.
	* sysdeps/powerpc/powerpc32/970/Implies: Point to power4.
	* sysdeps/powerpc/powerpc32/power5/Implies: Point to power4.
	* sysdeps/powerpc/powerpc32/power5+/Implies: Point to power5.
	* sysdeps/powerpc/powerpc32/power6/Implies: Point to power5+.
	* sysdeps/powerpc/powerpc32/power6x/Implies: Point to power6.
	* sysdeps/powerpc/powerpc64/970/Implies: Point to power4.
	* sysdeps/powerpc/powerpc64/power5/Implies: Point to power4.
	* sysdeps/powerpc/powerpc64/power5+/Implies: Point to power5.
	* sysdeps/powerpc/powerpc64/power6/Implies: Point to power5+.
	* sysdeps/powerpc/powerpc64/power6x/Implies: Point to power6.
	* sysdeps/powerpc/powerpc32/power7/Implies: New file.
	* sysdeps/powerpc/powerpc64/power7/Implies: New file.
	* sysdeps/unix/sysv/linux/powerpc/powerpc32/970/Implies: New file.
	* sysdeps/unix/sysv/linux/powerpc/powerpc32/cell/Implies: New file.
	* sysdeps/unix/sysv/linux/powerpc/powerpc32/power4/Implies: New file.
	* sysdeps/unix/sysv/linux/powerpc/powerpc32/power5/Implies: New file.
	* sysdeps/unix/sysv/linux/powerpc/powerpc32/power6/Implies: New file.
	* sysdeps/unix/sysv/linux/powerpc/powerpc32/power6x/Implies: New file.
	* sysdeps/unix/sysv/linux/powerpc/powerpc32/power7/Implies: New file.
	* sysdeps/unix/sysv/linux/powerpc/powerpc64/970/Implies: New file.
	* sysdeps/unix/sysv/linux/powerpc/powerpc64/cell/Implies: New file.
	* sysdeps/unix/sysv/linux/powerpc/powerpc64/power4/Implies: New file.
	* sysdeps/unix/sysv/linux/powerpc/powerpc64/power5/Implies: New file.
	* sysdeps/unix/sysv/linux/powerpc/powerpc64/power6/Implies: New file.
	* sysdeps/unix/sysv/linux/powerpc/powerpc64/power6x/Implies: New file.
	* sysdeps/unix/sysv/linux/powerpc/powerpc64/power7/Implies: New file.

2010-06-25  H.J. Lu  <hongjiu.lu@intel.com>

	* debug/memmove_chk.c (__memmove_chk): Renamed to ...
	(MEMMOVE_CHK): ...this.  Default to __memmove_chk.
	* string/memmove.c (memmove): Renamed to ...
	(MEMMOVE): ...this.  Default to memmove.
	* sysdeps/x86_64/memcpy.S: Use ENTRY_CHK and END_CHK.
	* sysdeps/x86_64/sysdep.h (ENTRY_CHK): Define.
	(END_CHK): Define.
	* sysdeps/x86_64/multiarch/Makefile (sysdep_routines): Add
	memcpy-ssse3 mempcpy-ssse3 memmove-ssse3 memcpy-ssse3-back
	mempcpy-ssse3-back memmove-ssse3-back.
	* sysdeps/x86_64/multiarch/bcopy.S: New file .
	* sysdeps/x86_64/multiarch/memcpy-ssse3-back.S: New file.
	* sysdeps/x86_64/multiarch/memcpy-ssse3.S: New file.
	* sysdeps/x86_64/multiarch/memcpy.S: New file.
	* sysdeps/x86_64/multiarch/memcpy_chk.S: New file.
	* sysdeps/x86_64/multiarch/memmove-ssse3-back.S: New file.
	* sysdeps/x86_64/multiarch/memmove-ssse3.S: New file.
	* sysdeps/x86_64/multiarch/memmove.c: New file.
	* sysdeps/x86_64/multiarch/memmove_chk.c: New file.
	* sysdeps/x86_64/multiarch/mempcpy-ssse3-back.S: New file.
	* sysdeps/x86_64/multiarch/mempcpy-ssse3.S: New file.
	* sysdeps/x86_64/multiarch/mempcpy.S: New file.
	* sysdeps/x86_64/multiarch/mempcpy_chk.S: New file.
	* sysdeps/x86_64/multiarch/init-arch.h (bit_Fast_Copy_Backward):
	Define.
	(index_Fast_Copy_Backward): Define.
	(HAS_ARCH_FEATURE): Define.
	(HAS_FAST_REP_STRING): Define.
	(HAS_FAST_COPY_BACKWARD): Define.

2010-06-21  Andreas Schwab  <schwab@redhat.com>

	* sysdeps/unix/sysv/linux/getlogin_r.c (__getlogin_r_loginuid):
	Restore proper fallback handling.

2010-06-19  Ulrich Drepper  <drepper@redhat.com>

	[BZ #11701]
	* posix/group_member.c (__group_member): Correct checking loop.

	* sysdeps/unix/sysv/linux/getlogin_r.c (__getlogin_r_loginuid): Handle
	OOM in getpwuid_r correctly.  Return error number when the caller
	should return, otherwise -1.
	(getlogin_r): Adjust to return also for result of __getlogin_r_loginuid
	call returning > 0 value.
	* sysdeps/unix/sysv/linux/getlogin.c (getlogin): Likewise.

2010-07-01  Andreas Schwab  <schwab@redhat.com>

	* include/sys/resource.h (__getrlimit): Add hidden proto.
	* sysdeps/unix/sysv/linux/i386/getrlimit.c: Add libc_hidden_weak.
	* sysdeps/mach/hurd/getrlimit.c: Add libc_hidden_def.
	* resource/getrlimit.c: Likewise.

2010-06-28  Andreas Schwab  <schwab@redhat.com>

	* allocatestack.c (setxid_mark_thread): Ensure that the exiting
	thread is woken up.

	* elf/Makefile: Add rules to build and run unload8 test.
	* elf/unload8.c: New file.
	* elf/unload8mod1.c: New file.
	* elf/unload8mod1x.c: New file.
	* elf/unload8mod2.c: New file.
	* elf/unload8mod3.c: New file.

	* elf/dl-close.c (_dl_close_worker): Reset private search list if
	it wasn't used.

2010-06-21  Andreas Schwab  <schwab@redhat.com>

	* sysdeps/i386/i686/Makefile: Don't pass -mtune to assembler.

2010-06-07  Andreas Schwab  <schwab@redhat.com>

	* dlfcn/Makefile: Remove explicit dependencies on libc.so and
	libc_nonshared.a from targets in modules-names.

2010-06-02  Kirill A. Shutemov  <kirill@shutemov.name>

	* elf/dl-reloc.c: Flush cache after solving TEXTRELs if arch
	requires it.

2010-06-10  Luis Machado  <luisgpm@br.ibm.com>

	* sysdeps/powerpc/powerpc32/power7/memcmp.S: New file
	* sysdeps/powerpc/powerpc64/power7/memcmp.S: New file.
	* sysdeps/powerpc/powerpc32/power7/strncmp.S: New file.
	* sysdeps/powerpc/powerpc64/power7/strncmp.S: New file.

2010-06-02  Andreas Schwab  <schwab@redhat.com>

	* nis/nss_nis/nis-initgroups.c (get_uid): Properly resize buffer.

2010-06-14  Ulrich Drepper  <drepper@redhat.com>

	* sysdeps/unix/sysv/linux/powerpc/bits/fcntl.h: Define F_SETPIPE_SZ
	and F_GETPIPE_SZ.
	* sysdeps/unix/sysv/linux/i386/bits/fcntl.h: Likewise.
	* sysdeps/unix/sysv/linux/x86_64/bits/fcntl.h: Likewise.
	* sysdeps/unix/sysv/linux/s390/bits/fcntl.h: Likewise.
	* sysdeps/unix/sysv/linux/sparc/bits/fcntl.h: Likewise.
	* sysdeps/unix/sysv/linux/sh/bits/fcntl.h: Likewise.
	* sysdeps/unix/sysv/linux/ia64/bits/fcntl.h: Likewise

2010-06-14  Roland McGrath  <roland@redhat.com>

	* manual/libc.texinfo (@copying): Change to GFDL v1.3.

2010-06-07  Jakub Jelinek  <jakub@redhat.com>

	* libio/stdio.h (sscanf, vsscanf): Use __REDIRECT_NTH instead of
	__REDIRECT followed by __THROW.
	* wcsmbs/wchar.h (swscanf, vswscanf): Likewise.
	* posix/getopt.h (getopt): Likewise.

2010-06-02  Emilio Pozuelo Monfort  <pochu27@gmail.com>

	* hurd/lookup-at.c (__file_name_lookup_at): Accept
	AT_SYMLINK_FOLLOW in AT_FLAGS.  Fail with EINVAL if both
	AT_SYMLINK_FOLLOW and AT_SYMLINK_NOFOLLOW are present
	in AT_FLAGS.
	* hurd/hurd/fd.h (__file_name_lookup_at): Update comment.
	* sysdeps/mach/hurd/linkat.c (linkat): Pass O_NOLINK in FLAGS.

2010-06-11  Andreas Schwab  <schwab@redhat.com>

	* elf/rtld.c (_dl_starting_up): Always define.
	(dl_main): Always set _dl_starting_up.
	* elf/dl-support.c (_dl_starting_up): Always define.
	* elf/dl-init.c (_dl_init): Always clear _dl_starting_up.

2010-06-10  Andreas Schwab  <schwab@redhat.com>

	* sysdeps/unix/sysv/linux/getpagesize.c: Don't assume AT_PAGESIZE
	is always available.

	* sysdeps/unix/sysv/linux/i386/Versions: Export __uname under
	GLIBC_PRIVATE.
	* nptl/Versions: Export __getrlimit under GLIBC_PRIVATE.
	* sysdeps/unix/sysv/linux/i386/smp.h: Call __uname instead of uname.
	* nptl/nptl-init.c: Call __getrlimit instead of getrlimit.

2010-05-28  Luis Machado  <luisgpm@br.ibm.com>

	* sysdeps/powerpc/powerpc32/power7/memcpy.S: Exchange srdi for srwi.

2010-05-26  H.J. Lu  <hongjiu.lu@intel.com>

	[BZ #11640]
	* sysdeps/x86_64/multiarch/init-arch.c (__init_cpu_features):
	Properly check family and model.

2010-05-26  Takashi Yoshii  <takashi.yoshii.zj@renesas.com>

	* sysdeps/unix/sysv/linux/sh/sh4/register-dump.h: Fix iov[] size.

2010-05-24  Luis Machado  <luisgpm@br.ibm.com>

	* sysdeps/powerpc/powerpc32/power7/memset.S: POWER7 32-bit memset fix.

2010-05-21  Ulrich Drepper  <drepper@redhat.com>

	* elf/dl-runtime.c (_dl_profile_fixup): Don't crash on unresolved weak
	symbol reference.

2010-05-19  Andreas Schwab  <schwab@redhat.com>

	* elf/dl-runtime.c (_dl_fixup): Don't crash on unresolved weak
	symbol reference.

2010-05-21  Andreas Schwab  <schwab@redhat.com>

	* sysdeps/unix/sysv/linux/Makefile (sysdep_routines): Add recvmmsg
	and internal_recvmmsg.
	* sysdeps/unix/sysv/linux/recvmmsg.c: New file.
	* sysdeps/unix/sysv/linux/internal_recvmmsg.S: New file.
	* sysdeps/unix/sysv/linux/socketcall.h (SOCKOP_recvmmsg): Define.
	* sysdeps/unix/sysv/linux/syscalls.list (recvmmsg): Remove.

	* sunrpc/clnt_tcp.c (clnttcp_control): Add missing break.
	* sunrpc/clnt_udp.c (clntudp_control): Likewise.
	* sunrpc/clnt_unix.c (clntunix_control): Likewise.

2010-05-20  Andreas Schwab  <schwab@redhat.com>

	* sysdeps/unix/sysv/linux/sys/timex.h: Use __REDIRECT_NTH.

2010-05-17  Luis Machado  <luisgpm@br.ibm.com>

	POWER7 optimizations.
	* sysdeps/powerpc/powerpc64/power7/memset.S: New file.
	* sysdeps/powerpc/powerpc32/power7/memset.S: New file.

2010-05-19  Ulrich Drepper  <drepper@redhat.com>

	* version.h: Update for 2.13 development version.

2010-05-12  Andrew Stubbs  <ams@codesourcery.com>

	* sysdeps/sh/sh4/fpu/feholdexcpt.c (feholdexcept): Really disable all
	exceptions.  Return 0.

2010-05-07  Roland McGrath  <roland@redhat.com>

	* elf/ldconfig.c (main): Add a const.

2010-05-06  Ulrich Drepper  <drepper@redhat.com>

	* nss/getent.c (idn_flags): Default to AI_IDN|AI_CANONIDN.
	(args_options): Add no-idn option.
	(ahosts_keys_int): Add idn_flags to ai_flags.
	(parse_option): Handle 'i' option to clear idn_flags.

	* malloc/malloc.c (_int_free): Possible race in the most recently
	added check.  Only act on the data if no current modification
	happened.

See ChangeLog.17 for earlier changes.<|MERGE_RESOLUTION|>--- conflicted
+++ resolved
@@ -1,24 +1,3 @@
-<<<<<<< HEAD
-2011-03-18  Andreas Schwab  <schwab@redhat.com>
-
-	* elf/ldd.bash.in: Never run file directly.
-
-2011-03-14  Andreas Schwab  <schwab@redhat.com>
-
-	* elf/dl-load.c (is_dst): Remove parameter secure, all callers
-	changed.  Don't check for isolated use.
-	(_dl_dst_substitute): Ignore rpath elements containing
-	non-isolated use of $ORIGIN when privileged.
-
-	* elf/dl-load.c (_dl_dst_substitute): When skipping the first
-	rpath element also skip the following colon.
-	(expand_dynamic_string_token): Add is_path parameter and pass
-	down to DL_DST_REQUIRED and _dl_dst_substitute.
-	(decompose_rpath): Call expand_dynamic_string_token with
-	non-zero is_path.  Ignore empty rpaths.
-	(_dl_map_object_from_fd): Call expand_dynamic_string_token
-	with zero is_path.
-=======
 2011-03-20  H.J. Lu  <hongjiu.lu@intel.com>
 
 	[BZ #12597]
@@ -72,7 +51,26 @@
 	* sysdeps/sparc/sparc64/elf/configure.in (libc_cv_sparc64_tls): Add
 	$LDFLAGS and -nostdlib -nostartfiles to linking step.  Change main
 	to _start.
->>>>>>> 786e84c5
+
+2011-03-18  Andreas Schwab  <schwab@redhat.com>
+
+	* elf/ldd.bash.in: Never run file directly.
+
+2011-03-14  Andreas Schwab  <schwab@redhat.com>
+
+	* elf/dl-load.c (is_dst): Remove parameter secure, all callers
+	changed.  Don't check for isolated use.
+	(_dl_dst_substitute): Ignore rpath elements containing
+	non-isolated use of $ORIGIN when privileged.
+
+	* elf/dl-load.c (_dl_dst_substitute): When skipping the first
+	rpath element also skip the following colon.
+	(expand_dynamic_string_token): Add is_path parameter and pass
+	down to DL_DST_REQUIRED and _dl_dst_substitute.
+	(decompose_rpath): Call expand_dynamic_string_token with
+	non-zero is_path.  Ignore empty rpaths.
+	(_dl_map_object_from_fd): Call expand_dynamic_string_token
+	with zero is_path.
 
 2011-03-06  Ulrich Drepper  <drepper@gmail.com>
 
