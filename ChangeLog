2011-02-03  Andreas Schwab  <schwab@redhat.com>

<<<<<<< HEAD
	* login/programs/pt_chown.c (main): Check for valid file
	descriptor instead of privileges.  Be careful to drop all
	capabilities when not needed.
=======
	* sysdeps/unix/sysv/linux/sparc/bits/socket.h: Sync with
	sysdeps/unix/sysv/linux/bits/socket.h.

2011-01-30  Samuel Thibault  <samuel.thibault@ens-lyon.org>

	* bits/sched.h (__CPU_ZERO, __CPU_SET, __CPU_CLR, __CPU_ISSET)
	(__CPU_COUNT): Remove old macros.
	(__CPU_ZERO_S, __CPU_SET_S, __CPU_CLR_S, __CPU_ISSET_S)
	(__CPU_COUNT, __CPU_EQUAL_S, __CPU_OP_S, __CPU_ALLOC_SIZE)
	(__CPU_ALLOC, __CPU_FREE): Add macros.
	(__sched_cpualloc, __sched_cpufree): Add declarations.

2011-02-05  Ulrich Drepper  <drepper@gmail.com>

	* nscd/nscd-client.h: Define MAX_TIMEOUT_VALUE.
	(struct datahead): Reuse 32 bits of the alignment for a TTL field.
	* nscd/aicache.c (addhstaiX): Return timeout of added value.
	(readdhstai): Return value of addhstaiX call.
	* nscd/grpcache.c (cache_addgr): Return timeout of added value.
	(addgrbyX): Return value returned by cache_addgr.
	(readdgrbyname): Return value returned by addgrbyX.
	(readdgrbygid): Likewise.
	* nscd/pwdcache.c (cache_addpw): Return timeout of added value.
	(addpwbyX): Return value returned by cache_addpw.
	(readdpwbyname): Return value returned by addhstbyX.
	(readdpwbyuid): Likewise.
	* nscd/servicescache.c (cache_addserv): Return timeout of added value.
	(addservbyX): Return value returned by cache_addserv.
	(readdservbyname): Return value returned by addservbyX:
	(readdservbyport): Likewise.
	* nscd/hstcache.c (cache_addhst): Return timeout of added value.
	(addhstbyX): Return value returned by cache_addhst.
	(readdhstbyname): Return value returned by addhstbyX.
	(readdhstbyaddr): Likewise.
	(readdhstbynamev6): Likewise.
	(readdhstbyaddrv6): Likewise.
	* nscd/initgrcache.c (addinitgroupsX): Return timeout of added value.
	(readdinitgroups): Return value returned by addinitgroupsX.
	* nscd/cache.c (readdfcts): Change return value of functions to time_t.
	(prune_cache): Keep track of timeout value of re-added entries.
	* nscd/connections.c (nscd_run_prune): Use MAX_TIMEOUT_VALUE.
	* nscd/nscd.h: Adjust prototypes of readd* functions.

2011-02-04  Roland McGrath  <roland@redhat.com>

	* nis/nis_server.c (nis_servstate): Use the right name for 0.
	(nis_stats): Likewise.
	* nis/nis_modify.c (nis_modify): Likewise.
	* nis/nis_remove.c (nis_remove): Likewise.
	* nis/nis_add.c (nis_add): Likewise.

	* elf/dl-object.c (_dl_new_object): Remove unused variable L.

	* posix/fnmatch_loop.c: Add some consts.

	* sysdeps/x86_64/multiarch/memset-x86-64.S: Add an #undef.

2011-02-02  H.J. Lu  <hongjiu.lu@intel.com>

	[BZ #12460]
	* config.make.in (config-cflags-novzeroupper): Define.
	* configure.in: Substitute libc_cv_cc_novzeroupper.
	* elf/Makefile (AVX-CFLAGS): Define.
	(CFLAGS-tst-audit4.c): Replace -mavx with $(AVX-CFLAGS).
	(CFLAGS-tst-auditmod4a.c): Likewise.
	(CFLAGS-tst-auditmod4b.c): Likewise.
	(CFLAGS-tst-auditmod6b.c): Likewise.
	(CFLAGS-tst-auditmod6c.c): Likewise.
	(CFLAGS-tst-auditmod7b.c): Likewise.
	* sysdeps/i386/configure.in: Check -mno-vzeroupper.

2011-02-02  Ulrich Drepper  <drepper@gmail.com>

	* elf/dl-runtime.c (_dl_call_pltexit): Pass correct address of the
	function to the callback.
	Patch partly by Jiri Olsa <jolsa@redhat.com>.

2011-02-02  Andreas Schwab  <schwab@redhat.com>

	* shadow/sgetspent.c: Check return value of __sgetspent_r instead
	of errno.

2011-01-19  Ulrich Drepper  <drepper@gmail.com>

	[BZ #11724]
	* elf/dl-deps.c (_dl_map_object_deps): Rewrite sorting determining order
	of constructors.
	* elf/dl-fini.c (_dl_sort_fini): Rewrite sorting determining order
	of destructors.
	(_dl_fini): Don't call _dl_sort_fini if there is only one object.

	[BZ #11724]
	* elf/Makefile: Add rules to build and run new test.
	* elf/tst-initorder.c: New file.
	* elf/tst-initorder.exp: New file.
	* elf/tst-initordera1.c: New file.
	* elf/tst-initordera2.c: New file.
	* elf/tst-initordera3.c: New file.
	* elf/tst-initordera4.c: New file.
	* elf/tst-initorderb1.c: New file.
	* elf/tst-initorderb2.c: New file.
	* elf/tst-order-a1.c: New file.
	* elf/tst-order-a2.c: New file.
	* elf/tst-order-a3.c: New file.
	* elf/tst-order-a4.c: New file.
	* elf/tst-order-b1.c: New file.
	* elf/tst-order-b2.c: New file.
	* elf/tst-order-main.c: New file.
	New test case by George Gensure <werkt0@gmail.com>.
>>>>>>> edf9294e

2010-10-01  Andreas Schwab  <schwab@redhat.com>

	* sysdeps/posix/getaddrinfo.c (gaih_inet): Don't discard result of
	decoding ACE if AI_CANONIDN.

2011-01-18  Ulrich Drepper  <drepper@gmail.com>

	* elf/Makefile: Build IFUNC tests unless multi-arch = no.

2011-01-17  Ulrich Drepper  <drepper@gmail.com>

	* version.h (RELEASE): Bump for 2.13 release.
	* include/features.h: (__GLIBC_MINOR__): Bump to 13.

	* io/fcntl.h: Define AT_NO_AUTOMOUNT.

	* sysdeps/unix/sysv/linux/i386/bits/mman.h: Define MADV_HUGEPAGE and
	MADV_NOHUGEPAGE.
	* sysdeps/unix/sysv/linux/ia64/bits/mman.h: Likewise.
	* sysdeps/unix/sysv/linux/powerpc/bits/mman.h: Likewise.
	* sysdeps/unix/sysv/linux/s390/bits/mman.h: Likewise.
	* sysdeps/unix/sysv/linux/sh/bits/mman.h: Likewise.
	* sysdeps/unix/sysv/linux/sparc/bits/mman.h: Likewise.
	* sysdeps/unix/sysv/linux/x86_64/bits/mman.h: Likewise.

	* posix/getconf.c: Update copyright year.
	* catgets/gencat.c: Likewise.
	* csu/version.c: Likewise.
	* debug/catchsegv.sh: Likewise.
	* debug/xtrace.sh: Likewise.
	* elf/ldconfig.c: Likewise.
	* elf/ldd.bash.in: Likewise.
	* elf/sprof.c (print_version): Likewise.
	* iconv/iconv_prog.c: Likewise.
	* iconv/iconvconfig.c: Likewise.
	* locale/programs/locale.c: Likewise.
	* locale/programs/localedef.c: Likewise.
	* malloc/memusage.sh: Likewise.
	* malloc/mtrace.pl: Likewise.
	* nscd/nscd.c (print_version): Likewise.
	* nss/getent.c: Likewise.

	* sysdeps/unix/sysv/linux/bits/socket.h: Define AF_CAIF, AF_ALG,
	PF_CAIF, and PF_ALG.
	* sysdeps/unix/sysv/linux/sparc/bits/socket.h: Likewise.

2011-01-16  Andreas Schwab  <schwab@linux-m68k.org>

	* elf/Makefile (tlsmod17a-modules, tlsmod18a-modules): Define.
	(modules-names): Use them.
	(ifunc-test-modules, ifunc-pie-tests): Define.
	(extra-test-objs): Add tlsmod17a-modules, tlsmod18a-modules,
	tst-pie1, ifunc-test-modules and ifunc-pie-tests objects.
	(test-extras): Likewise.
	($(patsubst %,$(objpfx)%.os,$(tlsmod17a-modules))): Use
	$(compile-command.c).
	($(patsubst %,$(objpfx)%.os,$(tlsmod18a-modules))): Likewise.
	(all-built-dso): Define.
	(check-textrel.out, check-execstack.out): Depend on it.

	* configure.in: Don't override --enable-multi-arch.

2011-01-15  Ulrich Drepper  <drepper@gmail.com>

	[BZ #6812]
	* nscd/hstcache.c (tryagain): Define.
	(cache_addhst): Return tryagain not notfound for temporary errors.
	(addhstbyX): Also set h_errno to TRY_AGAIN when memory allocation
	failed.

2011-01-14  Ulrich Drepper  <drepper@gmail.com>

	[BZ #10563]
	* sysdeps/unix/sysv/linux/i386/setgroups.c: Use INLINE_SETXID_SYSCALL
	to make the syscall.
	* sysdeps/unix/sysv/linux/setgroups.c: New file.

	[BZ #12378]
	* posix/fnmatch_loop.c (FCT): When matching '[' keep track of beginning
	and fall back to matching as normal character if the string ends before
	the matching ']' is found.  This is what POSIX requires.
	* posix/testfnm.c: Adjust test result.
	* posix/globtest.sh: Adjust test result.  Add new test.
	* posix/tst-fnmatch.input: Likewise.
	* posix/tst-fnmatch2.c: Add new test.

2010-12-28  Andreas Schwab  <schwab@linux-m68k.org>

	* elf/Makefile (check-execstack): Revert last change.  Depend on
	check-execstack.h.
	(check-execstack.h): New target.
	(generated): Add check-execstack.h.
	* elf/check-execstack.c: Include "check-execstack.h".
	(main): Revert last change.
	(handle_file): Return zero if GNU_STACK is absent and
	DEFAULT_STACK_PERMS doesn't include PF_X.

2011-01-13  Ulrich Drepper  <drepper@gmail.com>

	* sysdeps/posix/spawni.c (__spawni): Don't fail if close file action
	in child fails because the descriptor is already closed.
	* include/sys/resource.h: Add libc_hidden_proto for getrlimit64.
	* sysdeps/unix/sysv/linux/getrlimit64.c: Add libc_hidden_def.
	* sysdeps/unix/sysv/linux/i386/getrlimit64.c: Likewise.

	[BZ #12397]
	* sysdeps/unix/sysv/linux/mkdirat.c (mkdirat): Fix handling of missing
	syscall.

	[BZ #10484]
	* nss/nss_files/files-hosts.c (HOST_DB_LOOKUP): Handle overflows of
	temporary buffer used to handle multi lookups locally.
	* include/alloca.h: Add libc_hidden_proto for __libc_alloca_cutoff.

2011-01-12  Ulrich Drepper  <drepper@gmail.com>

	* elf/dl-dst.h (DL_DST_REQUIRED): Allow l_origin to be NULL when
	loader is ld.so.

2011-01-10  Paul Pluzhnikov  <ppluzhnikov@google.com>

	* sysdeps/i386/Makefile: stdlib/cxa_finalize.c needs 16-byte stack
	alignment for SSE2.

2011-01-12  Ulrich Drepper  <drepper@gmail.com>

	[BZ #12394]
	* stdio-common/printf_fp.c (__printf_fp): Add more room for grouping
	characters.  When rounding increased number of integer digits recompute
	number of groups.
	* stdio-common/tst-grouping.c: New file.
	* stdio-common/Makefile: Add rules to build and run tst-grouping.

2011-01-09  Ulrich Drepper  <drepper@gmail.com>

	* sysdeps/i386/bits/select.h: Don't use asm code for __FD_SET,
	__FD_CLR, and __FS_ISSET.  gcc generates better code on its own.

	* sysdeps/x86_64/bits/select.h: Mark value of __FD_SET and __FD_CLR as
	void.
	* bits/select.h: Likewise.

2011-01-08  Ulrich Drepper  <drepper@gmail.com>

	* po/ja.po: Update from translation team.

2011-01-04  David S. Miller  <davem@sunset.davemloft.net>

	[BZ #11155]
	* sysdeps/unix/sysv/linux/sparc/sparc64/fxstat.c: Use i386's
	implementation just like for lxstat, fxstatat, et al.

2010-12-27  Jim Meyering  <meyering@redhat.com>

	[BZ #12348]
	* posix/regexec.c (build_trtable): Return failure indication upon
	calloc failure.  Otherwise, re_search_internal could infloop on OOM.

2010-12-25  Ulrich Drepper  <drepper@gmail.com>

	[BZ #12201]
	* sysdeps/unix/sysv/linux/getrlimit64.c: New file.
	* sysdeps/unix/sysv/linux/setrlimit64.c: New file.
	* sysdeps/unix/sysv/linux/i386/getrlimit64.c: Use ../getrlimit64.c.
	* sysdeps/unix/sysv/linux/kernel-features.h: Define __ASSUME_PRLIMIT64.

	[BZ #12207]
	* malloc/malloc.c (do_check_malloc_state): Use fastbin macro.

	[BZ #12204]
	* string/xpg-strerror.c (__xpg_strerror_r): Return error code, not -1.
	* sysdeps/mach/xpg-strerror.c (__xpg_strerror_r): Likewise.

2010-12-15  H.J. Lu  <hongjiu.lu@intel.com>

	* config.h.in (NO_CTORS_DTORS_SECTIONS): Define.
	* configure.in: Define NO_CTORS_DTORS_SECTIONS if linker
	script has SORT_BY_INIT_PRIORITY.
	* elf/sofini.c: Remove `.ctors' and `.dtors' sections if
	NO_CTORS_DTORS_SECTIONS is defined.
	* elf/soinit.c: Likewise.
	* sysdeps/i386/init-first.c: Don't call __libc_global_ctors if
	NO_CTORS_DTORS_SECTIONS is defined.
	* sysdeps/mach/hurd/i386/init-first.c: Likewise.
	* sysdeps/mach/hurd/powerpc/init-first.c: Likewise.
	* sysdeps/sh/init-first.c: Likewise.
	* sysdeps/unix/sysv/linux/init-first.c: Likewise.

2010-12-24  Ulrich Drepper  <drepper@gmail.com>

	* stdio-common/vfprintf.c (vfprintf): If printf handlers are installed
	always use the slow path.

2010-12-15  Ryan S. Arnold  <rsa@us.ibm.com>

	* elf/Makefile: (check-execstack): Replace $(native-compile) with a
	similar rule which adds the sysdep directories to the header search in
	order to pick up the correct platform stackinfo.h.
	* elf/check-execstack.c (main): Check DEFAULT_STACK_PERMS for PF_X and
	perform test if it is, otherwise return successfully without testing.
	* elf/dl-load.c (_dl_map_object_from_fd): Source stack_flags from
	DEFAULT_STACK_PERMS define in stackinfo.h.
	* elf/dl-support.c (_dl_stack_flags): Source from DEFAULT_STACK_PERMS
	defined in stackinfo.h.
	* elf/rtld.c (_dl_starting_up): Source ._dl_stack_flags from
	DEFAULT_STACK_PERMS defined in stackinfo.h.
	* sysdeps/i386/stackinfo.h: Define DEFAULT_STACK_PERMS with PF_X.
	* sysdeps/ia64/stackinfo.h: Likewise.
	* sysdeps/s390/stackinfo.h: Likewise.
	* sysdeps/sh/stackinfo.h: Likewise.
	* sysdeps/sparc/stackinfo.h: Likewise.
	* sysdeps/x86_64/stackinfo.h: Likewise.
	* sysdeps/powerpc/stackinfo.h: Define DEFAULT_STACK_PERMS without
	PF_X for powerpc64.  Retain PF_X for powerpc32.

2010-12-19  Ulrich Drepper  <drepper@gmail.com>

	* sysdeps/unix/readdir_r.c (__READDIR_R): Compute reclen more
	accurately.
	* sysdeps/unix/sysv/linux/wordsize-64/readdir_r.c: Define
	GETDENTS_64BIT_ALIGNED.

2010-12-14  Ulrich Drepper  <dreper@gmail.com>

	* sysdeps/i386/i686/multiarch/strcmp.S: Undo accidental checkin.

2010-12-10  Andreas Schwab  <schwab@redhat.com>

	* wcsmbs/wchar.h (wcpcpy, wcpncpy): Only declare under
	_GNU_SOURCE.

	* wcsmbs/wchar.h (wcpcpy, wcpncpy): Add __restrict.
	* wcsmbs/bits/wchar2.h (__wmemmove_chk_warn, wmemmove, wmemset):
	Remove __restrict.
	(wcscpy, __wcpcpy_chk, __wcpcpy_alias, wcpcpy, wcsncpy, wcpncpy)
	(wcscat, wcsncat, __wcrtomb_chk, wcrtomb): Add __restrict.

2010-12-09  Ulrich Drepper  <drepper@gmail.com>

	[BZ #11655]
	* stdlib/msort.c (qsort_r): Make sure both phys_pages and pagesize
	are initialized.

2010-12-09  Jakub Jelinek  <jakub@redhat.com>

	* string/bits/string3.h (memmove, bcopy): Remove __restrict.

2010-12-03  Ulrich Drepper  <drepper@gmail.com>

	* po/it.po: Update from translation team.

2010-12-01  H.J. Lu  <hongjiu.lu@intel.com>

	* sysdeps/i386/i686/multiarch/strcmp-ssse3.S (STRCMP): Remove
	unused codes.

2010-11-30  Ulrich Drepper  <drepper@gmail.com>

	* sysdeps/i386/fpu/libm-test-ulps: Relax ynf(10,0.75) test expectations.

2010-11-24  Andreas Schwab  <schwab@redhat.com>

	* resolv/nss_dns/dns-host.c (getanswer_r): Don't handle ttl == 0
	specially.
	(gaih_getanswer_slice): Likewise.

2010-10-20  Jakub Jelinek  <jakub@redhat.com>

	* sysdeps/ieee754/ldbl-128/s_fmal.c (__fmal): Fix up inline asm.

2010-05-31  Petr Baudis  <pasky@suse.cz>

	[BZ #11149]
	* elf/ldconfig.c (main): Allow aux_cache_file open()ing to fail
	silently even in the chroot mode.

2010-11-22  Ulrich Drepper  <drepper@gmail.com>

	* nis/nss_compat/compat-initgroups.c (internal_getgrent_r): Optimize
	last patch a bit.  Pretty printing

2010-05-31  Petr Baudis <pasky@suse.cz>

	[BZ #10085]
	* nis/nss_compat/compat-initgroups.c (internal_getgrent_r): Fix
	initialization of skip_initgroups_dyn.

2010-11-19  Ulrich Drepper  <drepper@gmail.com>

	* sysdeps/unix/sysv/linux/i386/bits/mman.h: Define MAP_HUGETLB.
	* sysdeps/unix/sysv/linux/x86_64/bits/mman.h: Likewise.

2010-11-16  Ulrich Drepper  <drepper@gmail.com>

	* sysdeps/unix/sysv/linux/sys/swap.h (SWAP_FLAG_DISCARD): Define.

2010-12-13  Andreas Schwab  <schwab@redhat.com>

	* elf/dl-object.c (_dl_new_object): Ignore origin of privileged
	program.

2010-11-11  Andreas Schwab  <schwab@redhat.com>

	* posix/fnmatch_loop.c (NEW_PATTERN): Fix use of alloca.
	* posix/Makefile (tests): Add $(objpfx)tst-fnmatch-mem.
	(tst-fnmatch-ENV): Set MALLOC_TRACE.
	($(objpfx)tst-fnmatch-mem): New rule.
	(generated): Add tst-fnmatch-mem and tst-fnmatch.mtrace.
	* posix/tst-fnmatch.c (main): Call mtrace.

2010-11-11  H.J. Lu  <hongjiu.lu@intel.com>

	* sysdeps/x86_64/multiarch/init-arch.c (__init_cpu_features):
	Support Intel processor model 6 and model 0x2c.

2010-11-10  Luis Machado  <luisgpm@br.ibm.com>

	* sysdeps/ieee754/ldbl-128ibm/e_sqrtl.c (__ieee754_sqrtl): Force
	  signed comparison.

2010-11-09  H.J. Lu  <hongjiu.lu@intel.com>

	[BZ #12205]
	* string/test-strncasecmp.c (check_result): New function.
	(do_one_test): Use it.
	(check1): New function.
	(test_main): Use it.
	* sysdeps/i386/i686/multiarch/strcmp.S (nibble_ashr_use_sse4_2_exit):
	Support strcasecmp and strncasecmp.

2010-11-08  Ulrich Drepper  <drepper@gmail.com>

	[BZ #12194]
	* sysdeps/i386/bits/byteswap.h: Avoid warning in __bswap_16.
	* sysdeps/x86_64/bits/byteswap.h: Likewise.

2010-11-07  H.J. Lu  <hongjiu.lu@intel.com>

	* sysdeps/x86_64/memset.S: Check USE_MULTIARCH and USE_SSE2 for
	IFUNC support.
	* sysdeps/x86_64/multiarch/Makefile (sysdep_routines): Add
	memset-x86-64.
	* sysdeps/x86_64/multiarch/bzero.S: New file.
	* sysdeps/x86_64/multiarch/cacheinfo.c: New file.
	* sysdeps/x86_64/multiarch/memset-x86-64.S: New file.
	* sysdeps/x86_64/multiarch/memset.S: New file.
	* sysdeps/x86_64/multiarch/memset_chk.S: New file.
	* sysdeps/x86_64/multiarch/init-arch.c (__init_cpu_features):
	Set bit_Prefer_SSE_for_memop for Intel processors.
	* sysdeps/x86_64/multiarch/init-arch.h (bit_Prefer_SSE_for_memop):
	Define.
	(index_Prefer_SSE_for_memop): Define.
	(HAS_PREFER_SSE_FOR_MEMOP): Define.

2010-11-04  Luis Machado  <luisgpm@br.ibm.com>

	* sysdeps/powerpc/powerpc32/power7/mempcpy.S: New file.
	* sysdeps/powerpc/powerpc64/power7/mempcpy.S: New file.

2010-11-03  H.J. Lu  <hongjiu.lu@intel.com>

	[BZ #12191]
	* sysdeps/i386/i686/cacheinfo.c (__x86_64_raw_data_cache_size): New.
	(__x86_64_raw_data_cache_size_half): Likewise.
	(__x86_64_raw_shared_cache_size): Likewise.
	(__x86_64_raw_shared_cache_size_half): Likewise.

	* sysdeps/x86_64/cacheinfo.c (__x86_64_raw_data_cache_size): New.
	(__x86_64_raw_data_cache_size_half): Likewise.
	(__x86_64_raw_shared_cache_size): Likewise.
	(__x86_64_raw_shared_cache_size_half): Likewise.
	(init_cacheinfo): Set __x86_64_raw_data_cache_size,
	__x86_64_raw_data_cache_size_half, __x86_64_raw_shared_cache_size
	and __x86_64_raw_shared_cache_size_half.  Round
	__x86_64_data_cache_size_half, __x86_64_data_cache_size
	__x86_64_shared_cache_size_half and __x86_64_shared_cache_size,
	to multiple of 256 bytes.

2010-11-03  Ulrich Drepper  <drepper@gmail.com>

	[BZ #12167]
	* sysdeps/unix/sysv/linux/ttyname.c (ttyname): Recognize new mangling
	of inacessible symlinks.  Verify result of symlink before returning it.
	* sysdeps/unix/sysv/linux/ttyname_r.c (__ttyname_r): Likewise.
	Patch mostly by Miklos Szeredi <miklos@szeredi.hu>.

2010-10-28  Erich Ritz  <erichritz@gmail.com>

	* math/math.h (isinf): Fix typo in comment.

2010-11-01  Ulrich Drepper  <drepper@gmail.com>

	* po/da.po: Update from translation team.

2010-10-26  Ulrich Drepper  <drepper@gmail.com>

	* elf/rtld.c (dl_main): Move assertion after the point where rtld map
	is added to the list.

2010-10-20  Andreas Krebbel  <Andreas.Krebbel@de.ibm.com>
	    Ulrich Drepper  <drepper@gmail.com>

	* elf/dl-object.c (_dl_new_object): Don't append the new object to
	the global list here.  Move code to...
	(_dl_add_to_namespace_list): ...here.  New function.
	* elf/rtld.c (dl_main): Invoke _dl_add_to_namespace_list.
	* sysdeps/generic/ldsodefs.h (_dl_add_to_namespace_list): Declare.
	* elf/dl-load.c (lose): Don't remove the element from the list.
	(_dl_map_object_from_fd): Invoke _dl_add_to_namespace_list.
	(_dl_map_object): Likewise.

2010-10-25  Ulrich Drepper  <drepper@gmail.com>

	[BZ #12159]
	* sysdeps/x86_64/multiarch/strchr.S: Fix propagation of search byte
	into all bytes of SSE register.
	Patch by Richard Li <richardpku@gmail.com>.

2010-10-24  Ulrich Drepper  <drepper@gmail.com>

	[BZ #12140]
	* malloc/malloc.c (_int_free): Fill correct number of bytes when
	perturbing.

2010-10-20  Michael B. Brutman  <brutman@us.ibm.com>

	* sysdeps/powerpc/dl-procinfo.c: Add support for ppca2 platform
	* sysdeps/powerpc/dl-procinfo.h: Add support for ppca2 platform
	* sysdeps/powerpc/powerpc32/a2/memcpy.S: New file.
	* sysdeps/powerpc/powerpc64/a2/memcpy.S: Likewise.
	* sysdeps/unix/sysv/linux/powerpc/powerpc32/a2/Implies: New
	submachine.
	* sysdeps/unix/sysv/linux/powerpc/powerpc64/a2/Implies: Likewise.

2010-10-22  Andreas Schwab  <schwab@redhat.com>

	* include/dlfcn.h (__RTLD_SECURE): Define.
	* elf/dl-load.c (_dl_map_object): Remove preloaded parameter.  Use
	mode & __RTLD_SECURE instead.
	(open_path): Rename preloaded parameter to secure.
	* sysdeps/generic/ldsodefs.h (_dl_map_object): Adjust declaration.
	* elf/dl-open.c (dl_open_worker): Adjust call to _dl_map_object.
	* elf/dl-deps.c (openaux): Likewise.
	* elf/rtld.c (struct map_args): Remove is_preloaded.
	(map_doit): Don't use it.
	(dl_main): Likewise.
	(do_preload): Use __RTLD_SECURE instead of is_preloaded.
	(dlmopen_doit): Add __RTLD_SECURE to mode bits.

2010-09-09  Andreas Schwab  <schwab@redhat.com>

	* Makeconfig (sysd-rules-patterns): Add rtld-%:rtld-%.
	(sysd-rules-targets): Remove duplicates.
	* elf/rtld-Rules ($(objpfx)rtld-%.os): Add pattern rules with
	rtld-%.$o dependency.

2010-10-18  Andreas Schwab  <schwab@redhat.com>

	* elf/dl-open.c (dl_open_worker): Don't expand DST here, let
	_dl_map_object do it.

2010-10-19  Ulrich Drepper  <drepper@gmail.com>

	* sysdeps/i386/bits/mathdef.h (FP_FAST_FMA): If the GCC 4.6 port has
	fast fma builtins, define the macros in the C99 standard.
	(FP_FAST_FMAF): Likewise.
	(FP_FAST_FMAL): Likewise.
	* sysdeps/x86_64/bits/mathdef.h: Likewise.

	* bits/mathdef.h: Update copyright year.
	* sysdeps/powerpc/bits/mathdef.h: Likewise.

2010-10-19  Michael Meissner  <meissner@linux.vnet.ibm.com>

	* bits/mathdef.h (FP_FAST_FMA): If the GCC 4.6 port has fast fma
	builtins, define the macros in the C99 standard.
	(FP_FAST_FMAF): Likewise.
	(FP_FAST_FMAL): Likewise.
	* sysdeps/powerpc/bits/mathdef.h (FP_FAST_FMA): Define, ppc as
	multiply/add.
	(FP_FAST_FMAF): Likewise.

2010-10-15  Jakub Jelinek  <jakub@redhat.com>

	[BZ #3268]
	* math/libm-test.inc (fma_test): Some new testcases.
	* sysdeps/ieee754/ldbl-128/s_fmal.c: New file.
	* sysdeps/ieee754/ldbl-96/s_fma.c (__fma): Fix fma with finite x and
	y and infinite z.  Do multiplication by C already in long double.
	* sysdeps/ieee754/ldbl-96/s_fmal.c: New file.
	* sysdeps/ieee754/dbl-64/s_fma.c (__fma): Fix fma with finite x and
	y and infinite z.  Do bitwise or of inexact bit into u.d.
	* sysdeps/ieee754/ldbl-64-128/s_fmal.c: New file.
	* sysdeps/i386/fpu/s_fmaf.S: Removed.
	* sysdeps/i386/fpu/s_fma.S: Removed.
	* sysdeps/i386/fpu/s_fmal.S: Removed.

2010-10-16  Jakub Jelinek  <jakub@redhat.com>

	[BZ #3268]
	* math/libm-test.inc (fma_test): Add IEEE quad long double fmal tests.
	* sysdeps/ieee754/ldbl-128/s_fmal.c (__fmal): Ensure a1 + u.d
	computation is not scheduled after fetestexcept.  Fix value
	of minimum denormal long double.

2010-10-14  Jakub Jelinek  <jakub@redhat.com>

	[BZ #3268]
	* math/libm-test.inc (fma_test): Add some more tests.
	* sysdeps/ieee754/dbl-64/s_fma.c (__fma): Handle underflows
	correctly.

2010-10-15  Andreas Schwab  <schwab@redhat.com>

	* scripts/data/localplt-s390-linux-gnu.data: New file.
	* scripts/data/localplt-s390x-linux-gnu.data: New file.

2010-10-13  Jakub Jelinek  <jakub@redhat.com>

	[BZ #3268]
	* math/libm-test.inc (fma_test): Some more fmaf and fma tests.
	* sysdeps/i386/i686/multiarch/s_fma.c: Include ldbl-96 version
	instead of dbl-64.
	* sysdeps/i386/fpu/bits/mathinline.h (fma, fmaf, fmal): Remove
	inlines.
	* sysdeps/ieee754/ldbl-96/s_fma.c: New file.
	* sysdeps/ieee754/dbl-64/s_fma.c (__fma): Fix exponent adjustment
	if one of x and y is very large and the other is subnormal.
	* sysdeps/s390/fpu/s_fmaf.c: New file.
	* sysdeps/s390/fpu/s_fma.c: New file.
	* sysdeps/powerpc/fpu/s_fmaf.S: New file.
	* sysdeps/powerpc/fpu/s_fma.S: New file.
	* sysdeps/powerpc/powerpc32/fpu/s_fma.S: New file.
	* sysdeps/powerpc/powerpc64/fpu/s_fma.S: New file.
	* sysdeps/unix/sysv/linux/s390/fpu/s_fma.c: New file.

2010-10-12  Jakub Jelinek  <jakub@redhat.com>

	[BZ #3268]
	* math/libm-test.inc (fma_test): Add some more fmaf tests, add
	fma tests.
	* sysdeps/ieee754/dbl-64/s_fmaf.c (__fmaf): Fix Inf/Nan check.
	* sysdeps/ieee754/dbl-64/s_fma.c: New file.
	* sysdeps/i386/i686/multiarch/s_fma.c: Include
	sysdeps/ieee754/dbl-64/s_fma.c instead of math/s_fma.c.
	* sysdeps/x86_64/multiarch/s_fma.c: Likewise.
	* sysdeps/ieee754/ldbl-opt/s_fma.c: Likewise.
	* sysdeps/ieee754/ldbl-128/s_fma.c: New file.

2010-10-12  Ulrich Drepper  <drepper@redhat.com>

	[BZ #12078]
	* posix/regcomp.c (parse_branch): One more memory leak plugged.
	* posix/bug-regex31.input: Add test case.

2010-10-11  Ulrich Drepper  <drepper@gmail.com>

	* posix/bug-regex31.c: Rewrite to run multiple tests from stdin.
	* posix/bug-regex31.input: New file.

	[BZ #12078]
	* posix/regcomp.c (parse_branch): Free memory when allocation failed.
	(parse_sub_exp): Fix last change, use postorder.

	* posix/bug-regex31.c: New file.
	* posix/Makefile: Add rules to build and run bug-regex31.

	* posix/regcomp.c (parse_bracket_exp): Add missing re_free calls.

	[BZ #12078]
	* posix/regcomp.c (parse_sub_exp): Free tree data when it is not used.

	[BZ #12108]
	* stdio-common/psiginfo.c (psiginfo): Don't expext SIGRTMIN..SIGRTMAX
	to have entries in sys_siglist.

	[BZ #12093]
	* sysdeps/unix/sysv/linux/check_pf.c (__check_pf): ->ifa_addr might
	be NULL.

2010-10-07  Jakub Jelinek  <jakub@redhat.com>

	[BZ #3268]
	* math/libm-test.inc (fma_test): Add 2 fmaf tests.
	* sysdeps/ieee754/dbl-64/s_fmaf.c: New file.
	* sysdeps/i386/i686/multiarch/s_fmaf.c: Include
	sysdeps/ieee754/dbl-64/s_fmaf.c instead of math/s_fmaf.c.
	* sysdeps/x86_64/multiarch/s_fmaf.c: Likewise.
	* include/fenv.h (feupdateenv, fetestexcept): Add libm_hidden_proto.
	* math/feupdateenv.c (feupdateenv): Add libm_hidden_ver.
	* sysdeps/i386/fpu/feupdateenv.c (feupdateenv): Likewise.
	* sysdeps/powerpc/fpu/feupdateenv.c (feupdateenv): Likewise.
	* sysdeps/x86_64/fpu/feupdateenv.c (feupdateenv): Likewise.
	* sysdeps/sparc/fpu/feupdateenv.c (feupdateenv): Likewise.
	* sysdeps/ia64/fpu/feupdateenv.c (feupdateenv): Add libm_hidden_def.
	* sysdeps/s390/fpu/feupdateenv.c (feupdateenv): Likewise.
	* math/ftestexcept.c (fetestexcept): Likewise.
	* sysdeps/ia64/fpu/ftestexcept.c (fetestexcept): Likewise.
	* sysdeps/i386/fpu/ftestexcept.c (fetestexcept): Likewise.
	* sysdeps/s390/fpu/ftestexcept.c (fetestexcept): Likewise.
	* sysdeps/powerpc/fpu/ftestexcept.c (fetestexcept): Likewise.
	* sysdeps/x86_64/fpu/ftestexcept.c (fetestexcept): Likewise.
	* sysdeps/sparc/fpu/ftestexcept.c (fetestexcept): Likewise.
	* sysdeps/sh/sh4/fpu/ftestexcept.c (fetestexcept): Likewise.

2010-10-11  Ulrich Drepper  <drepper@gmail.com>

	[BZ #12107]
	* stdio-common/psiginfo.c (psiginfo): Terminate all strings with
	newline.

2010-10-06  Ulrich Drepper  <drepper@gmail.com>

	* string/bug-strstr1.c: New file.
	* string/Makefile: Add rules to build and run bug-strstr1.

2010-10-05  Eric Blake  <eblake@redhat.com>

	[BZ #12092]
	* string/str-two-way.h (two_way_long_needle): Always clear memory
	when skipping input due to the shift table.

2010-10-03  Ulrich Drepper  <drepper@gmail.com>

	[BZ #12005]
	* malloc/mcheck.c: Handle large requests.

	[BZ #12077]
	* sysdeps/x86_64/strcmp.S: Fix handling of remaining bytes in buffer
	for strncmp and strncasecmp.
	* string/stratcliff.c: Add tests for strcmp and strncmp.
	* wcsmbs/wcsatcliff.c: Adjust for stratcliff change.

2010-09-28  Nobuhiro Iwamatsu  <iwamatsu@nigauri.org>

	* sysdeps/sh/sh4/fpu/fpu_control.h: Add 'extern "C"' protection to
	__set_fpscr.

2010-09-30  Andreas Jaeger  <aj@suse.de>

	* sysdeps/unix/sysv/linux_fsinfo.h (BTRFS_SUPER_MAGIC): Define.
	(CGROUP_SUPER_MAGIC): Define.
	* sysdeps/unix/sysv/linux/internal_statvfs.c (__statvfs_getflags):
	Handle btrfs and cgroup file systems.
	* sysdeps/unix/sysv/linux/pathconf.c (__statfs_filesize_max):
	Likewise.

2010-09-27  Luis Machado  <luisgpm@br.ibm.com>

	* sysdeps/powerpc/powerpc32/rtld-memset.c: New file.
	* sysdeps/powerpc/powerpc64/rtld-memset.c: New file.

2010-09-29  Andreas Krebbel  <Andreas.Krebbel@de.ibm.com>

	[BZ #12067]
	* sysdeps/s390/s390-32/elf/start.S: Fix address calculation when
	trying to locate the ELF header.

2010-09-27  Andreas Schwab  <schwab@redhat.com>

	[BZ #11611]
	* sysdeps/unix/sysv/linux/internal_statvfs.c (INTERNAL_STATVFS):
	Mask out sign-bit copies when constructing f_fsid.

2010-09-28  Andreas Schwab  <schwab@redhat.com>

	* elf/rtld.c (dl_main): Move setting of GLRO(dl_init_all_dirs)
	before performing relro protection.

2010-09-27  Andreas Schwab  <schwab@redhat.com>

	* include/link.h (struct link_map): Add l_free_initfini.
	* elf/dl-deps.c (_dl_map_object_deps): Set it when assigning
	l_initfini.
	* elf/rtld.c (dl_main): Clear it on all objects loaded on startup.
	* elf/dl-libc.c (free_mem): Free l_initfini if l_free_initfini is
	set.

	[BZ #11561]
	* posix/regcomp.c (parse_bracket_exp): When looking up collating
	elements compare against the byte sequence of it, not its name.

	[BZ #6530]
	* stdio-common/vfprintf.c (process_string_arg): Revert 2000-07-22
	change.

	* nss/nss_files/files-XXX.c (internal_getent): Declare linebuflen
	as size_t.

	* sysdeps/i386/i686/multiarch/strspn.S (ENTRY): Add missing
	backslash.

2010-09-24  Petr Baudis <pasky@suse.cz>

	* debug/stack_chk_fail_local.c: Add missing licence exception.
	* debug/warning-nop.c: Likewise.

2010-09-15  Joseph Myers  <joseph@codesourcery.com>

	* sysdeps/unix/sysv/linux/getdents.c (__GETDENTS): When
	implementing getdents64 using getdents syscall, set d_type if
	__ASSUME_GETDENTS32_D_TYPE.

2010-09-16  Andreas Schwab  <schwab@redhat.com>

	* elf/dl-close.c (free_slotinfo, free_mem): Move to...
	* elf/dl-libc.c (free_slotinfo, free_mem): ... here.

2010-09-21  Ulrich Drepper  <drepper@redhat.com>

	[BZ #12037]
	* posix/unistd.h: Undo change of feature selection for ftruncate from
	2010-01-11.

2010-09-20  Ulrich Drepper  <drepper@redhat.com>

	* sysdeps/x86_64/strcmp.S: Fix another typo in x86-64 strncasecmp limit
	detection.

2010-09-20  Andreas Schwab  <schwab@redhat.com>

	* sysdeps/unix/sysv/linux/sparc/sparc32/syscalls.list: Add
	fanotify_mark.
	* sysdeps/unix/sysv/linux/s390/s390-32/syscalls.list: Likewise.

2010-09-14  Andreas Schwab  <schwab@redhat.com>

	* sysdeps/s390/s390-32/__longjmp.c (__longjmp): Define register
	variables after CHECK_SP call.
	* sysdeps/s390/s390-64/__longjmp.c (__longjmp): Likewise.

2010-09-13  Andreas Schwab  <schwab@redhat.com>
	    Ulrich Drepper  <drepper@redhat.com>

	* elf/rtld.c (dl_main): Set GLRO(dl_init_all_dirs) just before
	re-relocationg ld.so.
	* elf/dl-support.c (_dl_non_dynamic_init): And here after the
	_dl_init_paths call.
	* elf/dl-load.c (_dl_init_paths).  Don't set GLRO(dl_init_all_dirs)
	here anymore.

2010-09-14  Ulrich Drepper  <drepper@redhat.com>

	* resolv/res_init.c (__res_vinit): Count the default server we added.

2010-09-08  Chung-Lin Tang  <cltang@codesourcery.com>
	    Ulrich Drepper  <drepper@redhat.com>

	[BZ #11968]
	* sysdeps/unix/sysv/linux/x86_64/____longjmp_chk.S
	(____longjmp_chk): Use %ebx for saving value across system call.
	Add unwind info.

2010-09-06  Andreas Schwab  <schwab@redhat.com>

	* manual/Makefile: Don't mix pattern rules with normal rules.

2010-09-05  Andreas Schwab  <schwab@linux-m68k.org>

	* debug/vdprintf_chk.c (__vdprintf_chk): Remove undefined
	operation.
	* libio/iofdopen.c (_IO_new_fdopen): Likewise.
	* libio/iofopncook.c (_IO_cookie_init): Likewise.
	* libio/iovdprintf.c (_IO_vdprintf): Likewise.
	* libio/oldiofdopen.c (_IO_old_fdopen): Likewise.
	* sysdeps/powerpc/powerpc64/dl-machine.h (elf_machine_rela):
	Likewise.

2010-09-04  Ulrich Drepper  <drepper@redhat.com>

	[BZ #11979]
	* iconvdata/gconv-modules: Remove EBCDIC-CP-AR2 alias from
	IBM-930, IBM-933, IBM-935, IBM-937, and IBM-939.

2010-09-02  Ulrich Drepper  <drepper@redhat.com>

	* sysdeps/x86_64/add_n.S: Update from GMP 5.0.1.
	* sysdeps/x86_64/addmul_1.S: Likewise.
	* sysdeps/x86_64/lshift.S: Likewise.
	* sysdeps/x86_64/mul_1.S: Likewise.
	* sysdeps/x86_64/rshift.S: Likewise.
	* sysdeps/x86_64/sub_n.S: Likewise.
	* sysdeps/x86_64/submul_1.S: Likewise.

2010-09-01  Samuel Thibault  <samuel.thibault@ens-lyon.org>

	This aligns bits/sched.h onto sysdeps/unix/sysv/linux/bits/sched.h:
	Define __sched_param instead of SCHED_* and sched_param when
	<bits/sched.h> is included with __need_schedparam defined.
	* bits/sched.h [__need_schedparam]
	(SCHED_OTHER, SCHED_FIFO, SCHED_RR, sched_param): Do not define.
	[!__defined_schedparam && (__need_schedparam || _SCHED_H)]
	(__defined_schedparam): Define to 1.
	(__sched_param): New structure, identical to sched_param.
	(__need_schedparam): Undefine.

2010-08-31  Mike Frysinger  <vapier@gentoo.org>

	* sysdeps/unix/sysv/linux/sparc/sys/epoll.h (epoll_create2): Delete.
	(epoll_create1): Declare.

	* sysdeps/unix/sysv/linux/x86_64/sys/epoll.h: Fix typo.

2010-08-31  Andreas Schwab  <schwab@redhat.com>

	[BZ #7066]
	* stdlib/strtod_l.c (____STRTOF_INTERNAL): Fix array overflow when
	shifting retval into place.

2010-09-01  Ulrich Drepper  <drepper@redhat.com>

	* nis/rpcsvc/nis.h: Update copyright notice.
	* nis/rpcsvc/nis.x: Likewise.
	* nis/rpcsvc/nis_callback.h: Likewise.
	* nis/rpcsvc/nis_callback.x: Likewise.
	* nis/rpcsvc/nis_object.x: Likewise.
	* nis/rpcsvc/nis_tags.h: Likewise.
	* nis/rpcsvc/yp.h: Likewise.
	* nis/rpcsvc/yp.x: Likewise.
	* nis/rpcsvc/ypupd.h: Likewise.
	* nis/yp_xdr.c: Likewise.
	* nis/ypupdate_xdr.c: Likewise.

	* sunrpc/pm_getport.c (__libc_rpc_getport): New function.  This is
	mainly the body of pmap_getport.  Add parameters to specify timeouts.
	(pmap_getport): Use __libc_rpc_getport.
	* sunrpc/Versions: Export __libc_rpc_getport with GLIBC_PRIVATE.
	* include/rpc/pmap_clnt.h: Declare __libc_rpc_getport.
	* nis/nis_findserv.c: Remove pmap_getport copy. Use __libc_rpc_getport.

2010-08-31  Andreas Schwab  <schwab@linux-m68k.org>

	* sysdeps/unix/sysv/linux/powerpc/powerpc32/syscalls.list: Add
	fanotify_mark.

2010-08-27  Roland McGrath  <roland@redhat.com>

	* sysdeps/i386/i686/multiarch/Makefile
	(CFLAGS-varshift.c): New variable.

2010-08-27  Ulrich Drepper  <drepper@redhat.com>

	* sysdeps/i386/i686/multiarch/varshift.S: File removed.
	* sysdeps/i386/i686/multiarch/varshift.c: New file.

	* sysdeps/x86_64/multiarch/strlen-no-bsf.S: Move to .text.slow section.

	* sysdeps/x86_64/strlen.S: Minimal code improvement.

2010-08-26  H.J. Lu  <hongjiu.lu@intel.com>

	* sysdeps/x86_64/strlen.S: Unroll the loop.
	* sysdeps/x86_64/multiarch/Makefile (sysdep_routines): Add
	strlen-sse2 strlen-sse2-bsf.
	* sysdeps/x86_64/multiarch/strlen.S ((strlen): Return
	__strlen_no_bsf if bit_Slow_BSF is set.
	(__strlen_sse42): Removed.
	* sysdeps/x86_64/multiarch/strlen-no-bsf.S: New file.
	* sysdeps/x86_64/multiarch/strlen-sse4.S: New file.

2010-08-25  Roland McGrath  <roland@redhat.com>

	* sysdeps/x86_64/multiarch/varshift.S: File removed.
	* sysdeps/x86_64/multiarch/varshift.c: New file.
	* sysdeps/x86_64/multiarch/Makefile (CFLAGS-varshift.c): New variable.
	* sysdeps/x86_64/multiarch/varshift.h: Clean up decls, fix a cast.
	* sysdeps/x86_64/multiarch/memmove.c: Move decls around.
	* sysdeps/x86_64/multiarch/memmove_chk.c: Likewise.

2010-08-25  H.J. Lu  <hongjiu.lu@intel.com>

	* sysdeps/i386/i686/multiarch/Makefile (sysdep_routines): Add
	strlen-sse2 strlen-sse2-bsf.
	* sysdeps/i386/i686/multiarch/strlen.S (strlen): Return
	__strlen_sse2_bsf if bit_Slow_BSF is unset.
	(__strlen_sse2): Removed.
	* sysdeps/i386/i686/multiarch/strlen-sse2-bsf.S: New file.
	* sysdeps/i386/i686/multiarch/strlen-sse2.S: New file.
	* sysdeps/x86_64/multiarch/init-arch.c (__init_cpu_features): Set
	bit_Slow_BSF for Atom.
	* sysdeps/x86_64/multiarch/init-arch.h (bit_Slow_BSF): Define.
	(index_Slow_BSF): Define.
	(HAS_SLOW_BSF): Define.

2010-08-25  Ulrich Drepper  <drepper@redhat.com>

	[BZ #10851]
	* resolv/res_init.c (__res_vinit): When no server address at all
	is given default to loopback.

2010-08-24  Roland McGrath  <roland@redhat.com>

	* configure.in: Remove config-name.h generation.
	* configure: Regenerated.
	* config-name.in: File removed.
	* scripts/config-uname.sh: New file.
	* posix/Makefile (uname.c): Depend on $(objdir)config-name.h.
	($(objdir)config-name.h): New target.

	* sunrpc/rpc_parse.h: Avoid nested comment.

2010-08-24  Richard Henderson  <rth@redhat.com>
	    Ulrich Drepper  <drepper@redhat.com>
	    H.J. Lu  <hongjiu.lu@intel.com>

	* sysdeps/i386/i686/multiarch/Makefile (sysdep_routines): Add varshift.
	* sysdeps/x86_64/multiarch/Makefile (sysdep_routines): Likewise.
	* sysdeps/x86_64/multiarch/strcspn-c.c: Include "varshift.h".
	Replace _mm_srli_si128 with __m128i_shift_right.  Replace
	_mm_alignr_epi8 with _mm_loadu_si128.
	* sysdeps/x86_64/multiarch/strspn-c.c: Likewise.
	* sysdeps/x86_64/multiarch/strstr.c: Include "varshift.h".
	(__m128i_shift_right): Removed.
	* sysdeps/i386/i686/multiarch/varshift.h: New file.
	* sysdeps/i386/i686/multiarch/varshift.S: New file.
	* sysdeps/x86_64/multiarch/varshift.h: New file.
	* sysdeps/x86_64/multiarch/varshift.S: New file.

2010-08-21  Mike Frysinger  <vapier@gentoo.org>

	* configure.in: Move assembler checks to before sysdep dir checking.

2010-08-20  Petr Baudis  <pasky@suse.cz>

	* LICENSES: Sync the sunrpc license.

2010-08-19  Ulrich Drepper  <drepper@redhat.com>

	* sunrpc/auth_des.c: Update copyright notice once again.
	* sunrpc/auth_none.c: Likewise.
	* sunrpc/auth_unix.c: Likewise.
	* sunrpc/authdes_prot.c: Likewise.
	* sunrpc/authuxprot.c: Likewise.
	* sunrpc/bindrsvprt.c: Likewise.
	* sunrpc/clnt_gen.c: Likewise.
	* sunrpc/clnt_perr.c: Likewise.
	* sunrpc/clnt_raw.c: Likewise.
	* sunrpc/clnt_simp.c: Likewise.
	* sunrpc/clnt_tcp.c: Likewise.
	* sunrpc/clnt_udp.c: Likewise.
	* sunrpc/clnt_unix.c: Likewise.
	* sunrpc/des_crypt.c: Likewise.
	* sunrpc/des_soft.c: Likewise.
	* sunrpc/get_myaddr.c: Likewise.
	* sunrpc/getrpcport.c: Likewise.
	* sunrpc/key_call.c: Likewise.
	* sunrpc/key_prot.c: Likewise.
	* sunrpc/openchild.c: Likewise.
	* sunrpc/pm_getmaps.c: Likewise.
	* sunrpc/pm_getport.c: Likewise.
	* sunrpc/pmap_clnt.c: Likewise.
	* sunrpc/pmap_prot.c: Likewise.
	* sunrpc/pmap_prot2.c: Likewise.
	* sunrpc/pmap_rmt.c: Likewise.
	* sunrpc/rpc/auth.h: Likewise.
	* sunrpc/rpc/auth_unix.h: Likewise.
	* sunrpc/rpc/clnt.h: Likewise.
	* sunrpc/rpc/des_crypt.h: Likewise.
	* sunrpc/rpc/key_prot.h: Likewise.
	* sunrpc/rpc/netdb.h: Likewise.
	* sunrpc/rpc/pmap_clnt.h: Likewise.
	* sunrpc/rpc/pmap_prot.h: Likewise.
	* sunrpc/rpc/pmap_rmt.h: Likewise.
	* sunrpc/rpc/rpc.h: Likewise.
	* sunrpc/rpc/rpc_des.h: Likewise.
	* sunrpc/rpc/rpc_msg.h: Likewise.
	* sunrpc/rpc/svc.h: Likewise.
	* sunrpc/rpc/svc_auth.h: Likewise.
	* sunrpc/rpc/types.h: Likewise.
	* sunrpc/rpc/xdr.h: Likewise.
	* sunrpc/rpc_clntout.c: Likewise.
	* sunrpc/rpc_cmsg.c: Likewise.
	* sunrpc/rpc_common.c: Likewise.
	* sunrpc/rpc_cout.c: Likewise.
	* sunrpc/rpc_dtable.c: Likewise.
	* sunrpc/rpc_hout.c: Likewise.
	* sunrpc/rpc_main.c: Likewise.
	* sunrpc/rpc_parse.c: Likewise.
	* sunrpc/rpc_parse.h: Likewise.
	* sunrpc/rpc_prot.c: Likewise.
	* sunrpc/rpc_sample.c: Likewise.
	* sunrpc/rpc_scan.c: Likewise.
	* sunrpc/rpc_scan.h: Likewise.
	* sunrpc/rpc_svcout.c: Likewise.
	* sunrpc/rpc_tblout.c: Likewise.
	* sunrpc/rpc_util.c: Likewise.
	* sunrpc/rpc_util.h: Likewise.
	* sunrpc/rpcinfo.c: Likewise.
	* sunrpc/rpcsvc/bootparam_prot.x: Likewise.
	* sunrpc/rpcsvc/key_prot.x: Likewise.
	* sunrpc/rpcsvc/klm_prot.x: Likewise.
	* sunrpc/rpcsvc/mount.x: Likewise.
	* sunrpc/rpcsvc/nfs_prot.x: Likewise.
	* sunrpc/rpcsvc/nlm_prot.x: Likewise.
	* sunrpc/rpcsvc/rex.x: Likewise.
	* sunrpc/rpcsvc/rstat.x: Likewise.
	* sunrpc/rpcsvc/rusers.x: Likewise.
	* sunrpc/rpcsvc/sm_inter.x: Likewise.
	* sunrpc/rpcsvc/spray.x: Likewise.
	* sunrpc/rpcsvc/yppasswd.x: Likewise.
	* sunrpc/rtime.c: Likewise.
	* sunrpc/svc.c: Likewise.
	* sunrpc/svc_auth.c: Likewise.
	* sunrpc/svc_authux.c: Likewise.
	* sunrpc/svc_raw.c: Likewise.
	* sunrpc/svc_run.c: Likewise.
	* sunrpc/svc_simple.c: Likewise.
	* sunrpc/svc_tcp.c: Likewise.
	* sunrpc/svc_udp.c: Likewise.
	* sunrpc/svc_unix.c: Likewise.
	* sunrpc/svcauth_des.c: Likewise.
	* sunrpc/xcrypt.c: Likewise.
	* sunrpc/xdr.c: Likewise.
	* sunrpc/xdr_array.c: Likewise.
	* sunrpc/xdr_float.c: Likewise.
	* sunrpc/xdr_mem.c: Likewise.
	* sunrpc/xdr_rec.c: Likewise.
	* sunrpc/xdr_ref.c: Likewise.
	* sunrpc/xdr_sizeof.c: Likewise.
	* sunrpc/xdr_stdio.c: Likewise.

	* sysdeps/x86_64/multiarch/strcmp.S: Fix two typos in strncasecmp
	handling.

2010-08-19  Andreas Schwab  <schwab@redhat.com>

	* sysdeps/i386/i686/multiarch/strspn.S [!SHARED]: Fix SSE4.2 check.

2010-08-19  Luis Machado  <luisgpm@br.ibm.com>

	* sysdeps/powerpc/powerpc32/power7/memchr.S: New file.
	* sysdeps/powerpc/powerpc32/power7/memrchr.S: New file.
	* sysdeps/powerpc/powerpc32/power7/rawmemchr.S: New file.
	* sysdeps/powerpc/powerpc32/power7/strchr.S: New file.
	* sysdeps/powerpc/powerpc32/power7/strchrnul.S: New file.
	* sysdeps/powerpc/powerpc32/power7/strlen.S: New file.
	* sysdeps/powerpc/powerpc32/power7/strnlen.S: New file.
	* sysdeps/powerpc/powerpc64/power7/memchr.S: New file.
	* sysdeps/powerpc/powerpc64/power7/memrchr.S: New file.
	* sysdeps/powerpc/powerpc64/power7/rawmemchr.S: New file.
	* sysdeps/powerpc/powerpc64/power7/strchr.S: New file.
	* sysdeps/powerpc/powerpc64/power7/strchrnul.S: New file.
	* sysdeps/powerpc/powerpc64/power7/strlen.S: New file.
	* sysdeps/powerpc/powerpc64/power7/strnlen.S: New file.

2010-07-26  Anton Blanchard  <anton@samba.org>

	* malloc/malloc.c (sYSTRIm): Replace divide and multiply with mask.
	* malloc/arena.c (heap_trim): Likewise.

2010-08-16  Ulrich Drepper  <drepper@redhat.com>

	* sysdeps/unix/sysv/linux/syscalls.list: Add entry for fanotify_init
	here.  Not...
	* sysdeps/unix/sysv/linux/wordsize-64/syscalls.list: ...here...
	* sysdeps/unix/sysv/linux/i386/syscalls.list: ... orhere.

2010-08-12  H.J. Lu  <hongjiu.lu@intel.com>

	* sysdeps/i386/elf/Makefile: New file.

2010-08-14  Andreas Schwab  <schwab@linux-m68k.org>

	* sysdeps/unix/sysv/linux/sys/fanotify.h: Remove third argument
	from fanotify_init.
	* sysdeps/unix/sysv/linux/i386/syscalls.list: Likewise.
	* sysdeps/unix/sysv/linux/wordsize-64/syscalls.list: Likewise.

2010-08-15  Ulrich Drepper  <drepper@redhat.com>

	* sysdeps/x86_64/strcmp.S: Use correct register for fourth parameter
	of strncasecmp_l.
	* sysdeps/multiarch/strcmp.S: Likewise.

2010-08-14  Ulrich Drepper  <drepper@redhat.com>

	* sysdeps/x86_64/Makefile [subdir=string] (sysdep_routines): Add
	strncase_l-nonascii.
	* sysdeps/x86_64/multiarch/Makefile [subdir=string] (sysdep_routines):
	Add strncase_l-ssse3.
	* sysdeps/x86_64/multiarch/strcmp.S: Prepare for use as strncasecmp.
	* sysdeps/x86_64/strcmp.S: Likewise.
	* sysdeps/x86_64/multiarch/strncase_l-ssse3.S: New file.
	* sysdeps/x86_64/multiarch/strncase_l.S: New file.
	* sysdeps/x86_64/strncase.S: New file.
	* sysdeps/x86_64/strncase_l-nonascii.c: New file.
	* sysdeps/x86_64/strncase_l.S: New file.
	* string/Makefile (strop-tests): Add strncasecmp.
	* string/test-strncasecmp.c: New file.

	* sysdeps/x86_64/strcasecmp_l-nonascii.c: Add prototype to avoid
	warning.

	* sysdeps/x86_64/strcmp.S: Move definition of NO_NOLOCALE_ALIAS to...
	* sysdeps/x86_64/multiarch/strcasecmp_l-ssse3.S: ... here.

2010-08-14  Andreas Schwab  <schwab@linux-m68k.org>

	* sysdeps/unix/sysv/linux/prlimit.c: Make it compile.

2010-08-12  Ulrich Drepper  <drepper@redhat.com>

	* sysdeps/unix/sysv/linux/bits/termios.h: Define EXTPROC.
	* sysdeps/unix/sysv/linux/powerpc/bits/termios.h: Likewise.
	* sysdeps/unix/sysv/linux/sparc/bits/termios.h: Likewise.

2010-05-01  Alan Modra  <amodra@gmail.com>

	* sysdeps/powerpc/powerpc32/power4/memcmp.S: Correct cfi for r24.
	* sysdeps/powerpc/powerpc64/bsd-_setjmp.S: Move contents..
	* sysdeps/powerpc/powerpc64/bsd-setjmp.S: ..and these too..
	* sysdeps/powerpc/powerpc64/setjmp.S: ..to here..
	* sysdeps/powerpc/powerpc64/setjmp-common.S: ..and here, with some
	tidying.  Don't tail-call __sigjmp_save for static lib.
	* sysdeps/powerpc/powerpc64/sysdep.h (SAVE_ARG, REST_ARG): Correct
	save location.
	(CFI_SAVE_ARG, CFI_REST_ARG): New macros.
	(CALL_MCOUNT): Add eh info, and nop after bl.
	(TAIL_CALL_SYSCALL_ERROR): New macro.
	(PSEUDO_RET): Use it.
	* sysdeps/powerpc/powerpc64/dl-trampoline.S (_dl_runtime_resolve):
	Correct save location of integer regs and cr.
	(_dl_profile_resolve): Correct cr save location.  Delete nops
	after bl when SHARED.  Reduce cfi size a little by better
	placement of cfi directives.
	* sysdeps/powerpc/powerpc64/fpu/s_copysign.S (__copysign): Don't
	make a stack frame.  Instead use parm save area as a temp.
	* sysdeps/unix/sysv/linux/powerpc/powerpc64/brk.S (__brk): Don't
	make a stack frame.  Use TAIL_CALL_SYSCALL_ERROR.
	* sysdeps/unix/sysv/linux/powerpc/powerpc64/clone.S (__clone):
	Don't make a stack frame for parent, use parm save area.
	Increase child stack frame to 112 bytes.  Don't save unused reg,
	and adjust reg usage.  Set up cfi on error recovery and
	epilogue of parent, and use TAIL_CALL_SYSCALL_ERROR, PSEUDO_RET.
	* sysdeps/unix/sysv/linux/powerpc/powerpc64/makecontext.S
	(__makecontext): Add dummy nop after jump to exit.
	* sysdeps/unix/sysv/linux/powerpc/powerpc64/socket.S (__socket):
	Use correct parm save area and cr save, reduce stack frame.
	Correct cfi for possible PSEUDO_RET frame setup.
	* sysdeps/unix/sysv/linux/powerpc/powerpc64/vfork.S (__vfork):
	Branch to local label emitted by PSEUDO_RET rather than
	__syscall_error.

2010-08-12  Andreas Schwab  <schwab@redhat.com>

	[BZ #11904]
	* locale/programs/locale.c (print_assignment): New function.
	(show_locale_vars): Use it.

2010-08-11  Ulrich Drepper  <drepper@redhat.com>

	* sysdeps/unix/sysv/linux/bits/statfs.h (struct statfs): Add f_flags
	field.
	(struct statfs64): Likewise.
	(_STATFS_F_FLAGS): Define.
	* sysdeps/unix/sysv/linux/s390/bits/statfs.h: Likewise.
	* sysdeps/unix/sysv/linux/internal_statvfs.c (__statvfs_getflags):
	Don't define if __ASSUME_STATFS_F_FLAGS is defined.
	(ST_VALID): Define locally.
	(INTERNAL_STATVFS): If f_flags has ST_VALID set don't call
	__statvfs_getflags, use the provided value.
	* sysdeps/unix/sysv/linux/kernel-features.h: Define
	__ASSUME_STATFS_F_FLAGS.

	* sysdeps/unix/sysv/linux/sys/inotify.h (IN_EXCL_UNLINK): Define.

	* sysdeps/unix/sysv/linux/Makefile [subdir=misc] (sysdep_headers):
	Add sys/fanotify.h.
	* sysdeps/unix/sysv/linux/Versions [libc]: Export fanotify_init and
	fanotify_mask for GLIBC_2.13.
	* sysdeps/unix/sysv/linux/i386/syscalls.list: Add entries for
	fanotify_init and fanotify_mark.
	* sysdeps/unix/sysv/linux/wordsize-64/syscalls.list: Likewise.
	* sysdeps/unix/sysv/linux/sys/fanotify.h: New file.

	* sysdeps/unix/sysv/linux/Makefile [subdir=misc] (sysdep_routines):
	Add prlimit.
	* sysdeps/unix/sysv/linux/Versions [libc]: Export prlimit and
	prlimit64 for GLIBC_2.13.
	* sysdeps/unix/sysv/linux/bits/resource.h: Declare prlimit and
	prlimit64.
	* sysdeps/unix/sysv/linux/i386/syscalls.list: Add entry for prlimit64
	syscall.
	* sysdeps/unix/sysv/linux/powerpc/powerpc32/syscalls.list: Likewise.
	* sysdeps/unix/sysv/linux/s390/s390-32/syscalls.list: Likewise.
	* sysdeps/unix/sysv/linux/sh/syscalls.list: Likewise.
	* sysdeps/unix/sysv/linux/sparc/sparc32/syscalls.lis: Likewise.
	* sysdeps/unix/sysv/linux/wordsize-64/syscalls.list: Likewise.  Also
	add prlimit alias.
	* sysdeps/unix/sysv/linux/prlimit.c: New file.

	[BZ #11903]
	* sysdeps/generic/netinet/ip.h (IPTOS_CLASS): Fix definition.
	Patch by Evgeni Bikov <bikovevg@iitp.ru>.

	* nss/Makefile: Add rules to build and run tst-nss-test1.
	* shlib-versions: Add entry for libnss_test1.
	* nss/nss_test1.c: New file.
	* nss/tst-nss-test1.c: New file.

	* nss/nsswitch.c (__nss_database_custom): Define new variable.
	(__nss_configure_lookup): Set appropriate entry in
	__nss_configure_lookup to true.
	* nss/nsswitch.h: Define enum with indeces of databases in
	databases and __nss_database_custom arrays.  Declare
	__nss_database_custom.
	* grp/initgroups.c (internal_getgrouplist): Use __nss_database_custom
	to avoid using nscd when custom rules are installed.
	* nss/getXXbyYY_r.c: Likewise.
	* sysdeps/posix/getaddrinfo.c (gaih_inet): Likewise.

	* nss/nss_files/files-parse.c: Whitespace fixes.

2010-08-09  Ulrich Drepper  <drepper@redhat.com>

	[BZ #11883]
	* posix/fnmatch.c: Keep track of alloca use and fall back on malloc.
	* posix/fnmatch_loop.c: Likewise.

2010-07-17  Andi Kleen  <ak@linux.intel.com>

	* sysdeps/i386/i386-mcount.S (__fentry__): Define.
	* sysdeps/x86_64/_mcount.S (__fentry__): Define.
	* stdlib/Versions (__fentry__): Add for GLIBC 2.13
	* Versions.def [GLIBC_2.13]: Add.

2010-08-06  Ulrich Drepper  <drepper@redhat.com>

	* sysdeps/unix/sysv/linux/getlogin_r.c (__getlogin_r_loginuid):
	Also fail if tpwd after pwuid call is NULL.

2010-07-31  Samuel Thibault  <samuel.thibault@ens-lyon.org>

	* hurd/hurdselect.c (_hurd_select): Round timeout up instead of down
	when converting to ms.

2010-06-06  Samuel Thibault  <samuel.thibault@ens-lyon.org>

	* sysdeps/mach/hurd/ttyname.c (ttyname): Replace MIG_BAD_ID and
	EOPNOTSUPP errors with ENOTTY.
	* sysdeps/mach/hurd/ttyname_r.c (__ttyname_r): Replace MIG_BAD_ID and
	EOPNOTSUPP errors with ENOTTY.

2010-07-31  Ulrich Drepper  <drepper@redhat.com>

	* sysdeps/x86_64/multiarch/Makefile [subdir=string] (sysdep_routines):
	Add strcasecmp_l-ssse3.
	* sysdeps/x86_64/multiarch/strcmp.S: Add support to compile for
	strcasecmp.
	* sysdeps/x86_64/strcmp.S: Allow more flexible compiling of strcasecmp.
	* sysdeps/x86_64/multiarch/strcasecmp_l.S: New file.
	* sysdeps/x86_64/multiarch/strcasecmp_l-ssse3.S: New file.

2010-07-30  Ulrich Drepper  <drepper@redhat.com>

	* sysdeps/x86_64/multiarch/strcmp.S: Pretty printing.

	* string/Makefile (strop-tests): Add strcasecmp.
	* sysdeps/x86_64/Makefile [subdir=string] (sysdep_routines): Add
	strcasecmp_l-nonascii.
	(gen-as-const-headers): Add locale-defines.sym.
	* sysdeps/x86_64/strcmp.S: Add support for strcasecmp implementation.
	* sysdeps/x86_64/strcasecmp.S: New file.
	* sysdeps/x86_64/strcasecmp_l.S: New file.
	* sysdeps/x86_64/strcasecmp_l-nonascii.c: New file.
	* sysdeps/x86_64/locale-defines.sym: New file.
	* string/test-strcasecmp.c: New file.

	* string/test-strcasestr.c: Test both ends of the range of characters.
	* sysdeps/x86_64/multiarch/strstr.c: Fix UCHIGH definition.

2010-07-29  Roland McGrath  <roland@redhat.com>

	[BZ #11856]
	* manual/locale.texi (Yes-or-No Questions): Fix example code.

2010-07-27  Ulrich Drepper  <drepper@redhat.com>

	* sysdeps/x86_64/multiarch/strcmp-ssse3.S: Avoid compiling the file
	for ld.so.

2010-07-27  Andreas Schwab  <schwab@redhat.com>

	* manual/memory.texi (Malloc Tunable Parameters): Document
	M_PERTURB.

2010-07-26  Roland McGrath  <roland@redhat.com>

	[BZ #11840]
	* configure.in (-fgnu89-inline check): Set and substitute
	gnu89_inline, not libc_cv_gnu89_inline.
	* configure: Regenerated.
	* config.make.in (gnu89-inline-CFLAGS): Use @gnu89_inline@.

2010-07-26  Ulrich Drepper  <drepper@redhat.com>

	* string/test-strnlen.c: New file.
	* string/Makefile (strop-tests): Add strnlen.
	* string/tester.c (test_strnlen): Add a few more test cases.
	* string/tst-strlen.c: Better error reporting.

	* sysdeps/x86_64/strnlen.S: New file.

2010-07-24  Ulrich Drepper  <drepper@redhat.com>

	* sysdeps/x86_64/multiarch/strstr.c (__m128i_strloadu_tolower): Use
	lower-latency instructions.

2010-07-23  Ulrich Drepper  <drepper@redhat.com>

	* string/test-strcasestr.c: New file.
	* string/test-strstr.c: New file.
	* string/Makefile (strop-tests): Add strstr and strcasestr.
	* string/str-two-way.h: Don't undefine MAX.
	* string/strcasestr.c: Don't define alias if NO_ALIAS is defined.

2010-07-21  Andreas Schwab  <schwab@redhat.com>

	* sysdeps/i386/i686/multiarch/Makefile (sysdep_routines): Add
	strcasestr-nonascii.
	(CFLAGS-strcasestr-nonascii.c): Define.
	* sysdeps/i386/i686/multiarch/strcasestr-nonascii.c: New file.
	* sysdeps/x86_64/multiarch/strcasestr-nonascii.c (STRSTR_SSE42):
	Remove unused attribute.

2010-07-20  Roland McGrath  <roland@redhat.com>

	* elf/dl-sysdep.c (_dl_important_hwcaps): Add dsocaps mask to
	dl_hwcap_mask as well as dl_hwcap.  Without this, dsocaps matching in
	ld.so.cache was broken.  With it, there is no way to disable dsocaps
	like LD_HWCAP_MASK can disable hwcaps.

2010-06-02  Emilio Pozuelo Monfort  <pochu27@gmail.com>

	* sysdeps/mach/hurd/sendmsg.c (__libc_sendmsg): Fix memory leaks.

2010-07-16  Ulrich Drepper  <drepper@redhat.com>

	* sysdeps/x86_64/multiarch/strstr.c: Rewrite to avoid indirect function
	call in strcasestr.
	* sysdeps/x86_64/multiarch/strcasestr.c: Declare
	__strcasestr_sse42_nonascii.
	* sysdeps/x86_64/multiarch/Makefile: Add rules to build
	strcasestr-nonascii.c.
	* sysdeps/x86_64/multiarch/strcasestr-nonascii.c: New file.

2010-06-15  Luis Machado  <luisgpm@br.ibm.com>

	* sysdeps/powerpc/powerpc32/power6/fpu/s_copysign.S: New file.
	* sysdeps/powerpc/powerpc32/power6/fpu/s_copysignf.S: New file.
	* sysdeps/powerpc/powerpc64/power6/fpu/s_copysign.S: New file.
	* sysdeps/powerpc/powerpc64/power6/fpu/s_copysignf.S: New file.

2010-07-09  Ulrich Drepper  <drepper@redhat.com>

	* sysdeps/unix/sysv/linux/fpathconf.c (__fpathconf): Use __fcntl not
	fcntl.

2010-07-06  Andreas Schwab  <schwab@redhat.com>

	* elf/dl-version.c (match_symbol): Don't pass NULL occation to
	dl_signal_cerror.

2010-07-06  Ulrich Drepper  <drepper@redhat.com>

	* sysdeps/unix/sysv/linux/fpathconf.c (__fpathconf): Implement
	_PC_PIPE_BUF using F_GETPIPE_SZ.

2010-07-05  Roland McGrath  <roland@redhat.com>

	* manual/arith.texi (Rounding Functions): Fix rint description
	implicit in round description.

2010-07-02  Ulrich Drepper  <drepper@redhat.com>

	* elf/Makefile: Fix linking for a few tests to make recent linker
	happy.

2010-06-30  Andreas Schwab  <schwab@redhat.com>

	* dlfcn/Makefile (LDLIBS-bug-atexit3-lib.so): Readd
	$(common-objpfx)libc_nonshared.a.

2010-06-21  Luis Machado  <luisgpm@br.ibm.com>

	* sysdeps/powerpc/powerpc32/970/fpu/Implies: Remove.
	* sysdeps/powerpc/powerpc32/power5/fpu/Implies: Remove.
	* sysdeps/powerpc/powerpc32/power5+/fpu/Implies: Remove.
	* sysdeps/powerpc/powerpc32/power6x/fpu/Implies: Remove.
	* sysdeps/powerpc/powerpc64/970/fpu/Implies: Remove.
	* sysdeps/powerpc/powerpc64/power5/fpu/Implies: Remove.
	* sysdeps/powerpc/powerpc64/power5+/fpu/Implies: Remove.
	* sysdeps/powerpc/powerpc64/power6x/fpu/Implies: Remove.
	* sysdeps/unix/sysv/linux/powerpc/powerpc32/970/fpu/Implies: Remove.
	* sysdeps/unix/sysv/linux/powerpc/powerpc32/power4/fpu/Implies: Remove.
	* sysdeps/unix/sysv/linux/powerpc/powerpc32/power5/fpu/Implies: Remove.
	* sysdeps/unix/sysv/linux/powerpc/powerpc32/power5+/fpu/Implies: Remove.
	* sysdeps/unix/sysv/linux/powerpc/powerpc32/power6/fpu/Implies: Remove.
	* sysdeps/unix/sysv/linux/powerpc/powerpc32/power6x/fpu/Implies: Remove.
	* sysdeps/unix/sysv/linux/powerpc/powerpc32/power7/fpu/Implies: Remove.
	* sysdeps/unix/sysv/linux/powerpc/powerpc64/970/fpu/Implies: Remove.
	* sysdeps/unix/sysv/linux/powerpc/powerpc64/power4/fpu/Implies: Remove.
	* sysdeps/unix/sysv/linux/powerpc/powerpc64/power5/fpu/Implies: Remove.
	* sysdeps/unix/sysv/linux/powerpc/powerpc64/power5+/fpu/Implies: Remove.
	* sysdeps/unix/sysv/linux/powerpc/powerpc64/power6/fpu/Implies: Remove.
	* sysdeps/unix/sysv/linux/powerpc/powerpc64/power6x/fpu/Implies: Remove.
	* sysdeps/unix/sysv/linux/powerpc/powerpc64/power7/fpu/Implies: Remove.
	* sysdeps/powerpc/powerpc32/970/Implies: Point to power4.
	* sysdeps/powerpc/powerpc32/power5/Implies: Point to power4.
	* sysdeps/powerpc/powerpc32/power5+/Implies: Point to power5.
	* sysdeps/powerpc/powerpc32/power6/Implies: Point to power5+.
	* sysdeps/powerpc/powerpc32/power6x/Implies: Point to power6.
	* sysdeps/powerpc/powerpc64/970/Implies: Point to power4.
	* sysdeps/powerpc/powerpc64/power5/Implies: Point to power4.
	* sysdeps/powerpc/powerpc64/power5+/Implies: Point to power5.
	* sysdeps/powerpc/powerpc64/power6/Implies: Point to power5+.
	* sysdeps/powerpc/powerpc64/power6x/Implies: Point to power6.
	* sysdeps/powerpc/powerpc32/power7/Implies: New file.
	* sysdeps/powerpc/powerpc64/power7/Implies: New file.
	* sysdeps/unix/sysv/linux/powerpc/powerpc32/970/Implies: New file.
	* sysdeps/unix/sysv/linux/powerpc/powerpc32/cell/Implies: New file.
	* sysdeps/unix/sysv/linux/powerpc/powerpc32/power4/Implies: New file.
	* sysdeps/unix/sysv/linux/powerpc/powerpc32/power5/Implies: New file.
	* sysdeps/unix/sysv/linux/powerpc/powerpc32/power6/Implies: New file.
	* sysdeps/unix/sysv/linux/powerpc/powerpc32/power6x/Implies: New file.
	* sysdeps/unix/sysv/linux/powerpc/powerpc32/power7/Implies: New file.
	* sysdeps/unix/sysv/linux/powerpc/powerpc64/970/Implies: New file.
	* sysdeps/unix/sysv/linux/powerpc/powerpc64/cell/Implies: New file.
	* sysdeps/unix/sysv/linux/powerpc/powerpc64/power4/Implies: New file.
	* sysdeps/unix/sysv/linux/powerpc/powerpc64/power5/Implies: New file.
	* sysdeps/unix/sysv/linux/powerpc/powerpc64/power6/Implies: New file.
	* sysdeps/unix/sysv/linux/powerpc/powerpc64/power6x/Implies: New file.
	* sysdeps/unix/sysv/linux/powerpc/powerpc64/power7/Implies: New file.

2010-06-25  H.J. Lu  <hongjiu.lu@intel.com>

	* debug/memmove_chk.c (__memmove_chk): Renamed to ...
	(MEMMOVE_CHK): ...this.  Default to __memmove_chk.
	* string/memmove.c (memmove): Renamed to ...
	(MEMMOVE): ...this.  Default to memmove.
	* sysdeps/x86_64/memcpy.S: Use ENTRY_CHK and END_CHK.
	* sysdeps/x86_64/sysdep.h (ENTRY_CHK): Define.
	(END_CHK): Define.
	* sysdeps/x86_64/multiarch/Makefile (sysdep_routines): Add
	memcpy-ssse3 mempcpy-ssse3 memmove-ssse3 memcpy-ssse3-back
	mempcpy-ssse3-back memmove-ssse3-back.
	* sysdeps/x86_64/multiarch/bcopy.S: New file .
	* sysdeps/x86_64/multiarch/memcpy-ssse3-back.S: New file.
	* sysdeps/x86_64/multiarch/memcpy-ssse3.S: New file.
	* sysdeps/x86_64/multiarch/memcpy.S: New file.
	* sysdeps/x86_64/multiarch/memcpy_chk.S: New file.
	* sysdeps/x86_64/multiarch/memmove-ssse3-back.S: New file.
	* sysdeps/x86_64/multiarch/memmove-ssse3.S: New file.
	* sysdeps/x86_64/multiarch/memmove.c: New file.
	* sysdeps/x86_64/multiarch/memmove_chk.c: New file.
	* sysdeps/x86_64/multiarch/mempcpy-ssse3-back.S: New file.
	* sysdeps/x86_64/multiarch/mempcpy-ssse3.S: New file.
	* sysdeps/x86_64/multiarch/mempcpy.S: New file.
	* sysdeps/x86_64/multiarch/mempcpy_chk.S: New file.
	* sysdeps/x86_64/multiarch/init-arch.h (bit_Fast_Copy_Backward):
	Define.
	(index_Fast_Copy_Backward): Define.
	(HAS_ARCH_FEATURE): Define.
	(HAS_FAST_REP_STRING): Define.
	(HAS_FAST_COPY_BACKWARD): Define.

2010-06-21  Andreas Schwab  <schwab@redhat.com>

	* sysdeps/unix/sysv/linux/getlogin_r.c (__getlogin_r_loginuid):
	Restore proper fallback handling.

2010-06-19  Ulrich Drepper  <drepper@redhat.com>

	[BZ #11701]
	* posix/group_member.c (__group_member): Correct checking loop.

	* sysdeps/unix/sysv/linux/getlogin_r.c (__getlogin_r_loginuid): Handle
	OOM in getpwuid_r correctly.  Return error number when the caller
	should return, otherwise -1.
	(getlogin_r): Adjust to return also for result of __getlogin_r_loginuid
	call returning > 0 value.
	* sysdeps/unix/sysv/linux/getlogin.c (getlogin): Likewise.

2010-07-01  Andreas Schwab  <schwab@redhat.com>

	* include/sys/resource.h (__getrlimit): Add hidden proto.
	* sysdeps/unix/sysv/linux/i386/getrlimit.c: Add libc_hidden_weak.
	* sysdeps/mach/hurd/getrlimit.c: Add libc_hidden_def.
	* resource/getrlimit.c: Likewise.

2010-06-28  Andreas Schwab  <schwab@redhat.com>

	* allocatestack.c (setxid_mark_thread): Ensure that the exiting
	thread is woken up.

	* elf/Makefile: Add rules to build and run unload8 test.
	* elf/unload8.c: New file.
	* elf/unload8mod1.c: New file.
	* elf/unload8mod1x.c: New file.
	* elf/unload8mod2.c: New file.
	* elf/unload8mod3.c: New file.

	* elf/dl-close.c (_dl_close_worker): Reset private search list if
	it wasn't used.

2010-06-21  Andreas Schwab  <schwab@redhat.com>

	* sysdeps/i386/i686/Makefile: Don't pass -mtune to assembler.

2010-06-07  Andreas Schwab  <schwab@redhat.com>

	* dlfcn/Makefile: Remove explicit dependencies on libc.so and
	libc_nonshared.a from targets in modules-names.

2010-06-02  Kirill A. Shutemov  <kirill@shutemov.name>

	* elf/dl-reloc.c: Flush cache after solving TEXTRELs if arch
	requires it.

2010-06-10  Luis Machado  <luisgpm@br.ibm.com>

	* sysdeps/powerpc/powerpc32/power7/memcmp.S: New file
	* sysdeps/powerpc/powerpc64/power7/memcmp.S: New file.
	* sysdeps/powerpc/powerpc32/power7/strncmp.S: New file.
	* sysdeps/powerpc/powerpc64/power7/strncmp.S: New file.

2010-06-02  Andreas Schwab  <schwab@redhat.com>

	* nis/nss_nis/nis-initgroups.c (get_uid): Properly resize buffer.

2010-06-14  Ulrich Drepper  <drepper@redhat.com>

	* sysdeps/unix/sysv/linux/powerpc/bits/fcntl.h: Define F_SETPIPE_SZ
	and F_GETPIPE_SZ.
	* sysdeps/unix/sysv/linux/i386/bits/fcntl.h: Likewise.
	* sysdeps/unix/sysv/linux/x86_64/bits/fcntl.h: Likewise.
	* sysdeps/unix/sysv/linux/s390/bits/fcntl.h: Likewise.
	* sysdeps/unix/sysv/linux/sparc/bits/fcntl.h: Likewise.
	* sysdeps/unix/sysv/linux/sh/bits/fcntl.h: Likewise.
	* sysdeps/unix/sysv/linux/ia64/bits/fcntl.h: Likewise

2010-06-14  Roland McGrath  <roland@redhat.com>

	* manual/libc.texinfo (@copying): Change to GFDL v1.3.

2010-06-07  Jakub Jelinek  <jakub@redhat.com>

	* libio/stdio.h (sscanf, vsscanf): Use __REDIRECT_NTH instead of
	__REDIRECT followed by __THROW.
	* wcsmbs/wchar.h (swscanf, vswscanf): Likewise.
	* posix/getopt.h (getopt): Likewise.

2010-06-02  Emilio Pozuelo Monfort  <pochu27@gmail.com>

	* hurd/lookup-at.c (__file_name_lookup_at): Accept
	AT_SYMLINK_FOLLOW in AT_FLAGS.  Fail with EINVAL if both
	AT_SYMLINK_FOLLOW and AT_SYMLINK_NOFOLLOW are present
	in AT_FLAGS.
	* hurd/hurd/fd.h (__file_name_lookup_at): Update comment.
	* sysdeps/mach/hurd/linkat.c (linkat): Pass O_NOLINK in FLAGS.

2010-06-11  Andreas Schwab  <schwab@redhat.com>

	* elf/rtld.c (_dl_starting_up): Always define.
	(dl_main): Always set _dl_starting_up.
	* elf/dl-support.c (_dl_starting_up): Always define.
	* elf/dl-init.c (_dl_init): Always clear _dl_starting_up.

2010-06-10  Andreas Schwab  <schwab@redhat.com>

	* sysdeps/unix/sysv/linux/getpagesize.c: Don't assume AT_PAGESIZE
	is always available.

	* sysdeps/unix/sysv/linux/i386/Versions: Export __uname under
	GLIBC_PRIVATE.
	* nptl/Versions: Export __getrlimit under GLIBC_PRIVATE.
	* sysdeps/unix/sysv/linux/i386/smp.h: Call __uname instead of uname.
	* nptl/nptl-init.c: Call __getrlimit instead of getrlimit.

2010-05-28  Luis Machado  <luisgpm@br.ibm.com>

	* sysdeps/powerpc/powerpc32/power7/memcpy.S: Exchange srdi for srwi.

2010-05-26  H.J. Lu  <hongjiu.lu@intel.com>

	[BZ #11640]
	* sysdeps/x86_64/multiarch/init-arch.c (__init_cpu_features):
	Properly check family and model.

2010-05-26  Takashi Yoshii  <takashi.yoshii.zj@renesas.com>

	* sysdeps/unix/sysv/linux/sh/sh4/register-dump.h: Fix iov[] size.

2010-05-24  Luis Machado  <luisgpm@br.ibm.com>

	* sysdeps/powerpc/powerpc32/power7/memset.S: POWER7 32-bit memset fix.

2010-05-21  Ulrich Drepper  <drepper@redhat.com>

	* elf/dl-runtime.c (_dl_profile_fixup): Don't crash on unresolved weak
	symbol reference.

2010-05-19  Andreas Schwab  <schwab@redhat.com>

	* elf/dl-runtime.c (_dl_fixup): Don't crash on unresolved weak
	symbol reference.

2010-05-21  Andreas Schwab  <schwab@redhat.com>

	* sysdeps/unix/sysv/linux/Makefile (sysdep_routines): Add recvmmsg
	and internal_recvmmsg.
	* sysdeps/unix/sysv/linux/recvmmsg.c: New file.
	* sysdeps/unix/sysv/linux/internal_recvmmsg.S: New file.
	* sysdeps/unix/sysv/linux/socketcall.h (SOCKOP_recvmmsg): Define.
	* sysdeps/unix/sysv/linux/syscalls.list (recvmmsg): Remove.

	* sunrpc/clnt_tcp.c (clnttcp_control): Add missing break.
	* sunrpc/clnt_udp.c (clntudp_control): Likewise.
	* sunrpc/clnt_unix.c (clntunix_control): Likewise.

2010-05-20  Andreas Schwab  <schwab@redhat.com>

	* sysdeps/unix/sysv/linux/sys/timex.h: Use __REDIRECT_NTH.

2010-05-17  Luis Machado  <luisgpm@br.ibm.com>

	POWER7 optimizations.
	* sysdeps/powerpc/powerpc64/power7/memset.S: New file.
	* sysdeps/powerpc/powerpc32/power7/memset.S: New file.

2010-05-19  Ulrich Drepper  <drepper@redhat.com>

	* version.h: Update for 2.13 development version.

2010-05-12  Andrew Stubbs  <ams@codesourcery.com>

	* sysdeps/sh/sh4/fpu/feholdexcpt.c (feholdexcept): Really disable all
	exceptions.  Return 0.

2010-05-07  Roland McGrath  <roland@redhat.com>

	* elf/ldconfig.c (main): Add a const.

2010-05-06  Ulrich Drepper  <drepper@redhat.com>

	* nss/getent.c (idn_flags): Default to AI_IDN|AI_CANONIDN.
	(args_options): Add no-idn option.
	(ahosts_keys_int): Add idn_flags to ai_flags.
	(parse_option): Handle 'i' option to clear idn_flags.

	* malloc/malloc.c (_int_free): Possible race in the most recently
	added check.  Only act on the data if no current modification
	happened.

See ChangeLog.17 for earlier changes.<|MERGE_RESOLUTION|>--- conflicted
+++ resolved
@@ -1,10 +1,5 @@
 2011-02-03  Andreas Schwab  <schwab@redhat.com>
 
-<<<<<<< HEAD
-	* login/programs/pt_chown.c (main): Check for valid file
-	descriptor instead of privileges.  Be careful to drop all
-	capabilities when not needed.
-=======
 	* sysdeps/unix/sysv/linux/sparc/bits/socket.h: Sync with
 	sysdeps/unix/sysv/linux/bits/socket.h.
 
@@ -87,34 +82,11 @@
 	* shadow/sgetspent.c: Check return value of __sgetspent_r instead
 	of errno.
 
-2011-01-19  Ulrich Drepper  <drepper@gmail.com>
-
-	[BZ #11724]
-	* elf/dl-deps.c (_dl_map_object_deps): Rewrite sorting determining order
-	of constructors.
-	* elf/dl-fini.c (_dl_sort_fini): Rewrite sorting determining order
-	of destructors.
-	(_dl_fini): Don't call _dl_sort_fini if there is only one object.
-
-	[BZ #11724]
-	* elf/Makefile: Add rules to build and run new test.
-	* elf/tst-initorder.c: New file.
-	* elf/tst-initorder.exp: New file.
-	* elf/tst-initordera1.c: New file.
-	* elf/tst-initordera2.c: New file.
-	* elf/tst-initordera3.c: New file.
-	* elf/tst-initordera4.c: New file.
-	* elf/tst-initorderb1.c: New file.
-	* elf/tst-initorderb2.c: New file.
-	* elf/tst-order-a1.c: New file.
-	* elf/tst-order-a2.c: New file.
-	* elf/tst-order-a3.c: New file.
-	* elf/tst-order-a4.c: New file.
-	* elf/tst-order-b1.c: New file.
-	* elf/tst-order-b2.c: New file.
-	* elf/tst-order-main.c: New file.
-	New test case by George Gensure <werkt0@gmail.com>.
->>>>>>> edf9294e
+2011-02-03  Andreas Schwab  <schwab@redhat.com>
+
+	* login/programs/pt_chown.c (main): Check for valid file
+	descriptor instead of privileges.  Be careful to drop all
+	capabilities when not needed.
 
 2010-10-01  Andreas Schwab  <schwab@redhat.com>
 
