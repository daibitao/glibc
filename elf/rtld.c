--- conflicted
+++ resolved
@@ -2251,7 +2251,6 @@
 	      lnp->dont_free = 1;
 	      lnp = lnp->next;
 	    }
-	  l->l_free_initfini = 0;
 
 	  if (l != &GL(dl_rtld_map))
 	    _dl_relocate_object (l, l->l_scope, GLRO(dl_lazy) ? RTLD_LAZY : 0,
@@ -2299,12 +2298,8 @@
 			  lossage);
     }
 
-<<<<<<< HEAD
-=======
   /* Make sure no new search directories have been added.  */
   assert (GLRO(dl_init_all_dirs) == GL(dl_all_dirs));
-
->>>>>>> 4bff6e01
   if (! prelinked && rtld_multiple_ref)
     {
       /* There was an explicit ref to the dynamic linker as a shared lib.
